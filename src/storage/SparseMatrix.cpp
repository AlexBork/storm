#include <boost/functional/hash.hpp>

// To detect whether the usage of TBB is possible, this include is neccessary
#include "storm-config.h"

#ifdef STORM_HAVE_INTELTBB
#include "tbb/tbb.h"
#endif

#include "src/storage/SparseMatrix.h"
#include "src/storage/parameters.h"

#include "src/exceptions/InvalidStateException.h"

#include "log4cplus/logger.h"
#include "log4cplus/loggingmacros.h"
extern log4cplus::Logger logger;

namespace storm {
    namespace storage {
        
        template<typename IndexType, typename ValueType>
        MatrixEntry<IndexType, ValueType>::MatrixEntry(IndexType column, ValueType value) : entry(column, value) {
            // Intentionally left empty.
        }
        
        template<typename IndexType, typename ValueType>
        MatrixEntry<IndexType, ValueType>::MatrixEntry(std::pair<IndexType, ValueType>&& pair) : entry(std::move(pair)) {
            // Intentionally left empty.
        }
        
        template<typename IndexType, typename ValueType>
        IndexType const& MatrixEntry<IndexType, ValueType>::getColumn() const {
            return this->entry.first;
        }
        
        template<typename IndexType, typename ValueType>
        void MatrixEntry<IndexType, ValueType>::setColumn(IndexType const& column) {
            this->entry.first = column;
        }
        
        template<typename IndexType, typename ValueType>
        ValueType const& MatrixEntry<IndexType, ValueType>::getValue() const {
            return this->entry.second;
        }
        
        template<typename IndexType, typename ValueType>
        void MatrixEntry<IndexType, ValueType>::setValue(ValueType const& value) {
            this->entry.second = value;
        }

        template<typename IndexType, typename ValueType>
        std::pair<IndexType, ValueType> const& MatrixEntry<IndexType, ValueType>::getColumnValuePair() const {
            return this->entry;
        }
        
        template<typename ValueType>
        SparseMatrixBuilder<ValueType>::SparseMatrixBuilder(index_type rows, index_type columns, index_type entries, bool hasCustomRowGrouping, index_type rowGroups) : rowCountSet(rows != 0), rowCount(rows), columnCountSet(columns != 0), columnCount(columns), entryCount(entries), hasCustomRowGrouping(hasCustomRowGrouping), rowGroupCountSet(rowGroups != 0), rowGroupCount(rowGroups), rowGroupIndices(), storagePreallocated(rows != 0 && columns != 0 && entries != 0), columnsAndValues(), rowIndications(), currentEntryCount(0), lastRow(0), lastColumn(0), currentRowGroup(0) {
            this->prepareInternalStorage();
        }
        
        template<typename ValueType>
        void SparseMatrixBuilder<ValueType>::addNextValue(index_type row, index_type column, ValueType const& value) {
            // Depending on whether the internal data storage was preallocated or not, adding the value is done somewhat
            // differently.
            if (storagePreallocated) {
                // Check whether the given row and column positions are valid and throw error otherwise.
                if (row >= rowCount || column >= columnCount) {
                    throw storm::exceptions::OutOfRangeException() << "Illegal call to SparseMatrixBuilder::addNextValue: adding entry at out-of-bounds position (" << row << ", " << column << ") in matrix of size (" << rowCount << ", " << columnCount << ").";
                }
            } else {
                if (rowCountSet) {
                    if (row >= rowCount) {
                        throw storm::exceptions::OutOfRangeException() << "Illegal call to SparseMatrixBuilder::addNextValue: adding entry at out-of-bounds row " << row << " in matrix with " << rowCount << " rows.";
                    }
                }
                if (columnCountSet) {
                    if (column >= columnCount) {
                        throw storm::exceptions::OutOfRangeException() << "Illegal call to SparseMatrixBuilder::addNextValue: adding entry at out-of-bounds column " << column << " in matrix with " << columnCount << " columns.";
                    }
                }
            }
            
            // Check that we did not move backwards wrt. the row.
            if (row < lastRow) {
                throw storm::exceptions::InvalidArgumentException() << "Illegal call to SparseMatrixBuilder::addNextValue: adding an element in row " << row << ", but an element in row " << lastRow << " has already been added.";
            }
            
            // Check that we did not move backwards wrt. to column.
            if (row == lastRow && column < lastColumn) {
                throw storm::exceptions::InvalidArgumentException() << "Illegal call to SparseMatrixBuilder::addNextValue: adding an element in column " << column << " in row " << row << ", but an element in column " << lastColumn << " has already been added in that row.";
            }
            
            // If we switched to another row, we have to adjust the missing entries in the row indices vector.
            if (row != lastRow) {
                if (storagePreallocated) {
                    // If the storage was preallocated, we can access the elements in the vectors with the subscript
                    // operator.
                    for (index_type i = lastRow + 1; i <= row; ++i) {
                        rowIndications[i] = currentEntryCount;
                    }
                } else {
                    // Otherwise, we need to push the correct values to the vectors, which might trigger reallocations.
                    for (index_type i = lastRow + 1; i <= row; ++i) {
                        rowIndications.push_back(currentEntryCount);
                    }
                }
                
                if (!hasCustomRowGrouping) {
                    for (index_type i = lastRow + 1; i <= row; ++i) {
                        rowGroupIndices.push_back(i);
                        ++currentRowGroup;
                    }
                }
                
                lastRow = row;
            }
            
            lastColumn = column;
            
            // Finally, set the element and increase the current size.
            if (storagePreallocated) {
                columnsAndValues.at(currentEntryCount) = std::make_pair(column, value);
            } else {
                columnsAndValues.emplace_back(column, value);
                if (!columnCountSet) {
                    columnCount = std::max(columnCount, column + 1);
                }
                if (!rowCountSet) {
                    rowCount = row + 1;
                }
            }
            ++currentEntryCount;
        }
        
        template<typename ValueType>
        void SparseMatrixBuilder<ValueType>::newRowGroup(index_type startingRow) {
            if (!hasCustomRowGrouping) {
                throw storm::exceptions::InvalidStateException() << "Illegal call to SparseMatrix::newRowGroup: matrix was not created to have a custom row grouping.";
            } else if (rowGroupIndices.size() > 0 && startingRow < rowGroupIndices.back()) {
                throw storm::exceptions::InvalidStateException() << "Illegal call to SparseMatrix::newRowGroup: illegal row group with negative size.";
            }
            if (rowGroupCountSet) {
                rowGroupIndices[currentRowGroup] = startingRow;
                ++currentRowGroup;
            } else {
                rowGroupIndices.push_back(startingRow);
            }
        }
        
        template<typename ValueType>
        SparseMatrix<ValueType> SparseMatrixBuilder<ValueType>::build(index_type overriddenRowCount, index_type overriddenColumnCount, index_type overriddenRowGroupCount) {
            // Check whether it's safe to finalize the matrix and throw error otherwise.
            if (storagePreallocated && currentEntryCount != entryCount) {
                throw storm::exceptions::InvalidStateException() << "Illegal call to SparseMatrix::build: expected " << entryCount << " entries, but got " << currentEntryCount << " instead.";
            } else {
                // Fill in the missing entries in the row indices array, as there may be empty rows at the end.
                if (storagePreallocated) {
                    for (index_type i = lastRow + 1; i < rowCount; ++i) {
                        rowIndications[i] = currentEntryCount;
                    }
                } else {
                    if (!rowCountSet) {
                        rowCount = std::max(overriddenRowCount, rowCount);
                    }
                    for (index_type i = lastRow + 1; i < rowCount; ++i) {
                        rowIndications.push_back(currentEntryCount);
                    }
                }
                
                // We put a sentinel element at the last position of the row indices array. This eases iteration work,
                // as now the indices of row i are always between rowIndications[i] and rowIndications[i + 1], also for
                // the first and last row.
                if (storagePreallocated) {
                    rowIndications[rowCount] = currentEntryCount;
                } else {
                    rowIndications.push_back(currentEntryCount);
                    if (!columnCountSet) {
                        columnCount = std::max(columnCount, overriddenColumnCount);
                    }
                }
                
                entryCount = currentEntryCount;
                
                if (hasCustomRowGrouping && rowGroupCountSet) {
                    rowGroupIndices[rowGroupCount] = rowCount;
                } else {
                    if (!hasCustomRowGrouping) {
                        for (index_type i = currentRowGroup; i < rowCount; ++i) {
                            rowGroupIndices.push_back(i + 1);
                        }
                    } else {
                        overriddenRowGroupCount = std::max(overriddenRowGroupCount, currentRowGroup + 1);
                        for (index_type i = currentRowGroup; i < overriddenRowGroupCount; ++i) {
                            rowGroupIndices.push_back(rowCount);
                        }
                    }
                }
            }
            
            return SparseMatrix<ValueType>(columnCount, std::move(rowIndications), std::move(columnsAndValues), std::move(rowGroupIndices));
        }
        
        template<typename ValueType>
        void SparseMatrixBuilder<ValueType>::prepareInternalStorage() {
            // Only allocate the memory for the matrix contents if the dimensions of the matrix are already known.
            if (storagePreallocated) {
                columnsAndValues = std::vector<MatrixEntry<index_type, ValueType>>(entryCount, MatrixEntry<index_type, ValueType>(0, storm::utility::constantZero<ValueType>()));
                rowIndications = std::vector<index_type>(rowCount + 1, 0);
            } else {
                rowIndications.push_back(0);
            }
            
            // Only allocate the memory for the row grouping of the matrix contents if the number of groups is already
            // known.
            if (hasCustomRowGrouping && rowGroupCountSet) {
                rowGroupIndices = std::vector<index_type>(rowGroupCount + 1, 0);
            } else {
                if (hasCustomRowGrouping) {
                    // Nothing to do in this case
                } else {
                    rowGroupIndices.push_back(0);
                }
            }
        }
        
        template<typename ValueType>
        SparseMatrix<ValueType>::rows::rows(iterator begin, index_type entryCount) : beginIterator(begin), entryCount(entryCount) {
            // Intentionally left empty.
        }
        
        template<typename ValueType>
        typename SparseMatrix<ValueType>::iterator SparseMatrix<ValueType>::rows::begin() {
            return beginIterator;
        }
        
        template<typename ValueType>
        typename SparseMatrix<ValueType>::iterator SparseMatrix<ValueType>::rows::end() {
            return beginIterator + entryCount;
        }
        
        template<typename ValueType>
        typename SparseMatrix<ValueType>::index_type SparseMatrix<ValueType>::rows::getNumberOfEntries() const {
            return this->entryCount;
        }
        
        template<typename ValueType>
        SparseMatrix<ValueType>::const_rows::const_rows(const_iterator begin, index_type entryCount) : beginIterator(begin), entryCount(entryCount) {
            // Intentionally left empty.
        }
        
        template<typename ValueType>
        typename SparseMatrix<ValueType>::const_iterator SparseMatrix<ValueType>::const_rows::begin() const {
            return beginIterator;
        }
        
        template<typename ValueType>
        typename SparseMatrix<ValueType>::const_iterator SparseMatrix<ValueType>::const_rows::end() const {
            return beginIterator + entryCount;
        }
        
        template<typename ValueType>
        typename SparseMatrix<ValueType>::index_type SparseMatrix<ValueType>::const_rows::getNumberOfEntries() const {
            return this->entryCount;
        }
        
        template<typename ValueType>
        SparseMatrix<ValueType>::SparseMatrix() : rowCount(0), columnCount(0), entryCount(0), nonzeroEntryCount(0), columnsAndValues(), rowIndications(), rowGroupIndices() {
            // Intentionally left empty.
        }
        
        template<typename ValueType>
        SparseMatrix<ValueType>::SparseMatrix(SparseMatrix<ValueType> const& other) : rowCount(other.rowCount), columnCount(other.columnCount), entryCount(other.entryCount), nonzeroEntryCount(other.nonzeroEntryCount), columnsAndValues(other.columnsAndValues), rowIndications(other.rowIndications), rowGroupIndices(other.rowGroupIndices) {
            // Intentionally left empty.
        }
        
        template<typename ValueType>
        SparseMatrix<ValueType>::SparseMatrix(SparseMatrix<ValueType>&& other) : rowCount(other.rowCount), columnCount(other.columnCount), entryCount(other.entryCount), nonzeroEntryCount(other.nonzeroEntryCount), columnsAndValues(std::move(other.columnsAndValues)), rowIndications(std::move(other.rowIndications)), rowGroupIndices(std::move(other.rowGroupIndices)) {
            // Now update the source matrix
            other.rowCount = 0;
            other.columnCount = 0;
            other.entryCount = 0;
        }
        
        template<typename ValueType>
        SparseMatrix<ValueType>::SparseMatrix(index_type columnCount, std::vector<index_type> const& rowIndications, std::vector<MatrixEntry<index_type, ValueType>> const& columnsAndValues, std::vector<index_type> const& rowGroupIndices) : rowCount(rowIndications.size() - 1), columnCount(columnCount), entryCount(columnsAndValues.size()), nonzeroEntryCount(0), columnsAndValues(columnsAndValues), rowIndications(rowIndications), rowGroupIndices(rowGroupIndices) {
            for (auto const& element : *this) {
                if (element.getValue() != storm::utility::constantZero<ValueType>()) {
                    ++this->nonzeroEntryCount;
                }
            }
        }
        
        template<typename ValueType>
        SparseMatrix<ValueType>::SparseMatrix(index_type columnCount, std::vector<index_type>&& rowIndications, std::vector<MatrixEntry<index_type, ValueType>>&& columnsAndValues, std::vector<index_type>&& rowGroupIndices) : rowCount(rowIndications.size() - 1), columnCount(columnCount), entryCount(columnsAndValues.size()), nonzeroEntryCount(0), columnsAndValues(std::move(columnsAndValues)), rowIndications(std::move(rowIndications)), rowGroupIndices(std::move(rowGroupIndices)) {
            for (auto const& element : *this) {
                if (element.getValue() != storm::utility::constantZero<ValueType>()) {
                    ++this->nonzeroEntryCount;
                }
            }
        }
                
        template<typename ValueType>
        SparseMatrix<ValueType>& SparseMatrix<ValueType>::operator=(SparseMatrix<ValueType> const& other) {
            // Only perform assignment if source and target are not the same.
            if (this != &other) {
                rowCount = other.rowCount;
                columnCount = other.columnCount;
                entryCount = other.entryCount;
                nonzeroEntryCount = other.nonzeroEntryCount;
                
                columnsAndValues = other.columnsAndValues;
                rowIndications = other.rowIndications;
                rowGroupIndices = other.rowGroupIndices;
            }
            
            return *this;
        }
        
        template<typename ValueType>
        SparseMatrix<ValueType>& SparseMatrix<ValueType>::operator=(SparseMatrix<ValueType>&& other) {
            // Only perform assignment if source and target are not the same.
            if (this != &other) {
                rowCount = other.rowCount;
                columnCount = other.columnCount;
                entryCount = other.entryCount;
                nonzeroEntryCount = other.nonzeroEntryCount;
                
                columnsAndValues = std::move(other.columnsAndValues);
                rowIndications = std::move(other.rowIndications);
                rowGroupIndices = std::move(other.rowGroupIndices);
            }
            
            return *this;
        }
        
        template<typename ValueType>
        bool SparseMatrix<ValueType>::operator==(SparseMatrix<ValueType> const& other) const {
            if (this == &other) {
                return true;
            }
            
            bool equalityResult = true;

            equalityResult &= this->getRowCount() == other.getRowCount();
            if (!equalityResult) {
                return false;
            }
            equalityResult &= this->getColumnCount() == other.getColumnCount();
            if (!equalityResult) {
                return false;
            }
            equalityResult &= this->getRowGroupIndices() == other.getRowGroupIndices();
            if (!equalityResult) {
                return false;
            }
            
            // For the actual contents, we need to do a little bit more work, because we want to ignore elements that
            // are set to zero, please they may be represented implicitly in the other matrix.
            for (index_type row = 0; row < this->getRowCount(); ++row) {
                for (const_iterator it1 = this->begin(row), ite1 = this->end(row), it2 = other.begin(row), ite2 = other.end(row); it1 != ite1 && it2 != ite2; ++it1, ++it2) {
                    // Skip over all zero entries in both matrices.
                    while (it1 != ite1 && it1->getValue() == storm::utility::constantZero<ValueType>()) {
                        ++it1;
                    }
                    while (it2 != ite2 && it2->getValue() == storm::utility::constantZero<ValueType>()) {
                        ++it2;
                    }
                    if ((it1 == ite1) || (it2 == ite2)) {
                        equalityResult = (it1 == ite1) ^ (it2 == ite2);
                        break;
                    } else {
                        if (it1->getColumn() != it2->getColumn() || it1->getValue() != it2->getValue()) {
                            equalityResult = false;
                            break;
                        }
                    }
                }
                if (!equalityResult) {
                    return false;
                }
            }
            
            return equalityResult;
        }
        
        template<typename ValueType>
        typename SparseMatrix<ValueType>::index_type SparseMatrix<ValueType>::getRowCount() const {
            return rowCount;
        }
        
        template<typename ValueType>
        typename SparseMatrix<ValueType>::index_type SparseMatrix<ValueType>::getColumnCount() const {
            return columnCount;
        }
        
        template<typename ValueType>
        typename SparseMatrix<ValueType>::index_type SparseMatrix<ValueType>::getEntryCount() const {
            return entryCount;
        }
        
        template<typename ValueType>
        typename SparseMatrix<ValueType>::index_type SparseMatrix<ValueType>::getNonzeroEntryCount() const {
            return nonzeroEntryCount;
        }
        
        template<typename ValueType>
        typename SparseMatrix<ValueType>::index_type SparseMatrix<ValueType>::getRowGroupCount() const {
            return rowGroupIndices.size() - 1;
        }
        
        template<typename ValueType>
        typename SparseMatrix<ValueType>::index_type SparseMatrix<ValueType>::getRowGroupSize(index_type group) const {
            return this->getRowGroupIndices()[group + 1] - this->getRowGroupIndices()[group];
        }
        
        template<typename ValueType>
        std::vector<typename SparseMatrix<ValueType>::index_type> const& SparseMatrix<ValueType>::getRowGroupIndices() const {
            return rowGroupIndices;
        }

        template<typename ValueType>
        void SparseMatrix<ValueType>::makeRowsAbsorbing(storm::storage::BitVector const& rows) {
            for (auto row : rows) {
                makeRowDirac(row, row);
            }
        }
        
        template<typename ValueType>
        void SparseMatrix<ValueType>::makeRowGroupsAbsorbing(storm::storage::BitVector const& rowGroupConstraint) {
            for (auto rowGroup : rowGroupConstraint) {
                for (index_type row = this->getRowGroupIndices()[rowGroup]; row < this->getRowGroupIndices()[rowGroup + 1]; ++row) {
                    makeRowDirac(row, rowGroup);
                }
            }
        }
        
        template<typename ValueType>
        void SparseMatrix<ValueType>::makeRowDirac(index_type row, index_type column) {
            iterator columnValuePtr = this->begin(row);
            iterator columnValuePtrEnd = this->end(row);
            
            // If the row has no elements in it, we cannot make it absorbing, because we would need to move all elements
            // in the vector of nonzeros otherwise.
            if (columnValuePtr >= columnValuePtrEnd) {
                throw storm::exceptions::InvalidStateException() << "Illegal call to SparseMatrix::makeRowDirac: cannot make row " << row << " absorbing, but there is no entry in this row.";
            }
            
            // If there is at least one entry in this row, we can just set it to one, modify its column value to the
            // one given by the parameter and set all subsequent elements of this row to zero.
            columnValuePtr->setColumn(column);
            columnValuePtr->setValue(storm::utility::constantOne<ValueType>());
            ++columnValuePtr;
            for (; columnValuePtr != columnValuePtrEnd; ++columnValuePtr) {
                columnValuePtr->setColumn(0);
                columnValuePtr->setValue(storm::utility::constantZero<ValueType>());
            }
        }
        
        template<typename ValueType>
        ValueType SparseMatrix<ValueType>::getConstrainedRowSum(index_type row, storm::storage::BitVector const& constraint) const {
            ValueType result = storm::utility::constantZero<ValueType>();
            for (const_iterator it = this->begin(row), ite = this->end(row); it != ite; ++it) {
                if (constraint.get(it->getColumn())) {
                    result += it->getValue();
                }
            }
            return result;
        }
        
        template<typename ValueType>
        std::vector<ValueType> SparseMatrix<ValueType>::getConstrainedRowSumVector(storm::storage::BitVector const& rowConstraint, storm::storage::BitVector const& columnConstraint) const {
            std::vector<ValueType> result(rowConstraint.getNumberOfSetBits());
            index_type currentRowCount = 0;
            for (auto row : rowConstraint) {
                result[currentRowCount++] = getConstrainedRowSum(row, columnConstraint);
            }
            return result;
        }
        
        template<typename ValueType>
        std::vector<ValueType> SparseMatrix<ValueType>::getConstrainedRowGroupSumVector(storm::storage::BitVector const& rowGroupConstraint, storm::storage::BitVector const& columnConstraint) const {
            std::vector<ValueType> result;
            result.reserve(rowGroupConstraint.getNumberOfSetBits());
            for (auto rowGroup : rowGroupConstraint) {
                for (index_type row = this->getRowGroupIndices()[rowGroup]; row < this->getRowGroupIndices()[rowGroup + 1]; ++row) {
                    result.push_back(getConstrainedRowSum(row, columnConstraint));
                }
            }
            return result;
        }
        
        template<typename ValueType>
        SparseMatrix<ValueType> SparseMatrix<ValueType>::getSubmatrix(bool useGroups, storm::storage::BitVector const& rowConstraint, storm::storage::BitVector const& columnConstraint, bool insertDiagonalElements) const {
            if (useGroups) {
                return getSubmatrix(rowConstraint, columnConstraint, this->getRowGroupIndices(), insertDiagonalElements);
            } else {
                // Create a fake row grouping to reduce this to a call to a more general method.
                std::vector<index_type> fakeRowGroupIndices(rowCount + 1);
                index_type i = 0;
                for (std::vector<index_type>::iterator it = fakeRowGroupIndices.begin(); it != fakeRowGroupIndices.end(); ++it, ++i) {
                    *it = i;
                }
                return getSubmatrix(rowConstraint, columnConstraint, fakeRowGroupIndices, insertDiagonalElements);
            }
        }
                
        template<typename ValueType>
        SparseMatrix<ValueType> SparseMatrix<ValueType>::getSubmatrix(storm::storage::BitVector const& rowGroupConstraint, storm::storage::BitVector const& columnConstraint, std::vector<index_type> const& rowGroupIndices, bool insertDiagonalEntries) const {
            // First, we need to determine the number of entries and the number of rows of the submatrix.
            index_type subEntries = 0;
            index_type subRows = 0;
            for (auto index : rowGroupConstraint) {
                subRows += rowGroupIndices[index + 1] - rowGroupIndices[index];
                for (index_type i = rowGroupIndices[index]; i < rowGroupIndices[index + 1]; ++i) {
                    bool foundDiagonalElement = false;
                    
                    for (const_iterator it = this->begin(i), ite = this->end(i); it != ite; ++it) {
                        if (columnConstraint.get(it->getColumn())) {
                            ++subEntries;
                            
                            if (index == it->getColumn()) {
                                foundDiagonalElement = true;
                            }
                        }
                    }
                    
                    // If requested, we need to reserve one entry more for inserting the diagonal zero entry.
                    if (insertDiagonalEntries && !foundDiagonalElement) {
                        ++subEntries;
                    }
                }
            }
            
            // Create and initialize resulting matrix.
            SparseMatrixBuilder<ValueType> matrixBuilder(subRows, columnConstraint.getNumberOfSetBits(), subEntries, true);
            
            // Create a temporary vector that stores for each index whose bit is set to true the number of bits that
            // were set before that particular index.
            std::vector<index_type> bitsSetBeforeIndex;
            bitsSetBeforeIndex.reserve(columnCount);
            
            // Compute the information to fill this vector.
            index_type lastIndex = 0;
            index_type currentNumberOfSetBits = 0;
            
            // If we are requested to add missing diagonal entries, we need to make sure the corresponding rows are also
            // taken.
            storm::storage::BitVector columnBitCountConstraint = columnConstraint;
            if (insertDiagonalEntries) {
                columnBitCountConstraint |= rowGroupConstraint;
            }
            for (auto index : columnBitCountConstraint) {
                while (lastIndex <= index) {
                    bitsSetBeforeIndex.push_back(currentNumberOfSetBits);
                    ++lastIndex;
                }
                ++currentNumberOfSetBits;
            }
            
            // Copy over selected entries.
            index_type rowCount = 0;
            for (auto index : rowGroupConstraint) {
                matrixBuilder.newRowGroup(rowCount);
                for (index_type i = rowGroupIndices[index]; i < rowGroupIndices[index + 1]; ++i) {
                    bool insertedDiagonalElement = false;
                    
                    for (const_iterator it = this->begin(i), ite = this->end(i); it != ite; ++it) {
                        if (columnConstraint.get(it->getColumn())) {
                            if (index == it->getColumn()) {
                                insertedDiagonalElement = true;
                            } else if (insertDiagonalEntries && !insertedDiagonalElement && it->getColumn() > index) {
                                matrixBuilder.addNextValue(rowCount, bitsSetBeforeIndex[index], storm::utility::constantZero<ValueType>());
                                insertedDiagonalElement = true;
                            }
                            matrixBuilder.addNextValue(rowCount, bitsSetBeforeIndex[it->getColumn()], it->getValue());
                        }
                    }
                    if (insertDiagonalEntries && !insertedDiagonalElement) {
                        matrixBuilder.addNextValue(rowCount, bitsSetBeforeIndex[index], storm::utility::constantZero<ValueType>());
                    }
                    
                    ++rowCount;
                }
            }
            
            return matrixBuilder.build();
        }
        
        template<typename ValueType>
        SparseMatrix<ValueType> SparseMatrix<ValueType>::selectRowsFromRowGroups(std::vector<index_type> const& rowGroupToRowIndexMapping, bool insertDiagonalEntries) const {
            // First, we need to count how many non-zero entries the resulting matrix will have and reserve space for
            // diagonal entries if requested.
            index_type subEntries = 0;
            for (index_type rowGroupIndex = 0, rowGroupIndexEnd = rowGroupToRowIndexMapping.size(); rowGroupIndex < rowGroupIndexEnd; ++rowGroupIndex) {
                // Determine which row we need to select from the current row group.
                index_type rowToCopy = rowGroupIndices[rowGroupIndex] + rowGroupToRowIndexMapping[rowGroupIndex];
                
                // Iterate through that row and count the number of slots we have to reserve for copying.
                bool foundDiagonalElement = false;
                for (const_iterator it = this->begin(rowToCopy), ite = this->end(rowToCopy); it != ite; ++it) {
                    if (it->getColumn() == rowGroupIndex) {
                        foundDiagonalElement = true;
                    }
                    ++subEntries;
                }
                if (insertDiagonalEntries && !foundDiagonalElement) {
                    ++subEntries;
                }
            }
            
            // Now create the matrix to be returned with the appropriate size.
            SparseMatrixBuilder<ValueType> matrixBuilder(rowGroupIndices.size() - 1, columnCount, subEntries);
            
            // Copy over the selected lines from the source matrix.
            for (index_type rowGroupIndex = 0, rowGroupIndexEnd = rowGroupToRowIndexMapping.size(); rowGroupIndex < rowGroupIndexEnd; ++rowGroupIndex) {
                // Determine which row we need to select from the current row group.
                index_type rowToCopy = rowGroupIndices[rowGroupIndex] + rowGroupToRowIndexMapping[rowGroupIndex];
                
                // Iterate through that row and copy the entries. This also inserts a zero element on the diagonal if
                // there is no entry yet.
                bool insertedDiagonalElement = false;
                for (const_iterator it = this->begin(rowToCopy), ite = this->end(rowToCopy); it != ite; ++it) {
                    if (it->getColumn() == rowGroupIndex) {
                        insertedDiagonalElement = true;
                    } else if (insertDiagonalEntries && !insertedDiagonalElement && it->getColumn() > rowGroupIndex) {
                        matrixBuilder.addNextValue(rowGroupIndex, rowGroupIndex, storm::utility::constantZero<ValueType>());
                        insertedDiagonalElement = true;
                    }
                    matrixBuilder.addNextValue(rowGroupIndex, it->getColumn(), it->getValue());
                }
                if (insertDiagonalEntries && !insertedDiagonalElement) {
                    matrixBuilder.addNextValue(rowGroupIndex, rowGroupIndex, storm::utility::constantZero<ValueType>());
                }
            }
            
            // Finalize created matrix and return result.
            return matrixBuilder.build();
        }
        
        template <typename ValueType>
        SparseMatrix<ValueType> SparseMatrix<ValueType>::transpose(bool joinGroups) const {
            index_type rowCount = this->getColumnCount();
            index_type columnCount = joinGroups ? this->getRowGroupCount() : this->getRowCount();
            index_type entryCount = this->getEntryCount();
            
            std::vector<index_type> rowIndications(rowCount + 1);
            std::vector<MatrixEntry<index_type, ValueType>> columnsAndValues(entryCount);
            
            // First, we need to count how many entries each column has.
            for (index_type group = 0; group < columnCount; ++group) {
                for (auto const& transition : joinGroups ? this->getRowGroup(group) : this->getRow(group)) {
                    if (transition.getValue() != storm::utility::constantZero<ValueType>()) {
                        ++rowIndications[transition.getColumn() + 1];
                    }
                }
            }
            
            // Now compute the accumulated offsets.
            for (index_type i = 1; i < rowCount + 1; ++i) {
                rowIndications[i] = rowIndications[i - 1] + rowIndications[i];
            }
            
            // Create an array that stores the index for the next value to be added for
            // each row in the transposed matrix. Initially this corresponds to the previously
            // computed accumulated offsets.
            std::vector<index_type> nextIndices = rowIndications;
            
            // Now we are ready to actually fill in the values of the transposed matrix.
            for (index_type group = 0; group < columnCount; ++group) {
                for (auto const& transition : joinGroups ? this->getRowGroup(group) : this->getRow(group)) {
                    if (transition.getValue() != storm::utility::constantZero<ValueType>()) {
                        columnsAndValues[nextIndices[transition.getColumn()]] = std::make_pair(group, transition.getValue());
                        nextIndices[transition.getColumn()]++;
                    }
                }
            }
            
            std::vector<index_type> rowGroupIndices(rowCount + 1);
            for (index_type i = 0; i <= rowCount; ++i) {
                rowGroupIndices[i] = i;
            }
            
            storm::storage::SparseMatrix<ValueType> transposedMatrix(columnCount, std::move(rowIndications), std::move(columnsAndValues), std::move(rowGroupIndices));
                        
            return transposedMatrix;
        }
                
        template<typename ValueType>
        void SparseMatrix<ValueType>::convertToEquationSystem() {
            invertDiagonal();
            negateAllNonDiagonalEntries();
        }
        
        template<typename ValueType>
        void SparseMatrix<ValueType>::invertDiagonal() {
            // Now iterate over all row groups and set the diagonal elements to the inverted value.
            // If there is a row without the diagonal element, an exception is thrown.
            ValueType one = storm::utility::constantOne<ValueType>();
            bool foundDiagonalElement = false;
            for (index_type group = 0; group < this->getRowGroupCount(); ++group) {
                for (auto& entry : this->getRowGroup(group)) {
                    if (entry.getColumn() == group) {
                        entry.setValue(one - entry.getValue());
                        foundDiagonalElement = true;
                    }
                }
                
                // Throw an exception if a row did not have an element on the diagonal.
                if (!foundDiagonalElement) {
                    throw storm::exceptions::InvalidArgumentException() << "Illegal call to SparseMatrix::invertDiagonal: matrix is missing diagonal entries.";
                }
            }
        }
        
        template<typename ValueType>
        void SparseMatrix<ValueType>::negateAllNonDiagonalEntries() {
            // Iterate over all row groups and negate all the elements that are not on the diagonal.
            for (index_type group = 0; group < this->getRowGroupCount(); ++group) {
                for (auto& entry : this->getRowGroup(group)) {
                    if (entry.getColumn() != group) {
                        entry.setValue(-entry.getValue());
                    }
                }
            }
        }
        
        template<typename ValueType>
        void SparseMatrix<ValueType>::deleteDiagonalEntries() {
            // Iterate over all rows and negate all the elements that are not on the diagonal.
            for (index_type group = 0; group < this->getRowGroupCount(); ++group) {
                for (auto& entry : this->getRowGroup(group)) {
                    if (entry.getColumn() == group) {
                        entry.setValue(storm::utility::constantZero<ValueType>());
                    }
                }
            }
        }
        
        template<typename ValueType>
        typename std::pair<storm::storage::SparseMatrix<ValueType>, storm::storage::SparseMatrix<ValueType>> SparseMatrix<ValueType>::getJacobiDecomposition() const {
            if (rowCount != columnCount) {
                throw storm::exceptions::InvalidArgumentException() << "Illegal call to SparseMatrix::invertDiagonal: matrix is non-square.";
            }
            storm::storage::SparseMatrix<ValueType> resultLU(*this);
            resultLU.deleteDiagonalEntries();
            
            SparseMatrixBuilder<ValueType> dInvBuilder(rowCount, columnCount, rowCount);
            
            // Copy entries to the appropriate matrices.
            for (index_type rowNumber = 0; rowNumber < rowCount; ++rowNumber) {
                
                // Because the matrix may have several entries on the diagonal, we need to sum them before we are able
                // to invert the entry.
                ValueType diagonalValue = storm::utility::constantZero<ValueType>();
                for (const_iterator it = this->begin(rowNumber), ite = this->end(rowNumber); it != ite; ++it) {
                    if (it->getColumn() == rowNumber) {
                        diagonalValue += it->getValue();
                    } else if (it->getColumn() > rowNumber) {
                        break;
                    }
                }
                dInvBuilder.addNextValue(rowNumber, rowNumber, storm::utility::constantOne<ValueType>() / diagonalValue);
            }
            
            return std::make_pair(std::move(resultLU), dInvBuilder.build());
        }
        
<<<<<<< HEAD
        template<>
        typename std::pair<storm::storage::SparseMatrix<Polynomial>, storm::storage::SparseMatrix<Polynomial>> SparseMatrix<Polynomial>::getJacobiDecomposition() const {
            // NOT SUPPORTED
            // TODO do whatever storm does in such cases.
            assert(false);
        }
        
        
        template<typename T>
        std::vector<T> SparseMatrix<T>::getPointwiseProductRowSumVector(storm::storage::SparseMatrix<T> const& otherMatrix) const {
            std::vector<T> result(rowCount, storm::utility::constantZero<T>());
=======
        template<typename ValueType>
        std::vector<ValueType> SparseMatrix<ValueType>::getPointwiseProductRowSumVector(storm::storage::SparseMatrix<ValueType> const& otherMatrix) const {
            std::vector<ValueType> result(rowCount, storm::utility::constantZero<ValueType>());
>>>>>>> ac420f13
            
            // Iterate over all elements of the current matrix and either continue with the next element in case the
            // given matrix does not have a non-zero element at this column position, or multiply the two entries and
            // add the result to the corresponding position in the vector.
            for (index_type row = 0; row < rowCount && row < otherMatrix.rowCount; ++row) {
                for (const_iterator it1 = this->begin(row), ite1 = this->end(row), it2 = otherMatrix.begin(row), ite2 = otherMatrix.end(row); it1 != ite1 && it2 != ite2; ++it1) {
                    if (it1->getColumn() < it2->getColumn()) {
                        continue;
                    } else {
                        // If the precondition of this method (i.e. that the given matrix is a submatrix
                        // of the current one) was fulfilled, we know now that the two elements are in
                        // the same column, so we can multiply and add them to the row sum vector.
                        result[row] += it2->getValue() * it1->getValue();
                        ++it2;
                    }
                }
            }
            
            return result;
        }
        
        
        template<typename ValueType>
        void SparseMatrix<ValueType>::multiplyWithVector(std::vector<ValueType> const& vector, std::vector<ValueType>& result) const {
#ifdef STORM_HAVE_INTELTBB
            if (this->getNonzeroEntryCount() > 10000) {
                return this->multiplyWithVectorParallel(vector, result);
            } else {
                return this->multiplyWithVectorSequential(vector, result);
            }
#else
            return multiplyWithVectorSequential(vector, result);
#endif
        }
        
        template<typename ValueType>
        void SparseMatrix<ValueType>::multiplyWithVectorSequential(std::vector<ValueType> const& vector, std::vector<ValueType>& result) const {
            const_iterator it = this->begin();
            const_iterator ite;
            typename std::vector<index_type>::const_iterator rowIterator = rowIndications.begin();
            typename std::vector<ValueType>::iterator resultIterator = result.begin();
            typename std::vector<ValueType>::iterator resultIteratorEnd = result.end();
            
            for (; resultIterator != resultIteratorEnd; ++rowIterator, ++resultIterator) {
                *resultIterator = storm::utility::constantZero<ValueType>();
                
                for (ite = this->begin() + *(rowIterator + 1); it != ite; ++it) {
                    *resultIterator += it->getValue() * vector[it->getColumn()];
                }
            }
        }

#ifdef STORM_HAVE_INTELTBB
        template<typename ValueType>
        void SparseMatrix<ValueType>::multiplyWithVectorParallel(std::vector<ValueType> const& vector, std::vector<ValueType>& result) const {
            tbb::parallel_for(tbb::blocked_range<index_type>(0, result.size(), 10),
                              [&] (tbb::blocked_range<index_type> const& range) {
                                  index_type startRow = range.begin();
                                  index_type endRow = range.end();
                                  const_iterator it = this->begin(startRow);
                                  const_iterator ite;
                                  std::vector<index_type>::const_iterator rowIterator = this->rowIndications.begin() + startRow;
                                  std::vector<index_type>::const_iterator rowIteratorEnd = this->rowIndications.begin() + endRow;
                                  typename std::vector<ValueType>::iterator resultIterator = result.begin() + startRow;
                                  typename std::vector<ValueType>::iterator resultIteratorEnd = result.begin() + endRow;
                                  
                                  for (; resultIterator != resultIteratorEnd; ++rowIterator, ++resultIterator) {
                                      *resultIterator = storm::utility::constantZero<ValueType>();
                                      
                                      for (ite = this->begin() + *(rowIterator + 1); it != ite; ++it) {
                                          *resultIterator += it->getValue() * vector[it->getColumn()];
                                      }
                                  }
                              });
        }
#endif

        template<typename ValueType>
        uint_fast64_t SparseMatrix<ValueType>::getSizeInMemory() const {
            uint_fast64_t size = sizeof(*this);
            
            // Add size of columns and values.
            size += sizeof(MatrixEntry<index_type, ValueType>) * columnsAndValues.capacity();
            
            // Add row_indications size.
            size += sizeof(uint_fast64_t) * rowIndications.capacity();
            
            return size;
        }
        
        template<typename ValueType>
        typename SparseMatrix<ValueType>::const_rows SparseMatrix<ValueType>::getRows(index_type startRow, index_type endRow) const {
            return const_rows(this->columnsAndValues.begin() + this->rowIndications[startRow], this->rowIndications[endRow + 1] - this->rowIndications[startRow]);
        }
        
        template<typename ValueType>
        typename SparseMatrix<ValueType>::rows SparseMatrix<ValueType>::getRows(index_type startRow, index_type endRow) {
            return rows(this->columnsAndValues.begin() + this->rowIndications[startRow], this->rowIndications[endRow + 1] - this->rowIndications[startRow]);
        }
        
        template<typename ValueType>
        typename SparseMatrix<ValueType>::const_rows SparseMatrix<ValueType>::getRow(index_type row) const {
            return getRows(row, row);
        }
        
        template<typename ValueType>
        typename SparseMatrix<ValueType>::rows SparseMatrix<ValueType>::getRow(index_type row) {
            return getRows(row, row);
        }
        
        template<typename ValueType>
        typename SparseMatrix<ValueType>::const_rows SparseMatrix<ValueType>::getRowGroup(index_type rowGroup) const {
            return getRows(rowGroupIndices[rowGroup], rowGroupIndices[rowGroup + 1] - 1);
        }
        
        template<typename ValueType>
        typename SparseMatrix<ValueType>::rows SparseMatrix<ValueType>::getRowGroup(index_type rowGroup) {
            return getRows(rowGroupIndices[rowGroup], rowGroupIndices[rowGroup + 1] - 1);
        }
        
        template<typename ValueType>
        typename SparseMatrix<ValueType>::const_iterator SparseMatrix<ValueType>::begin(index_type row) const {
            return this->columnsAndValues.begin() + this->rowIndications[row];
        }
        
        template<typename ValueType>
        typename SparseMatrix<ValueType>::iterator SparseMatrix<ValueType>::begin(index_type row)  {
            return this->columnsAndValues.begin() + this->rowIndications[row];
        }
        
        template<typename ValueType>
        typename SparseMatrix<ValueType>::const_iterator SparseMatrix<ValueType>::end(index_type row) const {
            return this->columnsAndValues.begin() + this->rowIndications[row + 1];
        }
        
        template<typename ValueType>
        typename SparseMatrix<ValueType>::iterator SparseMatrix<ValueType>::end(index_type row)  {
            return this->columnsAndValues.begin() + this->rowIndications[row + 1];
        }
        
        template<typename ValueType>
        typename SparseMatrix<ValueType>::const_iterator SparseMatrix<ValueType>::end() const {
            return this->columnsAndValues.begin() + this->rowIndications[rowCount];
        }
        
        template<typename ValueType>
        typename SparseMatrix<ValueType>::iterator SparseMatrix<ValueType>::end()  {
            return this->columnsAndValues.begin() + this->rowIndications[rowCount];
        }
        
        template<typename ValueType>
        ValueType SparseMatrix<ValueType>::getRowSum(index_type row) const {
            ValueType sum = storm::utility::constantZero<ValueType>();
            for (const_iterator it = this->begin(row), ite = this->end(row); it != ite; ++it) {
                sum += it->getValue();
            }
            return sum;
        }
        
        template<typename ValueType>
        bool SparseMatrix<ValueType>::isSubmatrixOf(SparseMatrix<ValueType> const& matrix) const {
            // Check for matching sizes.
            if (this->getRowCount() != matrix.getRowCount()) return false;
            if (this->getColumnCount() != matrix.getColumnCount()) return false;
            if (this->getRowGroupIndices() != matrix.getRowGroupIndices()) return false;

            // Check the subset property for all rows individually.
            for (index_type row = 0; row < this->getRowCount(); ++row) {
                for (const_iterator it1 = this->begin(row), ite1 = this->end(row), it2 = matrix.begin(row), ite2 = matrix.end(row); it1 != ite1; ++it1) {
                    // Skip over all entries of the other matrix that are before the current entry in the current matrix.
                    while (it2 != ite2 && it2->getColumn() < it1->getColumn()) {
                        ++it2;
                    }
                    if (it2 == ite2 || it1->getColumn() != it2->getColumn()) {
                        return false;
                    }
                }
            }
            return true;
        }
        
        template<typename ValueType>
        std::ostream& operator<<(std::ostream& out, SparseMatrix<ValueType> const& matrix) {
            // Print column numbers in header.
            out << "\t\t";
            for (typename SparseMatrix<ValueType>::index_type i = 0; i < matrix.getColumnCount(); ++i) {
                out << i << "\t";
            }
            out << std::endl;
            
            // Iterate over all row groups.
            for (typename SparseMatrix<ValueType>::index_type group = 0; group < matrix.getRowGroupCount(); ++group) {
                out << "\t---- group " << group << "/" << (matrix.getRowGroupCount() - 1) << " ---- " << std::endl;
                for (typename SparseMatrix<ValueType>::index_type i = matrix.getRowGroupIndices()[group]; i < matrix.getRowGroupIndices()[group + 1]; ++i) {
                    typename SparseMatrix<ValueType>::index_type nextIndex = matrix.rowIndications[i];
                    
                    // Print the actual row.
                    out << i << "\t(\t";
                    typename SparseMatrix<ValueType>::index_type currentRealIndex = 0;
                    while (currentRealIndex < matrix.columnCount) {
                        if (nextIndex < matrix.rowIndications[i + 1] && currentRealIndex == matrix.columnsAndValues[nextIndex].getColumn()) {
                            out << matrix.columnsAndValues[nextIndex].getValue() << "\t";
                            ++nextIndex;
                        } else {
                            out << "0\t";
                        }
                        ++currentRealIndex;
                    }
                    out << "\t)\t" << i << std::endl;
                }
            }
            
            // Print column numbers in footer.
            out << "\t\t";
            for (typename SparseMatrix<ValueType>::index_type i = 0; i < matrix.getColumnCount(); ++i) {
                out << i << "\t";
            }
            out << std::endl;
            
            return out;
        }
        
        template<typename ValueType>
        std::size_t SparseMatrix<ValueType>::hash() const {
            std::size_t result = 0;
            
            boost::hash_combine(result, this->getRowCount());
            boost::hash_combine(result, this->getColumnCount());
            boost::hash_combine(result, this->getEntryCount());
            boost::hash_combine(result, boost::hash_range(columnsAndValues.begin(), columnsAndValues.end()));
            boost::hash_combine(result, boost::hash_range(rowIndications.begin(), rowIndications.end()));
            boost::hash_combine(result, boost::hash_range(rowGroupIndices.begin(), rowGroupIndices.end()));
            
            return result;
        }
        
        // Explicitly instantiate the entry, builder and the matrix.
        template class MatrixEntry<typename SparseMatrix<double>::index_type, double>;
        template class SparseMatrixBuilder<double>;
        template class SparseMatrix<double>;
        template std::ostream& operator<<(std::ostream& out, SparseMatrix<double> const& matrix);
        template class MatrixEntry<typename SparseMatrix<int>::index_type, int>;
        template class SparseMatrixBuilder<int>;
        template class SparseMatrix<int>;
        template std::ostream& operator<<(std::ostream& out, SparseMatrix<int> const& matrix);
#ifdef PARAMETRIC_SYSTEMS
        template class SparseMatrixBuilder<Polynomial>;
        template class SparseMatrix<Polynomial>;
        template std::ostream& operator<<(std::ostream& out, SparseMatrix<Polynomial> const& matrix);
        template class SparseMatrixBuilder<RationalFunction>;
        template class SparseMatrix<RationalFunction>;
        template std::ostream& operator<<(std::ostream& out, SparseMatrix<RationalFunction> const& matrix);
        
#endif
        
        
    } // namespace storage
} // namespace storm


<|MERGE_RESOLUTION|>--- conflicted
+++ resolved
@@ -1,4 +1,4 @@
-#include <boost/functional/hash.hpp>
+T#include <boost/functional/hash.hpp>
 
 // To detect whether the usage of TBB is possible, this include is neccessary
 #include "storm-config.h"
@@ -766,7 +766,6 @@
             return std::make_pair(std::move(resultLU), dInvBuilder.build());
         }
         
-<<<<<<< HEAD
         template<>
         typename std::pair<storm::storage::SparseMatrix<Polynomial>, storm::storage::SparseMatrix<Polynomial>> SparseMatrix<Polynomial>::getJacobiDecomposition() const {
             // NOT SUPPORTED
@@ -775,14 +774,9 @@
         }
         
         
-        template<typename T>
-        std::vector<T> SparseMatrix<T>::getPointwiseProductRowSumVector(storm::storage::SparseMatrix<T> const& otherMatrix) const {
-            std::vector<T> result(rowCount, storm::utility::constantZero<T>());
-=======
         template<typename ValueType>
         std::vector<ValueType> SparseMatrix<ValueType>::getPointwiseProductRowSumVector(storm::storage::SparseMatrix<ValueType> const& otherMatrix) const {
             std::vector<ValueType> result(rowCount, storm::utility::constantZero<ValueType>());
->>>>>>> ac420f13
             
             // Iterate over all elements of the current matrix and either continue with the next element in case the
             // given matrix does not have a non-zero element at this column position, or multiply the two entries and
