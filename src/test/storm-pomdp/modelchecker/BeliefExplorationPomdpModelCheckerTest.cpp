#include "test/storm_gtest.h"
#include "storm-config.h"

#include "storm-pomdp/modelchecker/BeliefExplorationPomdpModelChecker.h"
#include "storm-pomdp/transformer/MakePOMDPCanonic.h"
#include "storm/api/storm.h"
#include "storm-parsers/api/storm-parsers.h"
#include "storm-pomdp/transformer/GlobalPOMDPSelfLoopEliminator.h"
#include "storm-pomdp/analysis/QualitativeAnalysisOnGraphs.h"
#include "storm-pomdp/transformer/KnownProbabilityTransformer.h"

#include "storm/environment/solver/MinMaxSolverEnvironment.h"


namespace {
    enum class PreprocessingType { None, SelfloopReduction, QualitativeReduction, All };
    
    class DefaultDoubleVIEnvironment {
    public:
        typedef double ValueType;
        static storm::Environment createEnvironment() {
            storm::Environment env;
            env.solver().minMax().setMethod(storm::solver::MinMaxMethod::ValueIteration);
            env.solver().minMax().setPrecision(storm::utility::convertNumber<storm::RationalNumber>(1e-6));
            return env;
        }
        static bool const isExactModelChecking = false;
        static ValueType precision() { return storm::utility::convertNumber<ValueType>(0.12); } // there actually aren't any precision guarantees, but we still want to detect if results are weird.
        static void adaptOptions(storm::pomdp::modelchecker::BeliefExplorationPomdpModelCheckerOptions<ValueType>&) { /* intentionally left empty */ }
        static PreprocessingType const preprocessingType = PreprocessingType::None;
    };
    
    class SelfloopReductionDefaultDoubleVIEnvironment {
    public:
        typedef double ValueType;
        static storm::Environment createEnvironment() {
            storm::Environment env;
            env.solver().minMax().setMethod(storm::solver::MinMaxMethod::ValueIteration);
            env.solver().minMax().setPrecision(storm::utility::convertNumber<storm::RationalNumber>(1e-6));
            return env;
        }
        static bool const isExactModelChecking = false;
        static ValueType precision() { return storm::utility::convertNumber<ValueType>(0.12); } // there actually aren't any precision guarantees, but we still want to detect if results are weird.
        static void adaptOptions(storm::pomdp::modelchecker::BeliefExplorationPomdpModelCheckerOptions<ValueType>& options) { /* intentionally left empty */ }
        static PreprocessingType const preprocessingType = PreprocessingType::SelfloopReduction;
    };
    
    class QualitativeReductionDefaultDoubleVIEnvironment {
    public:
        typedef double ValueType;
        static storm::Environment createEnvironment() {
            storm::Environment env;
            env.solver().minMax().setMethod(storm::solver::MinMaxMethod::ValueIteration);
            env.solver().minMax().setPrecision(storm::utility::convertNumber<storm::RationalNumber>(1e-6));
            return env;
        }
        static bool const isExactModelChecking = false;
        static ValueType precision() { return storm::utility::convertNumber<ValueType>(0.12); } // there actually aren't any precision guarantees, but we still want to detect if results are weird.
        static void adaptOptions(storm::pomdp::modelchecker::BeliefExplorationPomdpModelCheckerOptions<ValueType>& options) { /* intentionally left empty */ }
        static PreprocessingType const preprocessingType = PreprocessingType::QualitativeReduction;
    };
    
    class PreprocessedDefaultDoubleVIEnvironment {
    public:
        typedef double ValueType;
        static storm::Environment createEnvironment() {
            storm::Environment env;
            env.solver().minMax().setMethod(storm::solver::MinMaxMethod::ValueIteration);
            env.solver().minMax().setPrecision(storm::utility::convertNumber<storm::RationalNumber>(1e-6));
            return env;
        }
        static bool const isExactModelChecking = false;
        static ValueType precision() { return storm::utility::convertNumber<ValueType>(0.12); } // there actually aren't any precision guarantees, but we still want to detect if results are weird.
        static void adaptOptions(storm::pomdp::modelchecker::BeliefExplorationPomdpModelCheckerOptions<ValueType>& options) { /* intentionally left empty */ }
        static PreprocessingType const preprocessingType = PreprocessingType::All;
    };

    class FineDoubleVIEnvironment {
    public:
        typedef double ValueType;
        static storm::Environment createEnvironment() {
            storm::Environment env;
            env.solver().minMax().setMethod(storm::solver::MinMaxMethod::ValueIteration);
            env.solver().minMax().setPrecision(storm::utility::convertNumber<storm::RationalNumber>(1e-6));
            return env;
        }
        static bool const isExactModelChecking = false;
        static ValueType precision() { return storm::utility::convertNumber<ValueType>(0.02); } // there actually aren't any precision guarantees, but we still want to detect if results are weird.
        static void adaptOptions(storm::pomdp::modelchecker::BeliefExplorationPomdpModelCheckerOptions<ValueType>& options) {
            options.resolutionInit = 24;
        }
        static PreprocessingType const preprocessingType = PreprocessingType::None;
    };

    class RefineDoubleVIEnvironment {
    public:
        typedef double ValueType;
        static storm::Environment createEnvironment() {
            storm::Environment env;
            env.solver().minMax().setMethod(storm::solver::MinMaxMethod::ValueIteration);
            env.solver().minMax().setPrecision(storm::utility::convertNumber<storm::RationalNumber>(1e-6));
            return env;
        }
        static bool const isExactModelChecking = false;
        static ValueType precision() { return storm::utility::convertNumber<ValueType>(0.005); }
        static PreprocessingType const preprocessingType = PreprocessingType::None;
        static void adaptOptions(storm::pomdp::modelchecker::BeliefExplorationPomdpModelCheckerOptions<ValueType>& options) {options.refine = true; options.refinePrecision = precision();}
    };

    class PreprocessedRefineDoubleVIEnvironment {
    public:
        typedef double ValueType;
        static storm::Environment createEnvironment() {
            storm::Environment env;
            env.solver().minMax().setMethod(storm::solver::MinMaxMethod::ValueIteration);
            env.solver().minMax().setPrecision(storm::utility::convertNumber<storm::RationalNumber>(1e-6));
            return env;
        }
        static bool const isExactModelChecking = false;
        static ValueType precision() { return storm::utility::convertNumber<ValueType>(0.005); }
        static PreprocessingType const preprocessingType = PreprocessingType::All;
        static void adaptOptions(storm::pomdp::modelchecker::BeliefExplorationPomdpModelCheckerOptions<ValueType>& options) {options.refine = true; options.refinePrecision = precision();}
    };

<<<<<<< HEAD
    class PreprocessedCullingDoubleVIEnvironment {
=======
    class PreprocessedClippingDoubleVIEnvironment {
>>>>>>> ecd6af98
    public:
        typedef double ValueType;
        static storm::Environment createEnvironment() {
            storm::Environment env;
            env.solver().minMax().setMethod(storm::solver::MinMaxMethod::ValueIteration);
            env.solver().minMax().setPrecision(storm::utility::convertNumber<storm::RationalNumber>(1e-6));
            return env;
        }
        static bool const isExactModelChecking = false;
        static ValueType precision() { return storm::utility::convertNumber<ValueType>(0.12); } // there actually aren't any precision guarantees, but we still want to detect if results are weird.
<<<<<<< HEAD
        static void adaptOptions(storm::pomdp::modelchecker::BeliefExplorationPomdpModelCheckerOptions<ValueType>& options) {
            options.clippingThresholdInit = storm::utility::convertNumber<ValueType>(0.1);
            //options.gapThresholdInit = storm::utility::convertNumber<ValueType>(0.001);
        }
=======
        static void adaptOptions(storm::pomdp::modelchecker::BeliefExplorationPomdpModelCheckerOptions<ValueType>& options) { /* intentionally left empty */ }
>>>>>>> ecd6af98
        static PreprocessingType const preprocessingType = PreprocessingType::All;
    };
    
    class DefaultDoubleOVIEnvironment {
    public:
        typedef double ValueType;
        static storm::Environment createEnvironment() {
            storm::Environment env;
            env.solver().minMax().setMethod(storm::solver::MinMaxMethod::SoundValueIteration);
            env.solver().minMax().setPrecision(storm::utility::convertNumber<storm::RationalNumber>(1e-6));
            env.solver().setForceSoundness(true);
            return env;
        }
        static bool const isExactModelChecking = false;
        static ValueType precision() { return storm::utility::convertNumber<ValueType>(0.12); } // there actually aren't any precision guarantees, but we still want to detect if results are weird.
        static void adaptOptions(storm::pomdp::modelchecker::BeliefExplorationPomdpModelCheckerOptions<ValueType>& options) { /* intentionally left empty */ }
        static PreprocessingType const preprocessingType = PreprocessingType::None;
    };
    
    class DefaultRationalPIEnvironment {
    public:
        typedef storm::RationalNumber ValueType;
        static storm::Environment createEnvironment() {
            storm::Environment env;
            env.solver().minMax().setMethod(storm::solver::MinMaxMethod::PolicyIteration);
            env.solver().setForceExact(true);
            return env;
        }
        static bool const isExactModelChecking = true;
        static ValueType precision() { return storm::utility::convertNumber<ValueType>(0.12); } // there actually aren't any precision guarantees, but we still want to detect if results are weird.
        static void adaptOptions(storm::pomdp::modelchecker::BeliefExplorationPomdpModelCheckerOptions<ValueType>& options) { /* intentionally left empty */ }
        static PreprocessingType const preprocessingType = PreprocessingType::None;
    };
    
    class PreprocessedDefaultRationalPIEnvironment {
    public:
        typedef storm::RationalNumber ValueType;
        static storm::Environment createEnvironment() {
            storm::Environment env;
            env.solver().minMax().setMethod(storm::solver::MinMaxMethod::PolicyIteration);
            env.solver().setForceExact(true);
            return env;
        }
        static bool const isExactModelChecking = true;
        static ValueType precision() { return storm::utility::convertNumber<ValueType>(0.12); } // there actually aren't any precision guarantees, but we still want to detect if results are weird.
        static void adaptOptions(storm::pomdp::modelchecker::BeliefExplorationPomdpModelCheckerOptions<ValueType>& options) { /* intentionally left empty */ }
        static PreprocessingType const preprocessingType = PreprocessingType::All;
    };
    
    template<typename TestType>
    class BeliefExplorationTest : public ::testing::Test {
    public:
        typedef typename TestType::ValueType ValueType;
        BeliefExplorationTest() : _environment(TestType::createEnvironment()) {}
        storm::Environment const& env() const { return _environment; }
        storm::pomdp::modelchecker::BeliefExplorationPomdpModelCheckerOptions<ValueType> options() const {
            storm::pomdp::modelchecker::BeliefExplorationPomdpModelCheckerOptions<ValueType> opt(true, true); // Always compute both bounds (lower and upper)
            TestType::adaptOptions(opt);
            return opt;
        }
        storm::pomdp::modelchecker::BeliefExplorationPomdpModelCheckerOptions<ValueType> optionsWithStateElimination() const {
            storm::pomdp::modelchecker::BeliefExplorationPomdpModelCheckerOptions<ValueType> opt(true, true); // Always compute both bounds (lower and upper)
            TestType::adaptOptions(opt);
            opt.useStateEliminationCutoff = true;
            return opt;
        }
        ValueType parseNumber(std::string const& str) {
            return storm::utility::convertNumber<ValueType>(str);
        }
        struct Input {
            std::shared_ptr<storm::models::sparse::Pomdp<ValueType>> model;
            std::shared_ptr<storm::logic::Formula const> formula;
        };
        Input buildPrism(std::string const& programFile, std::string const& formulaAsString, std::string const& constantsAsString = "") const {
            // Parse and build input
            storm::prism::Program program = storm::api::parseProgram(programFile);
            program = storm::utility::prism::preprocess(program, constantsAsString);
            Input input;
            input.formula = storm::api::parsePropertiesForPrismProgram(formulaAsString, program).front().getRawFormula();
            input.model = storm::api::buildSparseModel<ValueType>(program, {input.formula})->template as<storm::models::sparse::Pomdp<ValueType>>();
            
            // Preprocess
            storm::transformer::MakePOMDPCanonic<ValueType> makeCanonic(*input.model);
            input.model = makeCanonic.transform();
            EXPECT_TRUE(input.model->isCanonic());
            if (TestType::preprocessingType == PreprocessingType::SelfloopReduction || TestType::preprocessingType == PreprocessingType::All ) {
                storm::transformer::GlobalPOMDPSelfLoopEliminator<ValueType> selfLoopEliminator(*input.model);
                if (selfLoopEliminator.preservesFormula(*input.formula)) {
                    input.model = selfLoopEliminator.transform();
                } else {
                    EXPECT_TRUE(input.formula->isOperatorFormula());
                    EXPECT_TRUE(input.formula->asOperatorFormula().hasOptimalityType());
                    bool maximizing = storm::solver::maximize(input.formula->asOperatorFormula().getOptimalityType());
                    // Valid reasons for unpreserved formulas:
                    EXPECT_TRUE(maximizing || input.formula->isProbabilityOperatorFormula());
                    EXPECT_TRUE(!maximizing || input.formula->isRewardOperatorFormula());
                }
            }
            if (TestType::preprocessingType == PreprocessingType::QualitativeReduction || TestType::preprocessingType == PreprocessingType::All ) {
                EXPECT_TRUE(input.formula->isOperatorFormula());
                EXPECT_TRUE(input.formula->asOperatorFormula().hasOptimalityType());
                if (input.formula->isProbabilityOperatorFormula() && storm::solver::maximize(input.formula->asOperatorFormula().getOptimalityType())) {
                    storm::analysis::QualitativeAnalysisOnGraphs<ValueType> qualitativeAnalysis(*input.model);
                    storm::storage::BitVector prob0States = qualitativeAnalysis.analyseProb0(input.formula->asProbabilityOperatorFormula());
                    storm::storage::BitVector  prob1States = qualitativeAnalysis.analyseProb1(input.formula->asProbabilityOperatorFormula());
                    storm::pomdp::transformer::KnownProbabilityTransformer<ValueType> kpt;
                    input.model = kpt.transform(*input.model, prob0States, prob1States);
                }
            }
            EXPECT_TRUE(input.model->isCanonic());
            return input;
        }
        ValueType precision() const { return TestType::precision(); }
        ValueType modelcheckingPrecision() const { if (TestType::isExactModelChecking) return storm::utility::zero<ValueType>(); else return storm::utility::convertNumber<ValueType>(1e-6); }
        bool isExact() const { return TestType::isExactModelChecking; }

    private:
        storm::Environment _environment;
    };
  
    typedef ::testing::Types<
            DefaultDoubleVIEnvironment,
            SelfloopReductionDefaultDoubleVIEnvironment,
            QualitativeReductionDefaultDoubleVIEnvironment,
            PreprocessedDefaultDoubleVIEnvironment,
            FineDoubleVIEnvironment,
            RefineDoubleVIEnvironment,
            PreprocessedRefineDoubleVIEnvironment,
            DefaultDoubleOVIEnvironment,
            DefaultRationalPIEnvironment,
            PreprocessedDefaultRationalPIEnvironment,
<<<<<<< HEAD
            PreprocessedCullingDoubleVIEnvironment
=======
            PreprocessedClippingDoubleVIEnvironment
>>>>>>> ecd6af98
    > TestingTypes;
    
    TYPED_TEST_SUITE(BeliefExplorationTest, TestingTypes,);
    
    TYPED_TEST(BeliefExplorationTest, simple_Pmax) {
        typedef typename TestFixture::ValueType ValueType;

        auto data = this->buildPrism(STORM_TEST_RESOURCES_DIR "/pomdp/simple.prism", "Pmax=? [F \"goal\" ]", "slippery=0");
        storm::pomdp::modelchecker::BeliefExplorationPomdpModelChecker<storm::models::sparse::Pomdp<ValueType>> checker(data.model, this->options());
        auto result = checker.check(*data.formula);
        
        ValueType expected = this->parseNumber("7/10");
        EXPECT_LE(result.lowerBound, expected + this->modelcheckingPrecision());
        EXPECT_GE(result.upperBound, expected - this->modelcheckingPrecision());
        EXPECT_LE(result.diff(), this->precision()) << "Result [" << result.lowerBound << ", " << result.upperBound << "] is not precise enough. If (only) this fails, the result bounds are still correct, but they might be unexpectedly imprecise.\n";
    }

    TYPED_TEST(BeliefExplorationTest, simple_Pmax_SE) {
        typedef typename TestFixture::ValueType ValueType;

        auto data = this->buildPrism(STORM_TEST_RESOURCES_DIR "/pomdp/simple.prism", "Pmax=? [F \"goal\" ]", "slippery=0");
        storm::pomdp::modelchecker::BeliefExplorationPomdpModelChecker<storm::models::sparse::Pomdp<ValueType>> checker(data.model, this->optionsWithStateElimination());
        auto result = checker.check(*data.formula);

        ValueType expected = this->parseNumber("7/10");
        EXPECT_LE(result.lowerBound, expected + this->modelcheckingPrecision());
        EXPECT_GE(result.upperBound, expected - this->modelcheckingPrecision());
        EXPECT_LE(result.diff(), this->precision()) << "Result [" << result.lowerBound << ", " << result.upperBound << "] is not precise enough. If (only) this fails, the result bounds are still correct, but they might be unexpectedly imprecise.\n";
    }
    
    TYPED_TEST(BeliefExplorationTest, simple_Pmin) {
        typedef typename TestFixture::ValueType ValueType;

        auto data = this->buildPrism(STORM_TEST_RESOURCES_DIR "/pomdp/simple.prism", "Pmin=? [F \"goal\" ]", "slippery=0");
        storm::pomdp::modelchecker::BeliefExplorationPomdpModelChecker<storm::models::sparse::Pomdp<ValueType>> checker(data.model, this->options());
        auto result = checker.check(*data.formula);
        
        ValueType expected = this->parseNumber("3/10");
        EXPECT_LE(result.lowerBound, expected + this->modelcheckingPrecision());
        EXPECT_GE(result.upperBound, expected - this->modelcheckingPrecision());
        EXPECT_LE(result.diff(), this->precision()) << "Result [" << result.lowerBound << ", " << result.upperBound << "] is not precise enough. If (only) this fails, the result bounds are still correct, but they might be unexpectedly imprecise.\n";
    }

    TYPED_TEST(BeliefExplorationTest, simple_Pmin_SE) {
        typedef typename TestFixture::ValueType ValueType;

        auto data = this->buildPrism(STORM_TEST_RESOURCES_DIR "/pomdp/simple.prism", "Pmin=? [F \"goal\" ]", "slippery=0");
        storm::pomdp::modelchecker::BeliefExplorationPomdpModelChecker<storm::models::sparse::Pomdp<ValueType>> checker(data.model, this->optionsWithStateElimination());
        auto result = checker.check(*data.formula);

        ValueType expected = this->parseNumber("3/10");
        EXPECT_LE(result.lowerBound, expected + this->modelcheckingPrecision());
        EXPECT_GE(result.upperBound, expected - this->modelcheckingPrecision());
        EXPECT_LE(result.diff(), this->precision()) << "Result [" << result.lowerBound << ", " << result.upperBound << "] is not precise enough. If (only) this fails, the result bounds are still correct, but they might be unexpectedly imprecise.\n";
    }
    
    TYPED_TEST(BeliefExplorationTest, simple_slippery_Pmax) {
        typedef typename TestFixture::ValueType ValueType;

        auto data = this->buildPrism(STORM_TEST_RESOURCES_DIR "/pomdp/simple.prism", "Pmax=? [F \"goal\" ]", "slippery=0.4");
        storm::pomdp::modelchecker::BeliefExplorationPomdpModelChecker<storm::models::sparse::Pomdp<ValueType>> checker(data.model, this->options());
        auto result = checker.check(*data.formula);
        
        ValueType expected = this->parseNumber("7/10");
        EXPECT_LE(result.lowerBound, expected + this->modelcheckingPrecision());
        EXPECT_GE(result.upperBound, expected - this->modelcheckingPrecision());
        EXPECT_LE(result.diff(), this->precision()) << "Result [" << result.lowerBound << ", " << result.upperBound << "] is not precise enough. If (only) this fails, the result bounds are still correct, but they might be unexpectedly imprecise.\n";
    }

    TYPED_TEST(BeliefExplorationTest, simple_slippery_Pmax_SE) {
        typedef typename TestFixture::ValueType ValueType;

        auto data = this->buildPrism(STORM_TEST_RESOURCES_DIR "/pomdp/simple.prism", "Pmax=? [F \"goal\" ]", "slippery=0.4");
        storm::pomdp::modelchecker::BeliefExplorationPomdpModelChecker<storm::models::sparse::Pomdp<ValueType>> checker(data.model, this->optionsWithStateElimination());
        auto result = checker.check(*data.formula);

        ValueType expected = this->parseNumber("7/10");
        EXPECT_LE(result.lowerBound, expected + this->modelcheckingPrecision());
        EXPECT_GE(result.upperBound, expected - this->modelcheckingPrecision());
        EXPECT_LE(result.diff(), this->precision()) << "Result [" << result.lowerBound << ", " << result.upperBound << "] is not precise enough. If (only) this fails, the result bounds are still correct, but they might be unexpectedly imprecise.\n";
    }
    
    TYPED_TEST(BeliefExplorationTest, simple_slippery_Pmin) {
        typedef typename TestFixture::ValueType ValueType;

        auto data = this->buildPrism(STORM_TEST_RESOURCES_DIR "/pomdp/simple.prism", "Pmin=? [F \"goal\" ]", "slippery=0.4");
        storm::pomdp::modelchecker::BeliefExplorationPomdpModelChecker<storm::models::sparse::Pomdp<ValueType>> checker(data.model, this->options());
        auto result = checker.check(*data.formula);

        ValueType expected = this->parseNumber("3/10");
        if (this->isExact()) {
            // This model's value can only be approximated arbitrarily close but never reached
            // Exact arithmetics will thus not reach the value with absoulute precision either.
            ValueType approxPrecision = storm::utility::convertNumber<ValueType>(1e-5);
            EXPECT_LE(result.lowerBound, expected + approxPrecision);
            EXPECT_GE(result.upperBound, expected - approxPrecision);
        } else {
            EXPECT_LE(result.lowerBound, expected + this->modelcheckingPrecision());
            EXPECT_GE(result.upperBound, expected - this->modelcheckingPrecision());
        }
        EXPECT_LE(result.diff(), this->precision()) << "Result [" << result.lowerBound << ", " << result.upperBound << "] is not precise enough. If (only) this fails, the result bounds are still correct, but they might be unexpectedly imprecise.\n";

    }

    TYPED_TEST(BeliefExplorationTest, simple_slippery_Pmin_SE) {
        typedef typename TestFixture::ValueType ValueType;

        auto data = this->buildPrism(STORM_TEST_RESOURCES_DIR "/pomdp/simple.prism", "Pmin=? [F \"goal\" ]", "slippery=0.4");
        storm::pomdp::modelchecker::BeliefExplorationPomdpModelChecker<storm::models::sparse::Pomdp<ValueType>> checker(data.model, this->optionsWithStateElimination());
        auto result = checker.check(*data.formula);

        ValueType expected = this->parseNumber("3/10");
        if (this->isExact()) {
            // This model's value can only be approximated arbitrarily close but never reached
            // Exact arithmetics will thus not reach the value with absoulute precision either.
            ValueType approxPrecision = storm::utility::convertNumber<ValueType>(1e-5);
            EXPECT_LE(result.lowerBound, expected + approxPrecision);
            EXPECT_GE(result.upperBound, expected - approxPrecision);
        } else {
            EXPECT_LE(result.lowerBound, expected + this->modelcheckingPrecision());
            EXPECT_GE(result.upperBound, expected - this->modelcheckingPrecision());
        }
        EXPECT_LE(result.diff(), this->precision()) << "Result [" << result.lowerBound << ", " << result.upperBound << "] is not precise enough. If (only) this fails, the result bounds are still correct, but they might be unexpectedly imprecise.\n";

    }
    
    TYPED_TEST(BeliefExplorationTest, simple_Rmax) {
        typedef typename TestFixture::ValueType ValueType;

        auto data = this->buildPrism(STORM_TEST_RESOURCES_DIR "/pomdp/simple.prism", "Rmax=? [F s>4 ]", "slippery=0");
        storm::pomdp::modelchecker::BeliefExplorationPomdpModelChecker<storm::models::sparse::Pomdp<ValueType>> checker(data.model, this->options());
        auto result = checker.check(*data.formula);
        
        ValueType expected = this->parseNumber("29/50");
        EXPECT_LE(result.lowerBound, expected + this->modelcheckingPrecision());
        EXPECT_GE(result.upperBound, expected - this->modelcheckingPrecision());
        EXPECT_LE(result.diff(), this->precision()) << "Result [" << result.lowerBound << ", " << result.upperBound << "] is not precise enough. If (only) this fails, the result bounds are still correct, but they might be unexpectedly imprecise.\n";
    }

    TYPED_TEST(BeliefExplorationTest, simple_Rmax_SE) {
        typedef typename TestFixture::ValueType ValueType;

        auto data = this->buildPrism(STORM_TEST_RESOURCES_DIR "/pomdp/simple.prism", "Rmax=? [F s>4 ]", "slippery=0");
        storm::pomdp::modelchecker::BeliefExplorationPomdpModelChecker<storm::models::sparse::Pomdp<ValueType>> checker(data.model, this->optionsWithStateElimination());
        auto result = checker.check(*data.formula);

        ValueType expected = this->parseNumber("29/50");
        EXPECT_LE(result.lowerBound, expected + this->modelcheckingPrecision());
        EXPECT_GE(result.upperBound, expected - this->modelcheckingPrecision());
        EXPECT_LE(result.diff(), this->precision()) << "Result [" << result.lowerBound << ", " << result.upperBound << "] is not precise enough. If (only) this fails, the result bounds are still correct, but they might be unexpectedly imprecise.\n";
    }

    TYPED_TEST(BeliefExplorationTest, simple_Rmin) {
        typedef typename TestFixture::ValueType ValueType;

        auto data = this->buildPrism(STORM_TEST_RESOURCES_DIR "/pomdp/simple.prism", "Rmin=? [F s>4 ]", "slippery=0");
        storm::pomdp::modelchecker::BeliefExplorationPomdpModelChecker<storm::models::sparse::Pomdp<ValueType>> checker(data.model, this->options());
        auto result = checker.check(*data.formula);
        
        ValueType expected = this->parseNumber("19/50");
        EXPECT_LE(result.lowerBound, expected + this->modelcheckingPrecision());
        EXPECT_GE(result.upperBound, expected - this->modelcheckingPrecision());
        EXPECT_LE(result.diff(), this->precision()) << "Result [" << result.lowerBound << ", " << result.upperBound << "] is not precise enough. If (only) this fails, the result bounds are still correct, but they might be unexpectedly imprecise.\n";
    }

    TYPED_TEST(BeliefExplorationTest, simple_Rmin_SE) {
        typedef typename TestFixture::ValueType ValueType;

        auto data = this->buildPrism(STORM_TEST_RESOURCES_DIR "/pomdp/simple.prism", "Rmin=? [F s>4 ]", "slippery=0");
        storm::pomdp::modelchecker::BeliefExplorationPomdpModelChecker<storm::models::sparse::Pomdp<ValueType>> checker(data.model, this->optionsWithStateElimination());
        auto result = checker.check(*data.formula);

        ValueType expected = this->parseNumber("19/50");
        EXPECT_LE(result.lowerBound, expected + this->modelcheckingPrecision());
        EXPECT_GE(result.upperBound, expected - this->modelcheckingPrecision());
        EXPECT_LE(result.diff(), this->precision()) << "Result [" << result.lowerBound << ", " << result.upperBound << "] is not precise enough. If (only) this fails, the result bounds are still correct, but they might be unexpectedly imprecise.\n";
    }
    
    TYPED_TEST(BeliefExplorationTest, simple_slippery_Rmax) {
        typedef typename TestFixture::ValueType ValueType;

        auto data = this->buildPrism(STORM_TEST_RESOURCES_DIR "/pomdp/simple.prism", "Rmax=? [F s>4 ]", "slippery=0.4");
        storm::pomdp::modelchecker::BeliefExplorationPomdpModelChecker<storm::models::sparse::Pomdp<ValueType>> checker(data.model, this->options());
        auto result = checker.check(*data.formula);
        
        ValueType expected = this->parseNumber("29/30");
        EXPECT_LE(result.lowerBound, expected + this->modelcheckingPrecision());
        EXPECT_GE(result.upperBound, expected - this->modelcheckingPrecision());
        EXPECT_LE(result.diff(), this->precision()) << "Result [" << result.lowerBound << ", " << result.upperBound << "] is not precise enough. If (only) this fails, the result bounds are still correct, but they might be unexpectedly imprecise.\n";
    }

    TYPED_TEST(BeliefExplorationTest, simple_slippery_Rmax_SE) {
        typedef typename TestFixture::ValueType ValueType;

        auto data = this->buildPrism(STORM_TEST_RESOURCES_DIR "/pomdp/simple.prism", "Rmax=? [F s>4 ]", "slippery=0.4");
        storm::pomdp::modelchecker::BeliefExplorationPomdpModelChecker<storm::models::sparse::Pomdp<ValueType>> checker(data.model, this->optionsWithStateElimination());
        auto result = checker.check(*data.formula);

        ValueType expected = this->parseNumber("29/30");
        EXPECT_LE(result.lowerBound, expected + this->modelcheckingPrecision());
        EXPECT_GE(result.upperBound, expected - this->modelcheckingPrecision());
        EXPECT_LE(result.diff(), this->precision()) << "Result [" << result.lowerBound << ", " << result.upperBound << "] is not precise enough. If (only) this fails, the result bounds are still correct, but they might be unexpectedly imprecise.\n";
    }
    
    TYPED_TEST(BeliefExplorationTest, simple_slippery_Rmin) {
        typedef typename TestFixture::ValueType ValueType;

        auto data = this->buildPrism(STORM_TEST_RESOURCES_DIR "/pomdp/simple.prism", "Rmin=? [F s>4 ]", "slippery=0.4");
        storm::pomdp::modelchecker::BeliefExplorationPomdpModelChecker<storm::models::sparse::Pomdp<ValueType>> checker(data.model, this->options());
        auto result = checker.check(*data.formula);
        
        ValueType expected = this->parseNumber("19/30");
        EXPECT_LE(result.lowerBound, expected + this->modelcheckingPrecision());
        EXPECT_GE(result.upperBound, expected - this->modelcheckingPrecision());
        EXPECT_LE(result.diff(), this->precision()) << "Result [" << result.lowerBound << ", " << result.upperBound << "] is not precise enough. If (only) this fails, the result bounds are still correct, but they might be unexpectedly imprecise.\n";
    }

    TYPED_TEST(BeliefExplorationTest, simple_slippery_Rmin_SE) {
        typedef typename TestFixture::ValueType ValueType;

        auto data = this->buildPrism(STORM_TEST_RESOURCES_DIR "/pomdp/simple.prism", "Rmin=? [F s>4 ]", "slippery=0.4");
        storm::pomdp::modelchecker::BeliefExplorationPomdpModelChecker<storm::models::sparse::Pomdp<ValueType>> checker(data.model, this->optionsWithStateElimination());
        auto result = checker.check(*data.formula);

        ValueType expected = this->parseNumber("19/30");
        EXPECT_LE(result.lowerBound, expected + this->modelcheckingPrecision());
        EXPECT_GE(result.upperBound, expected - this->modelcheckingPrecision());
        EXPECT_LE(result.diff(), this->precision()) << "Result [" << result.lowerBound << ", " << result.upperBound << "] is not precise enough. If (only) this fails, the result bounds are still correct, but they might be unexpectedly imprecise.\n";
    }
    
    TYPED_TEST(BeliefExplorationTest, maze2_Rmin) {
        typedef typename TestFixture::ValueType ValueType;

        auto data = this->buildPrism(STORM_TEST_RESOURCES_DIR "/pomdp/maze2.prism", "R[exp]min=? [F \"goal\"]", "sl=0");
        storm::pomdp::modelchecker::BeliefExplorationPomdpModelChecker<storm::models::sparse::Pomdp<ValueType>> checker(data.model, this->options());
        auto result = checker.check(*data.formula);
        
        ValueType expected = this->parseNumber("74/91");
        EXPECT_LE(result.lowerBound, expected + this->modelcheckingPrecision());
        EXPECT_GE(result.upperBound, expected - this->modelcheckingPrecision());
        // Use relative difference of bounds for this one
        EXPECT_LE(result.diff(), this->precision()) << "Result [" << result.lowerBound << ", " << result.upperBound << "] is not precise enough. If (only) this fails, the result bounds are still correct, but they might be unexpectedly imprecise.\n";
    }

    TYPED_TEST(BeliefExplorationTest, maze2_Rmin_SE) {
        typedef typename TestFixture::ValueType ValueType;

        auto data = this->buildPrism(STORM_TEST_RESOURCES_DIR "/pomdp/maze2.prism", "R[exp]min=? [F \"goal\"]", "sl=0");
        storm::pomdp::modelchecker::BeliefExplorationPomdpModelChecker<storm::models::sparse::Pomdp<ValueType>> checker(data.model, this->optionsWithStateElimination());
        auto result = checker.check(*data.formula);

        ValueType expected = this->parseNumber("74/91");
        EXPECT_LE(result.lowerBound, expected + this->modelcheckingPrecision());
        EXPECT_GE(result.upperBound, expected - this->modelcheckingPrecision());
        // Use relative difference of bounds for this one
        EXPECT_LE(result.diff(), this->precision()) << "Result [" << result.lowerBound << ", " << result.upperBound << "] is not precise enough. If (only) this fails, the result bounds are still correct, but they might be unexpectedly imprecise.\n";
    }
    
    TYPED_TEST(BeliefExplorationTest, maze2_Rmax) {
        typedef typename TestFixture::ValueType ValueType;

        auto data = this->buildPrism(STORM_TEST_RESOURCES_DIR "/pomdp/maze2.prism", "R[exp]max=? [F \"goal\"]", "sl=0");
        storm::pomdp::modelchecker::BeliefExplorationPomdpModelChecker<storm::models::sparse::Pomdp<ValueType>> checker(data.model, this->options());
        auto result = checker.check(*data.formula);
        
        EXPECT_TRUE(storm::utility::isInfinity(result.lowerBound));
        EXPECT_TRUE(storm::utility::isInfinity(result.upperBound));
    }

    TYPED_TEST(BeliefExplorationTest, maze2_Rmax_SE) {
        typedef typename TestFixture::ValueType ValueType;

        auto data = this->buildPrism(STORM_TEST_RESOURCES_DIR "/pomdp/maze2.prism", "R[exp]max=? [F \"goal\"]", "sl=0");
        storm::pomdp::modelchecker::BeliefExplorationPomdpModelChecker<storm::models::sparse::Pomdp<ValueType>> checker(data.model, this->optionsWithStateElimination());
        auto result = checker.check(*data.formula);

        EXPECT_TRUE(storm::utility::isInfinity(result.lowerBound));
        EXPECT_TRUE(storm::utility::isInfinity(result.upperBound));
    }
    
    TYPED_TEST(BeliefExplorationTest, maze2_slippery_Rmin) {
        typedef typename TestFixture::ValueType ValueType;

        auto data = this->buildPrism(STORM_TEST_RESOURCES_DIR "/pomdp/maze2.prism", "R[exp]min=? [F \"goal\"]", "sl=0.075");
        storm::pomdp::modelchecker::BeliefExplorationPomdpModelChecker<storm::models::sparse::Pomdp<ValueType>> checker(data.model, this->options());
        auto result = checker.check(*data.formula);
        
        ValueType expected = this->parseNumber("80/91");
        EXPECT_LE(result.lowerBound, expected + this->modelcheckingPrecision());
        EXPECT_GE(result.upperBound, expected - this->modelcheckingPrecision());
        // Use relative difference of bounds for this one
        EXPECT_LE(result.diff(), this->precision()) << "Result [" << result.lowerBound << ", " << result.upperBound << "] is not precise enough. If (only) this fails, the result bounds are still correct, but they might be unexpectedly imprecise.\n";
    }

    TYPED_TEST(BeliefExplorationTest, maze2_slippery_Rmin_SE) {
        typedef typename TestFixture::ValueType ValueType;

        auto data = this->buildPrism(STORM_TEST_RESOURCES_DIR "/pomdp/maze2.prism", "R[exp]min=? [F \"goal\"]", "sl=0.075");
        storm::pomdp::modelchecker::BeliefExplorationPomdpModelChecker<storm::models::sparse::Pomdp<ValueType>> checker(data.model, this->optionsWithStateElimination());
        auto result = checker.check(*data.formula);

        ValueType expected = this->parseNumber("80/91");
        EXPECT_LE(result.lowerBound, expected + this->modelcheckingPrecision());
        EXPECT_GE(result.upperBound, expected - this->modelcheckingPrecision());
        // Use relative difference of bounds for this one
        EXPECT_LE(result.diff(), this->precision()) << "Result [" << result.lowerBound << ", " << result.upperBound << "] is not precise enough. If (only) this fails, the result bounds are still correct, but they might be unexpectedly imprecise.\n";
    }
    
    TYPED_TEST(BeliefExplorationTest, maze2_slippery_Rmax) {
        typedef typename TestFixture::ValueType ValueType;

        auto data = this->buildPrism(STORM_TEST_RESOURCES_DIR "/pomdp/maze2.prism", "R[exp]max=? [F \"goal\"]", "sl=0.075");
        storm::pomdp::modelchecker::BeliefExplorationPomdpModelChecker<storm::models::sparse::Pomdp<ValueType>> checker(data.model, this->options());
        auto result = checker.check(*data.formula);
        
        EXPECT_TRUE(storm::utility::isInfinity(result.lowerBound));
        EXPECT_TRUE(storm::utility::isInfinity(result.upperBound));
    }

    TYPED_TEST(BeliefExplorationTest, maze2_slippery_Rmax_SE) {
        typedef typename TestFixture::ValueType ValueType;

        auto data = this->buildPrism(STORM_TEST_RESOURCES_DIR "/pomdp/maze2.prism", "R[exp]max=? [F \"goal\"]", "sl=0.075");
        storm::pomdp::modelchecker::BeliefExplorationPomdpModelChecker<storm::models::sparse::Pomdp<ValueType>> checker(data.model, this->optionsWithStateElimination());
        auto result = checker.check(*data.formula);

        EXPECT_TRUE(storm::utility::isInfinity(result.lowerBound));
        EXPECT_TRUE(storm::utility::isInfinity(result.upperBound));
    }
    
    TYPED_TEST(BeliefExplorationTest, refuel_Pmax) {
        typedef typename TestFixture::ValueType ValueType;

        auto data = this->buildPrism(STORM_TEST_RESOURCES_DIR "/pomdp/refuel.prism", "Pmax=?[\"notbad\" U \"goal\"]", "N=4");
        storm::pomdp::modelchecker::BeliefExplorationPomdpModelChecker<storm::models::sparse::Pomdp<ValueType>> checker(data.model, this->options());
        auto result = checker.check(*data.formula);
        
        ValueType expected = this->parseNumber("38/155");
        EXPECT_LE(result.lowerBound, expected + this->modelcheckingPrecision());
        EXPECT_GE(result.upperBound, expected - this->modelcheckingPrecision());
        // Use relative difference of bounds for this one
        EXPECT_LE(result.diff(), this->precision()) << "Result [" << result.lowerBound << ", " << result.upperBound << "] is not precise enough. If (only) this fails, the result bounds are still correct, but they might be unexpectedly imprecise.\n";
    }

    TYPED_TEST(BeliefExplorationTest, refuel_Pmax_SE) {
        typedef typename TestFixture::ValueType ValueType;

        auto data = this->buildPrism(STORM_TEST_RESOURCES_DIR "/pomdp/refuel.prism", "Pmax=?[\"notbad\" U \"goal\"]", "N=4");
        storm::pomdp::modelchecker::BeliefExplorationPomdpModelChecker<storm::models::sparse::Pomdp<ValueType>> checker(data.model, this->optionsWithStateElimination());
        auto result = checker.check(*data.formula);

        ValueType expected = this->parseNumber("38/155");
        EXPECT_LE(result.lowerBound, expected + this->modelcheckingPrecision());
        EXPECT_GE(result.upperBound, expected - this->modelcheckingPrecision());
        // Use relative difference of bounds for this one
        EXPECT_LE(result.diff(), this->precision()) << "Result [" << result.lowerBound << ", " << result.upperBound << "] is not precise enough. If (only) this fails, the result bounds are still correct, but they might be unexpectedly imprecise.\n";
    }
    
    TYPED_TEST(BeliefExplorationTest, refuel_Pmin) {
        typedef typename TestFixture::ValueType ValueType;

        auto data = this->buildPrism(STORM_TEST_RESOURCES_DIR "/pomdp/refuel.prism", "Pmin=?[\"notbad\" U \"goal\"]", "N=4");
        storm::pomdp::modelchecker::BeliefExplorationPomdpModelChecker<storm::models::sparse::Pomdp<ValueType>> checker(data.model, this->options());
        auto result = checker.check(*data.formula);
        
        ValueType expected = this->parseNumber("0");
        EXPECT_LE(result.lowerBound, expected + this->modelcheckingPrecision());
        EXPECT_GE(result.upperBound, expected - this->modelcheckingPrecision());
        // Use relative difference of bounds for this one
        EXPECT_LE(result.diff(), this->precision()) << "Result [" << result.lowerBound << ", " << result.upperBound << "] is not precise enough. If (only) this fails, the result bounds are still correct, but they might be unexpectedly imprecise.\n";
    }

    TYPED_TEST(BeliefExplorationTest, refuel_Pmin_SE) {
        typedef typename TestFixture::ValueType ValueType;

        auto data = this->buildPrism(STORM_TEST_RESOURCES_DIR "/pomdp/refuel.prism", "Pmin=?[\"notbad\" U \"goal\"]", "N=4");
        storm::pomdp::modelchecker::BeliefExplorationPomdpModelChecker<storm::models::sparse::Pomdp<ValueType>> checker(data.model, this->optionsWithStateElimination());
        auto result = checker.check(*data.formula);

        ValueType expected = this->parseNumber("0");
        EXPECT_LE(result.lowerBound, expected + this->modelcheckingPrecision());
        EXPECT_GE(result.upperBound, expected - this->modelcheckingPrecision());
        // Use relative difference of bounds for this one
        EXPECT_LE(result.diff(), this->precision()) << "Result [" << result.lowerBound << ", " << result.upperBound << "] is not precise enough. If (only) this fails, the result bounds are still correct, but they might be unexpectedly imprecise.\n";
    }
    
}<|MERGE_RESOLUTION|>--- conflicted
+++ resolved
@@ -122,29 +122,18 @@
         static void adaptOptions(storm::pomdp::modelchecker::BeliefExplorationPomdpModelCheckerOptions<ValueType>& options) {options.refine = true; options.refinePrecision = precision();}
     };
 
-<<<<<<< HEAD
-    class PreprocessedCullingDoubleVIEnvironment {
-=======
     class PreprocessedClippingDoubleVIEnvironment {
->>>>>>> ecd6af98
-    public:
-        typedef double ValueType;
-        static storm::Environment createEnvironment() {
-            storm::Environment env;
-            env.solver().minMax().setMethod(storm::solver::MinMaxMethod::ValueIteration);
-            env.solver().minMax().setPrecision(storm::utility::convertNumber<storm::RationalNumber>(1e-6));
-            return env;
-        }
-        static bool const isExactModelChecking = false;
-        static ValueType precision() { return storm::utility::convertNumber<ValueType>(0.12); } // there actually aren't any precision guarantees, but we still want to detect if results are weird.
-<<<<<<< HEAD
-        static void adaptOptions(storm::pomdp::modelchecker::BeliefExplorationPomdpModelCheckerOptions<ValueType>& options) {
-            options.clippingThresholdInit = storm::utility::convertNumber<ValueType>(0.1);
-            //options.gapThresholdInit = storm::utility::convertNumber<ValueType>(0.001);
-        }
-=======
+    public:
+        typedef double ValueType;
+        static storm::Environment createEnvironment() {
+            storm::Environment env;
+            env.solver().minMax().setMethod(storm::solver::MinMaxMethod::ValueIteration);
+            env.solver().minMax().setPrecision(storm::utility::convertNumber<storm::RationalNumber>(1e-6));
+            return env;
+        }
+        static bool const isExactModelChecking = false;
+        static ValueType precision() { return storm::utility::convertNumber<ValueType>(0.12); } // there actually aren't any precision guarantees, but we still want to detect if results are weird.
         static void adaptOptions(storm::pomdp::modelchecker::BeliefExplorationPomdpModelCheckerOptions<ValueType>& options) { /* intentionally left empty */ }
->>>>>>> ecd6af98
         static PreprocessingType const preprocessingType = PreprocessingType::All;
     };
     
@@ -276,11 +265,7 @@
             DefaultDoubleOVIEnvironment,
             DefaultRationalPIEnvironment,
             PreprocessedDefaultRationalPIEnvironment,
-<<<<<<< HEAD
-            PreprocessedCullingDoubleVIEnvironment
-=======
             PreprocessedClippingDoubleVIEnvironment
->>>>>>> ecd6af98
     > TestingTypes;
     
     TYPED_TEST_SUITE(BeliefExplorationTest, TestingTypes,);
