#include "storm-config.h"
#include "test/storm_gtest.h"

#include "storm-parsers/api/storm-parsers.h"
#include "storm-pomdp/analysis/QualitativeAnalysisOnGraphs.h"
#include "storm-pomdp/modelchecker/BeliefExplorationPomdpModelChecker.h"
#include "storm-pomdp/transformer/GlobalPOMDPSelfLoopEliminator.h"
#include "storm-pomdp/transformer/KnownProbabilityTransformer.h"
#include "storm-pomdp/transformer/MakePOMDPCanonic.h"
#include "storm/api/storm.h"

#include "storm/environment/solver/MinMaxSolverEnvironment.h"

namespace {
enum class PreprocessingType { None, SelfloopReduction, QualitativeReduction, All };

<<<<<<< HEAD
    class FineDoubleVIEnvironment {
    public:
        typedef double ValueType;
        static storm::Environment createEnvironment() {
            storm::Environment env;
            env.solver().minMax().setMethod(storm::solver::MinMaxMethod::ValueIteration);
            env.solver().minMax().setPrecision(storm::utility::convertNumber<storm::RationalNumber>(1e-6));
            return env;
        }
        static bool const isExactModelChecking = false;
        static ValueType precision() { return storm::utility::convertNumber<ValueType>(0.02); } // there actually aren't any precision guarantees, but we still want to detect if results are weird.
        static void adaptOptions(storm::pomdp::modelchecker::BeliefExplorationPomdpModelCheckerOptions<ValueType>& options) {
            options.resolutionInit = 24;
        }
        static PreprocessingType const preprocessingType = PreprocessingType::None;
    };
=======
class DefaultDoubleVIEnvironment {
   public:
    typedef double ValueType;
    static storm::Environment createEnvironment() {
        storm::Environment env;
        env.solver().minMax().setMethod(storm::solver::MinMaxMethod::ValueIteration);
        env.solver().minMax().setPrecision(storm::utility::convertNumber<storm::RationalNumber>(1e-6));
        return env;
    }
    static bool const isExactModelChecking = false;
    static ValueType precision() {
        return storm::utility::convertNumber<ValueType>(0.12);
    }  // there actually aren't any precision guarantees, but we still want to detect if results are weird.
    static void adaptOptions(storm::pomdp::modelchecker::BeliefExplorationPomdpModelCheckerOptions<ValueType>&) { /* intentionally left empty */
    }
    static PreprocessingType const preprocessingType = PreprocessingType::None;
};
>>>>>>> 219dc4b2

class SelfloopReductionDefaultDoubleVIEnvironment {
   public:
    typedef double ValueType;
    static storm::Environment createEnvironment() {
        storm::Environment env;
        env.solver().minMax().setMethod(storm::solver::MinMaxMethod::ValueIteration);
        env.solver().minMax().setPrecision(storm::utility::convertNumber<storm::RationalNumber>(1e-6));
        return env;
    }
    static bool const isExactModelChecking = false;
    static ValueType precision() {
        return storm::utility::convertNumber<ValueType>(0.12);
    }  // there actually aren't any precision guarantees, but we still want to detect if results are weird.
    static void adaptOptions(storm::pomdp::modelchecker::BeliefExplorationPomdpModelCheckerOptions<ValueType>& options) { /* intentionally left empty */
    }
    static PreprocessingType const preprocessingType = PreprocessingType::SelfloopReduction;
};

<<<<<<< HEAD
    class PreprocessedRefineDoubleVIEnvironment {
    public:
        typedef double ValueType;
        static storm::Environment createEnvironment() {
            storm::Environment env;
            env.solver().minMax().setMethod(storm::solver::MinMaxMethod::ValueIteration);
            env.solver().minMax().setPrecision(storm::utility::convertNumber<storm::RationalNumber>(1e-6));
            return env;
        }
        static bool const isExactModelChecking = false;
        static ValueType precision() { return storm::utility::convertNumber<ValueType>(0.005); }
        static PreprocessingType const preprocessingType = PreprocessingType::All;
        static void adaptOptions(storm::pomdp::modelchecker::BeliefExplorationPomdpModelCheckerOptions<ValueType>& options) {options.refine = true; options.refinePrecision = precision();}
    };
    
    class DefaultDoubleOVIEnvironment {
    public:
        typedef double ValueType;
        static storm::Environment createEnvironment() {
            storm::Environment env;
            env.solver().minMax().setMethod(storm::solver::MinMaxMethod::SoundValueIteration);
            env.solver().minMax().setPrecision(storm::utility::convertNumber<storm::RationalNumber>(1e-6));
            env.solver().setForceSoundness(true);
            return env;
        }
        static bool const isExactModelChecking = false;
        static ValueType precision() { return storm::utility::convertNumber<ValueType>(0.12); } // there actually aren't any precision guarantees, but we still want to detect if results are weird.
        static void adaptOptions(storm::pomdp::modelchecker::BeliefExplorationPomdpModelCheckerOptions<ValueType>& options) { /* intentionally left empty */ }
        static PreprocessingType const preprocessingType = PreprocessingType::None;
    };
    
    class DefaultRationalPIEnvironment {
    public:
        typedef storm::RationalNumber ValueType;
        static storm::Environment createEnvironment() {
            storm::Environment env;
            env.solver().minMax().setMethod(storm::solver::MinMaxMethod::PolicyIteration);
            env.solver().setForceExact(true);
            return env;
        }
        static bool const isExactModelChecking = true;
        static ValueType precision() { return storm::utility::convertNumber<ValueType>(0.12); } // there actually aren't any precision guarantees, but we still want to detect if results are weird.
        static void adaptOptions(storm::pomdp::modelchecker::BeliefExplorationPomdpModelCheckerOptions<ValueType>& options) { /* intentionally left empty */
        }
        static PreprocessingType const preprocessingType = PreprocessingType::None;
    };
    
    class PreprocessedDefaultRationalPIEnvironment {
    public:
        typedef storm::RationalNumber ValueType;
        static storm::Environment createEnvironment() {
            storm::Environment env;
            env.solver().minMax().setMethod(storm::solver::MinMaxMethod::PolicyIteration);
            env.solver().setForceExact(true);
            return env;
        }
        static bool const isExactModelChecking = true;
        static ValueType precision() { return storm::utility::convertNumber<ValueType>(0.12); } // there actually aren't any precision guarantees, but we still want to detect if results are weird.
        static void adaptOptions(storm::pomdp::modelchecker::BeliefExplorationPomdpModelCheckerOptions<ValueType>& options) { /* intentionally left empty */
        }
        static PreprocessingType const preprocessingType = PreprocessingType::All;
    };
    
    template<typename TestType>
    class BeliefExplorationTest : public ::testing::Test {
    public:
        typedef typename TestType::ValueType ValueType;
        BeliefExplorationTest() : _environment(TestType::createEnvironment()) {}
        storm::Environment const& env() const { return _environment; }
        storm::pomdp::modelchecker::BeliefExplorationPomdpModelCheckerOptions<ValueType> options() const {
            storm::pomdp::modelchecker::BeliefExplorationPomdpModelCheckerOptions<ValueType> opt(true, true); // Always compute both bounds (lower and upper)
            opt.gapThresholdInit = 0;
            TestType::adaptOptions(opt);
            return opt;
        }
        storm::pomdp::modelchecker::BeliefExplorationPomdpModelCheckerOptions<ValueType> optionsWithStateElimination() const {
            storm::pomdp::modelchecker::BeliefExplorationPomdpModelCheckerOptions<ValueType> opt(true, true); // Always compute both bounds (lower and upper)
            opt.gapThresholdInit = 0;
            TestType::adaptOptions(opt);
            opt.useStateEliminationCutoff = true;
            return opt;
        }
        storm::pomdp::modelchecker::BeliefExplorationPomdpModelCheckerOptions<ValueType> optionsWithClipping() const {
            storm::pomdp::modelchecker::BeliefExplorationPomdpModelCheckerOptions<ValueType> opt(true, true); // Always compute both bounds (lower and upper)
            opt.gapThresholdInit = 0;
            TestType::adaptOptions(opt);
            opt.useClipping = true;
            return opt;
        }
        ValueType parseNumber(std::string const& str) {
            return storm::utility::convertNumber<ValueType>(str);
        }
        struct Input {
            std::shared_ptr<storm::models::sparse::Pomdp<ValueType>> model;
            std::shared_ptr<storm::logic::Formula const> formula;
        };
        Input buildPrism(std::string const& programFile, std::string const& formulaAsString, std::string const& constantsAsString = "") const {
            // Parse and build input
            storm::prism::Program program = storm::api::parseProgram(programFile);
            program = storm::utility::prism::preprocess(program, constantsAsString);
            Input input;
            input.formula = storm::api::parsePropertiesForPrismProgram(formulaAsString, program).front().getRawFormula();
            input.model = storm::api::buildSparseModel<ValueType>(program, {input.formula})->template as<storm::models::sparse::Pomdp<ValueType>>();
            
            // Preprocess
            storm::transformer::MakePOMDPCanonic<ValueType> makeCanonic(*input.model);
            input.model = makeCanonic.transform();
            EXPECT_TRUE(input.model->isCanonic());
            if (TestType::preprocessingType == PreprocessingType::SelfloopReduction || TestType::preprocessingType == PreprocessingType::All ) {
                storm::transformer::GlobalPOMDPSelfLoopEliminator<ValueType> selfLoopEliminator(*input.model);
                if (selfLoopEliminator.preservesFormula(*input.formula)) {
                    input.model = selfLoopEliminator.transform();
                } else {
                    EXPECT_TRUE(input.formula->isOperatorFormula());
                    EXPECT_TRUE(input.formula->asOperatorFormula().hasOptimalityType());
                    bool maximizing = storm::solver::maximize(input.formula->asOperatorFormula().getOptimalityType());
                    // Valid reasons for unpreserved formulas:
                    EXPECT_TRUE(maximizing || input.formula->isProbabilityOperatorFormula());
                    EXPECT_TRUE(!maximizing || input.formula->isRewardOperatorFormula());
                }
            }
            if (TestType::preprocessingType == PreprocessingType::QualitativeReduction || TestType::preprocessingType == PreprocessingType::All ) {
=======
class QualitativeReductionDefaultDoubleVIEnvironment {
   public:
    typedef double ValueType;
    static storm::Environment createEnvironment() {
        storm::Environment env;
        env.solver().minMax().setMethod(storm::solver::MinMaxMethod::ValueIteration);
        env.solver().minMax().setPrecision(storm::utility::convertNumber<storm::RationalNumber>(1e-6));
        return env;
    }
    static bool const isExactModelChecking = false;
    static ValueType precision() {
        return storm::utility::convertNumber<ValueType>(0.12);
    }  // there actually aren't any precision guarantees, but we still want to detect if results are weird.
    static void adaptOptions(storm::pomdp::modelchecker::BeliefExplorationPomdpModelCheckerOptions<ValueType>& options) { /* intentionally left empty */
    }
    static PreprocessingType const preprocessingType = PreprocessingType::QualitativeReduction;
};

class PreprocessedDefaultDoubleVIEnvironment {
   public:
    typedef double ValueType;
    static storm::Environment createEnvironment() {
        storm::Environment env;
        env.solver().minMax().setMethod(storm::solver::MinMaxMethod::ValueIteration);
        env.solver().minMax().setPrecision(storm::utility::convertNumber<storm::RationalNumber>(1e-6));
        return env;
    }
    static bool const isExactModelChecking = false;
    static ValueType precision() {
        return storm::utility::convertNumber<ValueType>(0.12);
    }  // there actually aren't any precision guarantees, but we still want to detect if results are weird.
    static void adaptOptions(storm::pomdp::modelchecker::BeliefExplorationPomdpModelCheckerOptions<ValueType>& options) { /* intentionally left empty */
    }
    static PreprocessingType const preprocessingType = PreprocessingType::All;
};

class FineDoubleVIEnvironment {
   public:
    typedef double ValueType;
    static storm::Environment createEnvironment() {
        storm::Environment env;
        env.solver().minMax().setMethod(storm::solver::MinMaxMethod::ValueIteration);
        env.solver().minMax().setPrecision(storm::utility::convertNumber<storm::RationalNumber>(1e-6));
        return env;
    }
    static bool const isExactModelChecking = false;
    static ValueType precision() {
        return storm::utility::convertNumber<ValueType>(0.02);
    }  // there actually aren't any precision guarantees, but we still want to detect if results are weird.
    static void adaptOptions(storm::pomdp::modelchecker::BeliefExplorationPomdpModelCheckerOptions<ValueType>& options) {
        options.resolutionInit = 24;
    }
    static PreprocessingType const preprocessingType = PreprocessingType::None;
};

class RefineDoubleVIEnvironment {
   public:
    typedef double ValueType;
    static storm::Environment createEnvironment() {
        storm::Environment env;
        env.solver().minMax().setMethod(storm::solver::MinMaxMethod::ValueIteration);
        env.solver().minMax().setPrecision(storm::utility::convertNumber<storm::RationalNumber>(1e-6));
        return env;
    }
    static bool const isExactModelChecking = false;
    static ValueType precision() {
        return storm::utility::convertNumber<ValueType>(0.005);
    }
    static PreprocessingType const preprocessingType = PreprocessingType::None;
    static void adaptOptions(storm::pomdp::modelchecker::BeliefExplorationPomdpModelCheckerOptions<ValueType>& options) {
        options.refine = true;
        options.refinePrecision = precision();
    }
};

class PreprocessedRefineDoubleVIEnvironment {
   public:
    typedef double ValueType;
    static storm::Environment createEnvironment() {
        storm::Environment env;
        env.solver().minMax().setMethod(storm::solver::MinMaxMethod::ValueIteration);
        env.solver().minMax().setPrecision(storm::utility::convertNumber<storm::RationalNumber>(1e-6));
        return env;
    }
    static bool const isExactModelChecking = false;
    static ValueType precision() {
        return storm::utility::convertNumber<ValueType>(0.005);
    }
    static PreprocessingType const preprocessingType = PreprocessingType::All;
    static void adaptOptions(storm::pomdp::modelchecker::BeliefExplorationPomdpModelCheckerOptions<ValueType>& options) {
        options.refine = true;
        options.refinePrecision = precision();
    }
};

class DefaultDoubleOVIEnvironment {
   public:
    typedef double ValueType;
    static storm::Environment createEnvironment() {
        storm::Environment env;
        env.solver().minMax().setMethod(storm::solver::MinMaxMethod::SoundValueIteration);
        env.solver().minMax().setPrecision(storm::utility::convertNumber<storm::RationalNumber>(1e-6));
        env.solver().setForceSoundness(true);
        return env;
    }
    static bool const isExactModelChecking = false;
    static ValueType precision() {
        return storm::utility::convertNumber<ValueType>(0.12);
    }  // there actually aren't any precision guarantees, but we still want to detect if results are weird.
    static void adaptOptions(storm::pomdp::modelchecker::BeliefExplorationPomdpModelCheckerOptions<ValueType>& options) { /* intentionally left empty */
    }
    static PreprocessingType const preprocessingType = PreprocessingType::None;
};

class DefaultRationalPIEnvironment {
   public:
    typedef storm::RationalNumber ValueType;
    static storm::Environment createEnvironment() {
        storm::Environment env;
        env.solver().minMax().setMethod(storm::solver::MinMaxMethod::PolicyIteration);
        env.solver().setForceExact(true);
        return env;
    }
    static bool const isExactModelChecking = true;
    static ValueType precision() {
        return storm::utility::convertNumber<ValueType>(0.12);
    }  // there actually aren't any precision guarantees, but we still want to detect if results are weird.
    static void adaptOptions(storm::pomdp::modelchecker::BeliefExplorationPomdpModelCheckerOptions<ValueType>& options) { /* intentionally left empty */
    }
    static PreprocessingType const preprocessingType = PreprocessingType::None;
};

class PreprocessedDefaultRationalPIEnvironment {
   public:
    typedef storm::RationalNumber ValueType;
    static storm::Environment createEnvironment() {
        storm::Environment env;
        env.solver().minMax().setMethod(storm::solver::MinMaxMethod::PolicyIteration);
        env.solver().setForceExact(true);
        return env;
    }
    static bool const isExactModelChecking = true;
    static ValueType precision() {
        return storm::utility::convertNumber<ValueType>(0.12);
    }  // there actually aren't any precision guarantees, but we still want to detect if results are weird.
    static void adaptOptions(storm::pomdp::modelchecker::BeliefExplorationPomdpModelCheckerOptions<ValueType>& options) { /* intentionally left empty */
    }
    static PreprocessingType const preprocessingType = PreprocessingType::All;
};

template<typename TestType>
class BeliefExplorationTest : public ::testing::Test {
   public:
    typedef typename TestType::ValueType ValueType;
    BeliefExplorationTest() : _environment(TestType::createEnvironment()) {}
    storm::Environment const& env() const {
        return _environment;
    }
    storm::pomdp::modelchecker::BeliefExplorationPomdpModelCheckerOptions<ValueType> options() const {
        storm::pomdp::modelchecker::BeliefExplorationPomdpModelCheckerOptions<ValueType> opt(true, true);  // Always compute both bounds (lower and upper)
        opt.gapThresholdInit = 0;
        TestType::adaptOptions(opt);
        return opt;
    }
    storm::pomdp::modelchecker::BeliefExplorationPomdpModelCheckerOptions<ValueType> optionsWithStateElimination() const {
        storm::pomdp::modelchecker::BeliefExplorationPomdpModelCheckerOptions<ValueType> opt(true, true);  // Always compute both bounds (lower and upper)
        opt.gapThresholdInit = 0;
        TestType::adaptOptions(opt);
        opt.useStateEliminationCutoff = true;
        return opt;
    }
    storm::pomdp::modelchecker::BeliefExplorationPomdpModelCheckerOptions<ValueType> optionsWithClipping() const {
        storm::pomdp::modelchecker::BeliefExplorationPomdpModelCheckerOptions<ValueType> opt(true, true);  // Always compute both bounds (lower and upper)
        opt.gapThresholdInit = 0;
        TestType::adaptOptions(opt);
        opt.useClipping = true;
        return opt;
    }
    ValueType parseNumber(std::string const& str) {
        return storm::utility::convertNumber<ValueType>(str);
    }
    struct Input {
        std::shared_ptr<storm::models::sparse::Pomdp<ValueType>> model;
        std::shared_ptr<storm::logic::Formula const> formula;
    };
    Input buildPrism(std::string const& programFile, std::string const& formulaAsString, std::string const& constantsAsString = "") const {
        // Parse and build input
        storm::prism::Program program = storm::api::parseProgram(programFile);
        program = storm::utility::prism::preprocess(program, constantsAsString);
        Input input;
        input.formula = storm::api::parsePropertiesForPrismProgram(formulaAsString, program).front().getRawFormula();
        input.model = storm::api::buildSparseModel<ValueType>(program, {input.formula})->template as<storm::models::sparse::Pomdp<ValueType>>();

        // Preprocess
        storm::transformer::MakePOMDPCanonic<ValueType> makeCanonic(*input.model);
        input.model = makeCanonic.transform();
        EXPECT_TRUE(input.model->isCanonic());
        if (TestType::preprocessingType == PreprocessingType::SelfloopReduction || TestType::preprocessingType == PreprocessingType::All) {
            storm::transformer::GlobalPOMDPSelfLoopEliminator<ValueType> selfLoopEliminator(*input.model);
            if (selfLoopEliminator.preservesFormula(*input.formula)) {
                input.model = selfLoopEliminator.transform();
            } else {
>>>>>>> 219dc4b2
                EXPECT_TRUE(input.formula->isOperatorFormula());
                EXPECT_TRUE(input.formula->asOperatorFormula().hasOptimalityType());
                bool maximizing = storm::solver::maximize(input.formula->asOperatorFormula().getOptimalityType());
                // Valid reasons for unpreserved formulas:
                EXPECT_TRUE(maximizing || input.formula->isProbabilityOperatorFormula());
                EXPECT_TRUE(!maximizing || input.formula->isRewardOperatorFormula());
            }
        }
<<<<<<< HEAD
        ValueType precision() const { return TestType::precision(); }
        ValueType modelcheckingPrecision() const { if (TestType::isExactModelChecking) return storm::utility::zero<ValueType>(); else return storm::utility::convertNumber<ValueType>(1e-6); }
        bool isExact() const { return TestType::isExactModelChecking; }

    private:
        storm::Environment _environment;
    };
  
    typedef ::testing::Types<
            DefaultDoubleVIEnvironment,
            SelfloopReductionDefaultDoubleVIEnvironment,
            QualitativeReductionDefaultDoubleVIEnvironment,
            PreprocessedDefaultDoubleVIEnvironment,
            FineDoubleVIEnvironment,
            RefineDoubleVIEnvironment,
            PreprocessedRefineDoubleVIEnvironment,
            DefaultDoubleOVIEnvironment,
            DefaultRationalPIEnvironment,
            PreprocessedDefaultRationalPIEnvironment
    > TestingTypes;
    
    TYPED_TEST_SUITE(BeliefExplorationTest, TestingTypes,);
    
    TYPED_TEST(BeliefExplorationTest, simple_Pmax) {
        typedef typename TestFixture::ValueType ValueType;

        auto data = this->buildPrism(STORM_TEST_RESOURCES_DIR "/pomdp/simple.prism", "Pmax=? [F \"goal\" ]", "slippery=0");
        storm::pomdp::modelchecker::BeliefExplorationPomdpModelChecker<storm::models::sparse::Pomdp<ValueType>> checker(data.model, this->options());
        auto result = checker.check(this->env(), *data.formula);

        ValueType expected = this->parseNumber("7/10");
        EXPECT_LE(result.lowerBound, expected + this->modelcheckingPrecision());
        EXPECT_GE(result.upperBound, expected - this->modelcheckingPrecision());
        EXPECT_LE(result.diff(), this->precision()) << "Result [" << result.lowerBound << ", " << result.upperBound << "] is not precise enough. If (only) this fails, the result bounds are still correct, but they might be unexpectedly imprecise.\n";
    }

    TYPED_TEST(BeliefExplorationTest, simple_Pmax_SE) {
        typedef typename TestFixture::ValueType ValueType;

        auto data = this->buildPrism(STORM_TEST_RESOURCES_DIR "/pomdp/simple.prism", "Pmax=? [F \"goal\" ]", "slippery=0");
        storm::pomdp::modelchecker::BeliefExplorationPomdpModelChecker<storm::models::sparse::Pomdp<ValueType>> checker(data.model,
                                                                                                                        this->optionsWithStateElimination());
        auto result = checker.check(this->env(), *data.formula);

        ValueType expected = this->parseNumber("7/10");
        EXPECT_LE(result.lowerBound, expected + this->modelcheckingPrecision());
        EXPECT_GE(result.upperBound, expected - this->modelcheckingPrecision());
        EXPECT_LE(result.diff(), this->precision()) << "Result [" << result.lowerBound << ", " << result.upperBound << "] is not precise enough. If (only) this fails, the result bounds are still correct, but they might be unexpectedly imprecise.\n";
    }

    TYPED_TEST(BeliefExplorationTest, simple_Pmax_Clip) {
        if (!storm::test::z3AtLeastVersion(4, 8, 5)) {
            GTEST_SKIP() << "Test disabled since it triggers a bug in the installed version of z3.";
        }
        typedef typename TestFixture::ValueType ValueType;

        auto data = this->buildPrism(STORM_TEST_RESOURCES_DIR "/pomdp/simple.prism", "Pmax=? [F \"goal\" ]", "slippery=0");
        storm::pomdp::modelchecker::BeliefExplorationPomdpModelChecker<storm::models::sparse::Pomdp<ValueType>> checker(data.model,
                                                                                                                        this->optionsWithClipping());
        auto result = checker.check(this->env(), *data.formula);

        ValueType expected = this->parseNumber("7/10");
        EXPECT_LE(result.lowerBound, expected + this->modelcheckingPrecision());
        EXPECT_GE(result.upperBound, expected - this->modelcheckingPrecision());
        EXPECT_LE(result.diff(), this->precision())
            << "Result [" << result.lowerBound << ", " << result.upperBound
            << "] is not precise enough. If (only) this fails, the result bounds are still correct, but they might be unexpectedly imprecise.\n";
    }

    TYPED_TEST(BeliefExplorationTest, simple_Pmin) {
        typedef typename TestFixture::ValueType ValueType;

        auto data = this->buildPrism(STORM_TEST_RESOURCES_DIR "/pomdp/simple.prism", "Pmin=? [F \"goal\" ]", "slippery=0");
        storm::pomdp::modelchecker::BeliefExplorationPomdpModelChecker<storm::models::sparse::Pomdp<ValueType>> checker(data.model, this->options());
        auto result = checker.check(this->env(), *data.formula);

        ValueType expected = this->parseNumber("3/10");
        EXPECT_LE(result.lowerBound, expected + this->modelcheckingPrecision());
        EXPECT_GE(result.upperBound, expected - this->modelcheckingPrecision());
        EXPECT_LE(result.diff(), this->precision()) << "Result [" << result.lowerBound << ", " << result.upperBound << "] is not precise enough. If (only) this fails, the result bounds are still correct, but they might be unexpectedly imprecise.\n";
    }

    TYPED_TEST(BeliefExplorationTest, simple_Pmin_SE) {
        typedef typename TestFixture::ValueType ValueType;

        auto data = this->buildPrism(STORM_TEST_RESOURCES_DIR "/pomdp/simple.prism", "Pmin=? [F \"goal\" ]", "slippery=0");
        storm::pomdp::modelchecker::BeliefExplorationPomdpModelChecker<storm::models::sparse::Pomdp<ValueType>> checker(data.model,
                                                                                                                        this->optionsWithStateElimination());
        auto result = checker.check(this->env(), *data.formula);

        ValueType expected = this->parseNumber("3/10");
        EXPECT_LE(result.lowerBound, expected + this->modelcheckingPrecision());
        EXPECT_GE(result.upperBound, expected - this->modelcheckingPrecision());
        EXPECT_LE(result.diff(), this->precision()) << "Result [" << result.lowerBound << ", " << result.upperBound << "] is not precise enough. If (only) this fails, the result bounds are still correct, but they might be unexpectedly imprecise.\n";
    }

    TYPED_TEST(BeliefExplorationTest, simple_Pmin_Clip) {
        if (!storm::test::z3AtLeastVersion(4, 8, 5)) {
            GTEST_SKIP() << "Test disabled since it triggers a bug in the installed version of z3.";
        }
        typedef typename TestFixture::ValueType ValueType;

        auto data = this->buildPrism(STORM_TEST_RESOURCES_DIR "/pomdp/simple.prism", "Pmin=? [F \"goal\" ]", "slippery=0");
        storm::pomdp::modelchecker::BeliefExplorationPomdpModelChecker<storm::models::sparse::Pomdp<ValueType>> checker(data.model,
                                                                                                                        this->optionsWithClipping());
        auto result = checker.check(this->env(), *data.formula);

        ValueType expected = this->parseNumber("3/10");
        EXPECT_LE(result.lowerBound, expected + this->modelcheckingPrecision());
        EXPECT_GE(result.upperBound, expected - this->modelcheckingPrecision());
        EXPECT_LE(result.diff(), this->precision())
            << "Result [" << result.lowerBound << ", " << result.upperBound
            << "] is not precise enough. If (only) this fails, the result bounds are still correct, but they might be unexpectedly imprecise.\n";
    }
    
    TYPED_TEST(BeliefExplorationTest, simple_slippery_Pmax) {
        typedef typename TestFixture::ValueType ValueType;

        auto data = this->buildPrism(STORM_TEST_RESOURCES_DIR "/pomdp/simple.prism", "Pmax=? [F \"goal\" ]", "slippery=0.4");
        storm::pomdp::modelchecker::BeliefExplorationPomdpModelChecker<storm::models::sparse::Pomdp<ValueType>> checker(data.model, this->options());
        auto result = checker.check(this->env(), *data.formula);

        ValueType expected = this->parseNumber("7/10");
        EXPECT_LE(result.lowerBound, expected + this->modelcheckingPrecision());
        EXPECT_GE(result.upperBound, expected - this->modelcheckingPrecision());
        EXPECT_LE(result.diff(), this->precision()) << "Result [" << result.lowerBound << ", " << result.upperBound << "] is not precise enough. If (only) this fails, the result bounds are still correct, but they might be unexpectedly imprecise.\n";
    }

    TYPED_TEST(BeliefExplorationTest, simple_slippery_Pmax_SE) {
        typedef typename TestFixture::ValueType ValueType;

        auto data = this->buildPrism(STORM_TEST_RESOURCES_DIR "/pomdp/simple.prism", "Pmax=? [F \"goal\" ]", "slippery=0.4");
        storm::pomdp::modelchecker::BeliefExplorationPomdpModelChecker<storm::models::sparse::Pomdp<ValueType>> checker(data.model,
                                                                                                                        this->optionsWithStateElimination());
        auto result = checker.check(this->env(), *data.formula);

        ValueType expected = this->parseNumber("7/10");
        EXPECT_LE(result.lowerBound, expected + this->modelcheckingPrecision());
        EXPECT_GE(result.upperBound, expected - this->modelcheckingPrecision());
        EXPECT_LE(result.diff(), this->precision()) << "Result [" << result.lowerBound << ", " << result.upperBound << "] is not precise enough. If (only) this fails, the result bounds are still correct, but they might be unexpectedly imprecise.\n";
    }

    TYPED_TEST(BeliefExplorationTest, simple_slippery_Pmax_Clip) {
        if (!storm::test::z3AtLeastVersion(4, 8, 5)) {
            GTEST_SKIP() << "Test disabled since it triggers a bug in the installed version of z3.";
        }
        typedef typename TestFixture::ValueType ValueType;

        auto data = this->buildPrism(STORM_TEST_RESOURCES_DIR "/pomdp/simple.prism", "Pmax=? [F \"goal\" ]", "slippery=0.4");
        storm::pomdp::modelchecker::BeliefExplorationPomdpModelChecker<storm::models::sparse::Pomdp<ValueType>> checker(data.model,
                                                                                                                        this->optionsWithClipping());
        auto result = checker.check(this->env(), *data.formula);

        ValueType expected = this->parseNumber("7/10");
        EXPECT_LE(result.lowerBound, expected + this->modelcheckingPrecision());
        EXPECT_GE(result.upperBound, expected - this->modelcheckingPrecision());
        EXPECT_LE(result.diff(), this->precision())
            << "Result [" << result.lowerBound << ", " << result.upperBound
            << "] is not precise enough. If (only) this fails, the result bounds are still correct, but they might be unexpectedly imprecise.\n";
    }
    
    TYPED_TEST(BeliefExplorationTest, simple_slippery_Pmin) {
        typedef typename TestFixture::ValueType ValueType;

        auto data = this->buildPrism(STORM_TEST_RESOURCES_DIR "/pomdp/simple.prism", "Pmin=? [F \"goal\" ]", "slippery=0.4");
        storm::pomdp::modelchecker::BeliefExplorationPomdpModelChecker<storm::models::sparse::Pomdp<ValueType>> checker(data.model, this->options());
        auto result = checker.check(this->env(), *data.formula);

        ValueType expected = this->parseNumber("3/10");
        if (this->isExact()) {
            // This model's value can only be approximated arbitrarily close but never reached
            // Exact arithmetics will thus not reach the value with absoulute precision either.
            ValueType approxPrecision = storm::utility::convertNumber<ValueType>(1e-5);
            EXPECT_LE(result.lowerBound, expected + approxPrecision);
            EXPECT_GE(result.upperBound, expected - approxPrecision);
        } else {
            EXPECT_LE(result.lowerBound, expected + this->modelcheckingPrecision());
            EXPECT_GE(result.upperBound, expected - this->modelcheckingPrecision());
        }
        EXPECT_LE(result.diff(), this->precision()) << "Result [" << result.lowerBound << ", " << result.upperBound << "] is not precise enough. If (only) this fails, the result bounds are still correct, but they might be unexpectedly imprecise.\n";

    }

    TYPED_TEST(BeliefExplorationTest, simple_slippery_Pmin_SE) {
        typedef typename TestFixture::ValueType ValueType;

        auto data = this->buildPrism(STORM_TEST_RESOURCES_DIR "/pomdp/simple.prism", "Pmin=? [F \"goal\" ]", "slippery=0.4");
        storm::pomdp::modelchecker::BeliefExplorationPomdpModelChecker<storm::models::sparse::Pomdp<ValueType>> checker(data.model,
                                                                                                                        this->optionsWithStateElimination());
        auto result = checker.check(this->env(), *data.formula);

        ValueType expected = this->parseNumber("3/10");
        if (this->isExact()) {
            // This model's value can only be approximated arbitrarily close but never reached
            // Exact arithmetics will thus not reach the value with absoulute precision either.
            ValueType approxPrecision = storm::utility::convertNumber<ValueType>(1e-5);
            EXPECT_LE(result.lowerBound, expected + approxPrecision);
            EXPECT_GE(result.upperBound, expected - approxPrecision);
        } else {
            EXPECT_LE(result.lowerBound, expected + this->modelcheckingPrecision());
            EXPECT_GE(result.upperBound, expected - this->modelcheckingPrecision());
        }
        EXPECT_LE(result.diff(), this->precision()) << "Result [" << result.lowerBound << ", " << result.upperBound << "] is not precise enough. If (only) this fails, the result bounds are still correct, but they might be unexpectedly imprecise.\n";

    }

    TYPED_TEST(BeliefExplorationTest, simple_slippery_Pmin_Clip) {
        if (!storm::test::z3AtLeastVersion(4, 8, 5)) {
            GTEST_SKIP() << "Test disabled since it triggers a bug in the installed version of z3.";
        }
        typedef typename TestFixture::ValueType ValueType;

        auto data = this->buildPrism(STORM_TEST_RESOURCES_DIR "/pomdp/simple.prism", "Pmin=? [F \"goal\" ]", "slippery=0.4");
        storm::pomdp::modelchecker::BeliefExplorationPomdpModelChecker<storm::models::sparse::Pomdp<ValueType>> checker(data.model,
                                                                                                                        this->optionsWithClipping());
        auto result = checker.check(this->env(), *data.formula);

        ValueType expected = this->parseNumber("3/10");
        if (this->isExact()) {
            // This model's value can only be approximated arbitrarily close but never reached
            // Exact arithmetics will thus not reach the value with absoulute precision either.
            ValueType approxPrecision = storm::utility::convertNumber<ValueType>(1e-4);
            EXPECT_LE(result.lowerBound, expected + approxPrecision);
            EXPECT_GE(result.upperBound, expected - approxPrecision);
        } else {
            EXPECT_LE(result.lowerBound, expected + this->modelcheckingPrecision()*10);
            EXPECT_GE(result.upperBound, expected - this->modelcheckingPrecision()*10);
        }
        EXPECT_LE(result.diff(), this->precision()) << "Result [" << result.lowerBound << ", " << result.upperBound << "] is not precise enough. If (only) this fails, the result bounds are still correct, but they might be unexpectedly imprecise.\n";

=======
        if (TestType::preprocessingType == PreprocessingType::QualitativeReduction || TestType::preprocessingType == PreprocessingType::All) {
            EXPECT_TRUE(input.formula->isOperatorFormula());
            EXPECT_TRUE(input.formula->asOperatorFormula().hasOptimalityType());
            if (input.formula->isProbabilityOperatorFormula() && storm::solver::maximize(input.formula->asOperatorFormula().getOptimalityType())) {
                storm::analysis::QualitativeAnalysisOnGraphs<ValueType> qualitativeAnalysis(*input.model);
                storm::storage::BitVector prob0States = qualitativeAnalysis.analyseProb0(input.formula->asProbabilityOperatorFormula());
                storm::storage::BitVector prob1States = qualitativeAnalysis.analyseProb1(input.formula->asProbabilityOperatorFormula());
                storm::pomdp::transformer::KnownProbabilityTransformer<ValueType> kpt;
                input.model = kpt.transform(*input.model, prob0States, prob1States);
            }
        }
        EXPECT_TRUE(input.model->isCanonic());
        return input;
    }
    ValueType precision() const {
        return TestType::precision();
    }
    ValueType modelcheckingPrecision() const {
        if (TestType::isExactModelChecking)
            return storm::utility::zero<ValueType>();
        else
            return storm::utility::convertNumber<ValueType>(1e-6);
    }
    bool isExact() const {
        return TestType::isExactModelChecking;
    }

   private:
    storm::Environment _environment;
};

typedef ::testing::Types<DefaultDoubleVIEnvironment, SelfloopReductionDefaultDoubleVIEnvironment, QualitativeReductionDefaultDoubleVIEnvironment,
                         PreprocessedDefaultDoubleVIEnvironment, FineDoubleVIEnvironment, RefineDoubleVIEnvironment, PreprocessedRefineDoubleVIEnvironment,
                         DefaultDoubleOVIEnvironment, DefaultRationalPIEnvironment, PreprocessedDefaultRationalPIEnvironment>
    TestingTypes;

TYPED_TEST_SUITE(BeliefExplorationTest, TestingTypes, );

TYPED_TEST(BeliefExplorationTest, simple_Pmax) {
    typedef typename TestFixture::ValueType ValueType;

    auto data = this->buildPrism(STORM_TEST_RESOURCES_DIR "/pomdp/simple.prism", "Pmax=? [F \"goal\" ]", "slippery=0");
    storm::pomdp::modelchecker::BeliefExplorationPomdpModelChecker<storm::models::sparse::Pomdp<ValueType>> checker(data.model, this->options());
    auto result = checker.check(this->env(), *data.formula);

    ValueType expected = this->parseNumber("7/10");
    EXPECT_LE(result.lowerBound, expected + this->modelcheckingPrecision());
    EXPECT_GE(result.upperBound, expected - this->modelcheckingPrecision());
    EXPECT_LE(result.diff(), this->precision())
        << "Result [" << result.lowerBound << ", " << result.upperBound
        << "] is not precise enough. If (only) this fails, the result bounds are still correct, but they might be unexpectedly imprecise.\n";
}

TYPED_TEST(BeliefExplorationTest, simple_Pmax_SE) {
    typedef typename TestFixture::ValueType ValueType;

    auto data = this->buildPrism(STORM_TEST_RESOURCES_DIR "/pomdp/simple.prism", "Pmax=? [F \"goal\" ]", "slippery=0");
    storm::pomdp::modelchecker::BeliefExplorationPomdpModelChecker<storm::models::sparse::Pomdp<ValueType>> checker(data.model,
                                                                                                                    this->optionsWithStateElimination());
    auto result = checker.check(this->env(), *data.formula);

    ValueType expected = this->parseNumber("7/10");
    EXPECT_LE(result.lowerBound, expected + this->modelcheckingPrecision());
    EXPECT_GE(result.upperBound, expected - this->modelcheckingPrecision());
    EXPECT_LE(result.diff(), this->precision())
        << "Result [" << result.lowerBound << ", " << result.upperBound
        << "] is not precise enough. If (only) this fails, the result bounds are still correct, but they might be unexpectedly imprecise.\n";
}

TYPED_TEST(BeliefExplorationTest, simple_Pmax_Clip) {
    if (!storm::test::z3AtLeastVersion(4, 8, 5)) {
        GTEST_SKIP() << "Test disabled since it triggers a bug in the installed version of z3.";
    }
    typedef typename TestFixture::ValueType ValueType;

    auto data = this->buildPrism(STORM_TEST_RESOURCES_DIR "/pomdp/simple.prism", "Pmax=? [F \"goal\" ]", "slippery=0");
    storm::pomdp::modelchecker::BeliefExplorationPomdpModelChecker<storm::models::sparse::Pomdp<ValueType>> checker(data.model, this->optionsWithClipping());
    auto result = checker.check(this->env(), *data.formula);

    ValueType expected = this->parseNumber("7/10");
    EXPECT_LE(result.lowerBound, expected + this->modelcheckingPrecision());
    EXPECT_GE(result.upperBound, expected - this->modelcheckingPrecision());
    EXPECT_LE(result.diff(), this->precision())
        << "Result [" << result.lowerBound << ", " << result.upperBound
        << "] is not precise enough. If (only) this fails, the result bounds are still correct, but they might be unexpectedly imprecise.\n";
}

TYPED_TEST(BeliefExplorationTest, simple_Pmin) {
    typedef typename TestFixture::ValueType ValueType;

    auto data = this->buildPrism(STORM_TEST_RESOURCES_DIR "/pomdp/simple.prism", "Pmin=? [F \"goal\" ]", "slippery=0");
    storm::pomdp::modelchecker::BeliefExplorationPomdpModelChecker<storm::models::sparse::Pomdp<ValueType>> checker(data.model, this->options());
    auto result = checker.check(this->env(), *data.formula);

    ValueType expected = this->parseNumber("3/10");
    EXPECT_LE(result.lowerBound, expected + this->modelcheckingPrecision());
    EXPECT_GE(result.upperBound, expected - this->modelcheckingPrecision());
    EXPECT_LE(result.diff(), this->precision())
        << "Result [" << result.lowerBound << ", " << result.upperBound
        << "] is not precise enough. If (only) this fails, the result bounds are still correct, but they might be unexpectedly imprecise.\n";
}

TYPED_TEST(BeliefExplorationTest, simple_Pmin_SE) {
    typedef typename TestFixture::ValueType ValueType;

    auto data = this->buildPrism(STORM_TEST_RESOURCES_DIR "/pomdp/simple.prism", "Pmin=? [F \"goal\" ]", "slippery=0");
    storm::pomdp::modelchecker::BeliefExplorationPomdpModelChecker<storm::models::sparse::Pomdp<ValueType>> checker(data.model,
                                                                                                                    this->optionsWithStateElimination());
    auto result = checker.check(this->env(), *data.formula);

    ValueType expected = this->parseNumber("3/10");
    EXPECT_LE(result.lowerBound, expected + this->modelcheckingPrecision());
    EXPECT_GE(result.upperBound, expected - this->modelcheckingPrecision());
    EXPECT_LE(result.diff(), this->precision())
        << "Result [" << result.lowerBound << ", " << result.upperBound
        << "] is not precise enough. If (only) this fails, the result bounds are still correct, but they might be unexpectedly imprecise.\n";
}

TYPED_TEST(BeliefExplorationTest, simple_Pmin_Clip) {
    if (!storm::test::z3AtLeastVersion(4, 8, 5)) {
        GTEST_SKIP() << "Test disabled since it triggers a bug in the installed version of z3.";
    }
    typedef typename TestFixture::ValueType ValueType;

    auto data = this->buildPrism(STORM_TEST_RESOURCES_DIR "/pomdp/simple.prism", "Pmin=? [F \"goal\" ]", "slippery=0");
    storm::pomdp::modelchecker::BeliefExplorationPomdpModelChecker<storm::models::sparse::Pomdp<ValueType>> checker(data.model, this->optionsWithClipping());
    auto result = checker.check(this->env(), *data.formula);

    ValueType expected = this->parseNumber("3/10");
    EXPECT_LE(result.lowerBound, expected + this->modelcheckingPrecision());
    EXPECT_GE(result.upperBound, expected - this->modelcheckingPrecision());
    EXPECT_LE(result.diff(), this->precision())
        << "Result [" << result.lowerBound << ", " << result.upperBound
        << "] is not precise enough. If (only) this fails, the result bounds are still correct, but they might be unexpectedly imprecise.\n";
}

TYPED_TEST(BeliefExplorationTest, simple_slippery_Pmax) {
    typedef typename TestFixture::ValueType ValueType;

    auto data = this->buildPrism(STORM_TEST_RESOURCES_DIR "/pomdp/simple.prism", "Pmax=? [F \"goal\" ]", "slippery=0.4");
    storm::pomdp::modelchecker::BeliefExplorationPomdpModelChecker<storm::models::sparse::Pomdp<ValueType>> checker(data.model, this->options());
    auto result = checker.check(this->env(), *data.formula);

    ValueType expected = this->parseNumber("7/10");
    EXPECT_LE(result.lowerBound, expected + this->modelcheckingPrecision());
    EXPECT_GE(result.upperBound, expected - this->modelcheckingPrecision());
    EXPECT_LE(result.diff(), this->precision())
        << "Result [" << result.lowerBound << ", " << result.upperBound
        << "] is not precise enough. If (only) this fails, the result bounds are still correct, but they might be unexpectedly imprecise.\n";
}

TYPED_TEST(BeliefExplorationTest, simple_slippery_Pmax_SE) {
    typedef typename TestFixture::ValueType ValueType;

    auto data = this->buildPrism(STORM_TEST_RESOURCES_DIR "/pomdp/simple.prism", "Pmax=? [F \"goal\" ]", "slippery=0.4");
    storm::pomdp::modelchecker::BeliefExplorationPomdpModelChecker<storm::models::sparse::Pomdp<ValueType>> checker(data.model,
                                                                                                                    this->optionsWithStateElimination());
    auto result = checker.check(this->env(), *data.formula);

    ValueType expected = this->parseNumber("7/10");
    EXPECT_LE(result.lowerBound, expected + this->modelcheckingPrecision());
    EXPECT_GE(result.upperBound, expected - this->modelcheckingPrecision());
    EXPECT_LE(result.diff(), this->precision())
        << "Result [" << result.lowerBound << ", " << result.upperBound
        << "] is not precise enough. If (only) this fails, the result bounds are still correct, but they might be unexpectedly imprecise.\n";
}

TYPED_TEST(BeliefExplorationTest, simple_slippery_Pmax_Clip) {
    if (!storm::test::z3AtLeastVersion(4, 8, 5)) {
        GTEST_SKIP() << "Test disabled since it triggers a bug in the installed version of z3.";
>>>>>>> 219dc4b2
    }
    typedef typename TestFixture::ValueType ValueType;

    auto data = this->buildPrism(STORM_TEST_RESOURCES_DIR "/pomdp/simple.prism", "Pmax=? [F \"goal\" ]", "slippery=0.4");
    storm::pomdp::modelchecker::BeliefExplorationPomdpModelChecker<storm::models::sparse::Pomdp<ValueType>> checker(data.model, this->optionsWithClipping());
    auto result = checker.check(this->env(), *data.formula);

    ValueType expected = this->parseNumber("7/10");
    EXPECT_LE(result.lowerBound, expected + this->modelcheckingPrecision());
    EXPECT_GE(result.upperBound, expected - this->modelcheckingPrecision());
    EXPECT_LE(result.diff(), this->precision())
        << "Result [" << result.lowerBound << ", " << result.upperBound
        << "] is not precise enough. If (only) this fails, the result bounds are still correct, but they might be unexpectedly imprecise.\n";
}

<<<<<<< HEAD
        auto data = this->buildPrism(STORM_TEST_RESOURCES_DIR "/pomdp/simple.prism", "Rmax=? [F s>4 ]", "slippery=0");
        storm::pomdp::modelchecker::BeliefExplorationPomdpModelChecker<storm::models::sparse::Pomdp<ValueType>> checker(data.model, this->options());
        auto result = checker.check(this->env(), *data.formula);

        ValueType expected = this->parseNumber("29/50");
=======
TYPED_TEST(BeliefExplorationTest, simple_slippery_Pmin) {
    typedef typename TestFixture::ValueType ValueType;

    auto data = this->buildPrism(STORM_TEST_RESOURCES_DIR "/pomdp/simple.prism", "Pmin=? [F \"goal\" ]", "slippery=0.4");
    storm::pomdp::modelchecker::BeliefExplorationPomdpModelChecker<storm::models::sparse::Pomdp<ValueType>> checker(data.model, this->options());
    auto result = checker.check(this->env(), *data.formula);

    ValueType expected = this->parseNumber("3/10");
    if (this->isExact()) {
        // This model's value can only be approximated arbitrarily close but never reached
        // Exact arithmetics will thus not reach the value with absoulute precision either.
        ValueType approxPrecision = storm::utility::convertNumber<ValueType>(1e-5);
        EXPECT_LE(result.lowerBound, expected + approxPrecision);
        EXPECT_GE(result.upperBound, expected - approxPrecision);
    } else {
>>>>>>> 219dc4b2
        EXPECT_LE(result.lowerBound, expected + this->modelcheckingPrecision());
        EXPECT_GE(result.upperBound, expected - this->modelcheckingPrecision());
    }
<<<<<<< HEAD

    TYPED_TEST(BeliefExplorationTest, simple_Rmax_SE) {
        typedef typename TestFixture::ValueType ValueType;

        auto data = this->buildPrism(STORM_TEST_RESOURCES_DIR "/pomdp/simple.prism", "Rmax=? [F s>4 ]", "slippery=0");
        storm::pomdp::modelchecker::BeliefExplorationPomdpModelChecker<storm::models::sparse::Pomdp<ValueType>> checker(data.model,
                                                                                                                        this->optionsWithStateElimination());
        auto result = checker.check(this->env(), *data.formula);

        ValueType expected = this->parseNumber("29/50");
        EXPECT_LE(result.lowerBound, expected + this->modelcheckingPrecision());
        EXPECT_GE(result.upperBound, expected - this->modelcheckingPrecision());
        EXPECT_LE(result.diff(), this->precision()) << "Result [" << result.lowerBound << ", " << result.upperBound << "] is not precise enough. If (only) this fails, the result bounds are still correct, but they might be unexpectedly imprecise.\n";
    }

    TYPED_TEST(BeliefExplorationTest, simple_Rmax_Clip) {
        if (!storm::test::z3AtLeastVersion(4, 8, 5)) {
            GTEST_SKIP() << "Test disabled since it triggers a bug in the installed version of z3.";
        }
        typedef typename TestFixture::ValueType ValueType;

        auto data = this->buildPrism(STORM_TEST_RESOURCES_DIR "/pomdp/simple.prism", "Rmax=? [F s>4 ]", "slippery=0");
        storm::pomdp::modelchecker::BeliefExplorationPomdpModelChecker<storm::models::sparse::Pomdp<ValueType>> checker(data.model,
                                                                                                                        this->optionsWithClipping());
        auto result = checker.check(this->env(), *data.formula);

        ValueType expected = this->parseNumber("29/50");
        EXPECT_LE(result.lowerBound, expected + this->modelcheckingPrecision());
        EXPECT_GE(result.upperBound, expected - this->modelcheckingPrecision());
        EXPECT_LE(result.diff(), this->precision())
            << "Result [" << result.lowerBound << ", " << result.upperBound
            << "] is not precise enough. If (only) this fails, the result bounds are still correct, but they might be unexpectedly imprecise.\n";
    }

    TYPED_TEST(BeliefExplorationTest, simple_Rmin) {
        typedef typename TestFixture::ValueType ValueType;

        auto data = this->buildPrism(STORM_TEST_RESOURCES_DIR "/pomdp/simple.prism", "Rmin=? [F s>4 ]", "slippery=0");
        storm::pomdp::modelchecker::BeliefExplorationPomdpModelChecker<storm::models::sparse::Pomdp<ValueType>> checker(data.model, this->options());
        auto result = checker.check(this->env(), *data.formula);

        ValueType expected = this->parseNumber("19/50");
=======
    EXPECT_LE(result.diff(), this->precision())
        << "Result [" << result.lowerBound << ", " << result.upperBound
        << "] is not precise enough. If (only) this fails, the result bounds are still correct, but they might be unexpectedly imprecise.\n";
}

TYPED_TEST(BeliefExplorationTest, simple_slippery_Pmin_SE) {
    typedef typename TestFixture::ValueType ValueType;

    auto data = this->buildPrism(STORM_TEST_RESOURCES_DIR "/pomdp/simple.prism", "Pmin=? [F \"goal\" ]", "slippery=0.4");
    storm::pomdp::modelchecker::BeliefExplorationPomdpModelChecker<storm::models::sparse::Pomdp<ValueType>> checker(data.model,
                                                                                                                    this->optionsWithStateElimination());
    auto result = checker.check(this->env(), *data.formula);

    ValueType expected = this->parseNumber("3/10");
    if (this->isExact()) {
        // This model's value can only be approximated arbitrarily close but never reached
        // Exact arithmetics will thus not reach the value with absoulute precision either.
        ValueType approxPrecision = storm::utility::convertNumber<ValueType>(1e-5);
        EXPECT_LE(result.lowerBound, expected + approxPrecision);
        EXPECT_GE(result.upperBound, expected - approxPrecision);
    } else {
>>>>>>> 219dc4b2
        EXPECT_LE(result.lowerBound, expected + this->modelcheckingPrecision());
        EXPECT_GE(result.upperBound, expected - this->modelcheckingPrecision());
    }
<<<<<<< HEAD

    TYPED_TEST(BeliefExplorationTest, simple_Rmin_SE) {
        typedef typename TestFixture::ValueType ValueType;

        auto data = this->buildPrism(STORM_TEST_RESOURCES_DIR "/pomdp/simple.prism", "Rmin=? [F s>4 ]", "slippery=0");
        storm::pomdp::modelchecker::BeliefExplorationPomdpModelChecker<storm::models::sparse::Pomdp<ValueType>> checker(data.model,
                                                                                                                        this->optionsWithStateElimination());
        auto result = checker.check(this->env(), *data.formula);

        ValueType expected = this->parseNumber("19/50");
        EXPECT_LE(result.lowerBound, expected + this->modelcheckingPrecision());
        EXPECT_GE(result.upperBound, expected - this->modelcheckingPrecision());
        EXPECT_LE(result.diff(), this->precision()) << "Result [" << result.lowerBound << ", " << result.upperBound << "] is not precise enough. If (only) this fails, the result bounds are still correct, but they might be unexpectedly imprecise.\n";
    }

    TYPED_TEST(BeliefExplorationTest, simple_Rmin_Clip) {
        if (!storm::test::z3AtLeastVersion(4, 8, 5)) {
            GTEST_SKIP() << "Test disabled since it triggers a bug in the installed version of z3.";
        }
        typedef typename TestFixture::ValueType ValueType;

        auto data = this->buildPrism(STORM_TEST_RESOURCES_DIR "/pomdp/simple.prism", "Rmin=? [F s>4 ]", "slippery=0");
        storm::pomdp::modelchecker::BeliefExplorationPomdpModelChecker<storm::models::sparse::Pomdp<ValueType>> checker(data.model,
                                                                                                                        this->optionsWithClipping());
        auto result = checker.check(this->env(), *data.formula);

        ValueType expected = this->parseNumber("19/50");
        EXPECT_LE(result.lowerBound, expected + this->modelcheckingPrecision());
        EXPECT_GE(result.upperBound, expected - this->modelcheckingPrecision());
        EXPECT_LE(result.diff(), this->precision())
            << "Result [" << result.lowerBound << ", " << result.upperBound
            << "] is not precise enough. If (only) this fails, the result bounds are still correct, but they might be unexpectedly imprecise.\n";
    }
    
    TYPED_TEST(BeliefExplorationTest, simple_slippery_Rmax) {
        typedef typename TestFixture::ValueType ValueType;

        auto data = this->buildPrism(STORM_TEST_RESOURCES_DIR "/pomdp/simple.prism", "Rmax=? [F s>4 ]", "slippery=0.4");
        storm::pomdp::modelchecker::BeliefExplorationPomdpModelChecker<storm::models::sparse::Pomdp<ValueType>> checker(data.model, this->options());
        auto result = checker.check(this->env(), *data.formula);

        ValueType expected = this->parseNumber("29/30");
        EXPECT_LE(result.lowerBound, expected + this->modelcheckingPrecision());
        EXPECT_GE(result.upperBound, expected - this->modelcheckingPrecision());
        EXPECT_LE(result.diff(), this->precision()) << "Result [" << result.lowerBound << ", " << result.upperBound << "] is not precise enough. If (only) this fails, the result bounds are still correct, but they might be unexpectedly imprecise.\n";
    }

    TYPED_TEST(BeliefExplorationTest, simple_slippery_Rmax_SE) {
        typedef typename TestFixture::ValueType ValueType;

        auto data = this->buildPrism(STORM_TEST_RESOURCES_DIR "/pomdp/simple.prism", "Rmax=? [F s>4 ]", "slippery=0.4");
        storm::pomdp::modelchecker::BeliefExplorationPomdpModelChecker<storm::models::sparse::Pomdp<ValueType>> checker(data.model,
                                                                                                                        this->optionsWithStateElimination());
        auto result = checker.check(this->env(), *data.formula);

        ValueType expected = this->parseNumber("29/30");
        EXPECT_LE(result.lowerBound, expected + this->modelcheckingPrecision());
        EXPECT_GE(result.upperBound, expected - this->modelcheckingPrecision());
        EXPECT_LE(result.diff(), this->precision()) << "Result [" << result.lowerBound << ", " << result.upperBound << "] is not precise enough. If (only) this fails, the result bounds are still correct, but they might be unexpectedly imprecise.\n";
    }

    TYPED_TEST(BeliefExplorationTest, simple_slippery_Rmax_Clip) {
        if (!storm::test::z3AtLeastVersion(4, 8, 5)) {
            GTEST_SKIP() << "Test disabled since it triggers a bug in the installed version of z3.";
        }
        typedef typename TestFixture::ValueType ValueType;

        auto data = this->buildPrism(STORM_TEST_RESOURCES_DIR "/pomdp/simple.prism", "Rmax=? [F s>4 ]", "slippery=0.4");
        storm::pomdp::modelchecker::BeliefExplorationPomdpModelChecker<storm::models::sparse::Pomdp<ValueType>> checker(data.model,
                                                                                                                        this->optionsWithClipping());
        auto result = checker.check(this->env(), *data.formula);

        ValueType expected = this->parseNumber("29/30");
        EXPECT_LE(result.lowerBound, expected + this->modelcheckingPrecision());
        EXPECT_GE(result.upperBound, expected - this->modelcheckingPrecision());
        EXPECT_LE(result.diff(), this->precision())
            << "Result [" << result.lowerBound << ", " << result.upperBound
            << "] is not precise enough. If (only) this fails, the result bounds are still correct, but they might be unexpectedly imprecise.\n";
    }
    
    TYPED_TEST(BeliefExplorationTest, simple_slippery_Rmin) {
        typedef typename TestFixture::ValueType ValueType;

        auto data = this->buildPrism(STORM_TEST_RESOURCES_DIR "/pomdp/simple.prism", "Rmin=? [F s>4 ]", "slippery=0.4");
        storm::pomdp::modelchecker::BeliefExplorationPomdpModelChecker<storm::models::sparse::Pomdp<ValueType>> checker(data.model, this->options());
        auto result = checker.check(this->env(), *data.formula);

        ValueType expected = this->parseNumber("19/30");
        EXPECT_LE(result.lowerBound, expected + this->modelcheckingPrecision());
        EXPECT_GE(result.upperBound, expected - this->modelcheckingPrecision());
        EXPECT_LE(result.diff(), this->precision()) << "Result [" << result.lowerBound << ", " << result.upperBound << "] is not precise enough. If (only) this fails, the result bounds are still correct, but they might be unexpectedly imprecise.\n";
    }

    TYPED_TEST(BeliefExplorationTest, simple_slippery_Rmin_SE) {
        typedef typename TestFixture::ValueType ValueType;

        auto data = this->buildPrism(STORM_TEST_RESOURCES_DIR "/pomdp/simple.prism", "Rmin=? [F s>4 ]", "slippery=0.4");
        storm::pomdp::modelchecker::BeliefExplorationPomdpModelChecker<storm::models::sparse::Pomdp<ValueType>> checker(data.model,
                                                                                                                        this->optionsWithStateElimination());
        auto result = checker.check(this->env(), *data.formula);

        ValueType expected = this->parseNumber("19/30");
        EXPECT_LE(result.lowerBound, expected + this->modelcheckingPrecision());
        EXPECT_GE(result.upperBound, expected - this->modelcheckingPrecision());
        EXPECT_LE(result.diff(), this->precision()) << "Result [" << result.lowerBound << ", " << result.upperBound << "] is not precise enough. If (only) this fails, the result bounds are still correct, but they might be unexpectedly imprecise.\n";
    }

    TYPED_TEST(BeliefExplorationTest, simple_slippery_Rmin_Clip) {
        if (!storm::test::z3AtLeastVersion(4, 8, 5)) {
            GTEST_SKIP() << "Test disabled since it triggers a bug in the installed version of z3.";
        }
        typedef typename TestFixture::ValueType ValueType;

        auto data = this->buildPrism(STORM_TEST_RESOURCES_DIR "/pomdp/simple.prism", "Rmin=? [F s>4 ]", "slippery=0.4");
        storm::pomdp::modelchecker::BeliefExplorationPomdpModelChecker<storm::models::sparse::Pomdp<ValueType>> checker(data.model,
                                                                                                                        this->optionsWithClipping());
        auto result = checker.check(this->env(), *data.formula);

        ValueType expected = this->parseNumber("19/30");
        EXPECT_LE(result.lowerBound, expected + this->modelcheckingPrecision());
        EXPECT_GE(result.upperBound, expected - this->modelcheckingPrecision());
        EXPECT_LE(result.diff(), this->precision())
            << "Result [" << result.lowerBound << ", " << result.upperBound
            << "] is not precise enough. If (only) this fails, the result bounds are still correct, but they might be unexpectedly imprecise.\n";
    }

    TYPED_TEST(BeliefExplorationTest, maze2_Rmin) {
        typedef typename TestFixture::ValueType ValueType;

        auto data = this->buildPrism(STORM_TEST_RESOURCES_DIR "/pomdp/maze2.prism", "R[exp]min=? [F \"goal\"]", "sl=0");
        storm::pomdp::modelchecker::BeliefExplorationPomdpModelChecker<storm::models::sparse::Pomdp<ValueType>> checker(data.model, this->options());
        auto result = checker.check(this->env(), *data.formula);

        ValueType expected = this->parseNumber("74/91");
        EXPECT_LE(result.lowerBound, expected + this->modelcheckingPrecision());
        EXPECT_GE(result.upperBound, expected - this->modelcheckingPrecision());
        // Use relative difference of bounds for this one
        EXPECT_LE(result.diff(), this->precision()) << "Result [" << result.lowerBound << ", " << result.upperBound << "] is not precise enough. If (only) this fails, the result bounds are still correct, but they might be unexpectedly imprecise.\n";
    }

    TYPED_TEST(BeliefExplorationTest, maze2_Rmin_SE) {
        typedef typename TestFixture::ValueType ValueType;

        auto data = this->buildPrism(STORM_TEST_RESOURCES_DIR "/pomdp/maze2.prism", "R[exp]min=? [F \"goal\"]", "sl=0");
        storm::pomdp::modelchecker::BeliefExplorationPomdpModelChecker<storm::models::sparse::Pomdp<ValueType>> checker(data.model,
                                                                                                                        this->optionsWithStateElimination());
        auto result = checker.check(this->env(), *data.formula);

        ValueType expected = this->parseNumber("74/91");
        EXPECT_LE(result.lowerBound, expected + this->modelcheckingPrecision());
        EXPECT_GE(result.upperBound, expected - this->modelcheckingPrecision());
        // Use relative difference of bounds for this one
        EXPECT_LE(result.diff(), this->precision()) << "Result [" << result.lowerBound << ", " << result.upperBound << "] is not precise enough. If (only) this fails, the result bounds are still correct, but they might be unexpectedly imprecise.\n";
    }

    TYPED_TEST(BeliefExplorationTest, maze2_Rmin_Clip) {
        if (!storm::test::z3AtLeastVersion(4, 8, 5)) {
            GTEST_SKIP() << "Test disabled since it triggers a bug in the installed version of z3.";
        }
        typedef typename TestFixture::ValueType ValueType;

        auto data = this->buildPrism(STORM_TEST_RESOURCES_DIR "/pomdp/maze2.prism", "R[exp]min=? [F \"goal\"]", "sl=0");
        storm::pomdp::modelchecker::BeliefExplorationPomdpModelChecker<storm::models::sparse::Pomdp<ValueType>> checker(data.model,
                                                                                                                        this->optionsWithClipping());
        auto result = checker.check(this->env(), *data.formula);

        ValueType expected = this->parseNumber("74/91");
        EXPECT_LE(result.lowerBound, expected + this->modelcheckingPrecision());
        EXPECT_GE(result.upperBound, expected - this->modelcheckingPrecision());
        // Use relative difference of bounds for this one
        EXPECT_LE(result.diff(), this->precision()) << "Result [" << result.lowerBound << ", " << result.upperBound << "] is not precise enough. If (only) this fails, the result bounds are still correct, but they might be unexpectedly imprecise.\n";
    }
    
    TYPED_TEST(BeliefExplorationTest, maze2_Rmax) {
        typedef typename TestFixture::ValueType ValueType;

        auto data = this->buildPrism(STORM_TEST_RESOURCES_DIR "/pomdp/maze2.prism", "R[exp]max=? [F \"goal\"]", "sl=0");
        storm::pomdp::modelchecker::BeliefExplorationPomdpModelChecker<storm::models::sparse::Pomdp<ValueType>> checker(data.model, this->options());
        auto result = checker.check(this->env(), *data.formula);

        EXPECT_TRUE(storm::utility::isInfinity(result.lowerBound));
        EXPECT_TRUE(storm::utility::isInfinity(result.upperBound));
    }

    TYPED_TEST(BeliefExplorationTest, maze2_Rmax_SE) {
        typedef typename TestFixture::ValueType ValueType;

        auto data = this->buildPrism(STORM_TEST_RESOURCES_DIR "/pomdp/maze2.prism", "R[exp]max=? [F \"goal\"]", "sl=0");
        storm::pomdp::modelchecker::BeliefExplorationPomdpModelChecker<storm::models::sparse::Pomdp<ValueType>> checker(data.model,
                                                                                                                        this->optionsWithStateElimination());
        auto result = checker.check(this->env(), *data.formula);

        EXPECT_TRUE(storm::utility::isInfinity(result.lowerBound));
        EXPECT_TRUE(storm::utility::isInfinity(result.upperBound));
    }

    TYPED_TEST(BeliefExplorationTest, maze2_Rmax_Clip) {
        if (!storm::test::z3AtLeastVersion(4, 8, 5)) {
            GTEST_SKIP() << "Test disabled since it triggers a bug in the installed version of z3.";
        }
        typedef typename TestFixture::ValueType ValueType;

        auto data = this->buildPrism(STORM_TEST_RESOURCES_DIR "/pomdp/maze2.prism", "R[exp]max=? [F \"goal\"]", "sl=0");
        storm::pomdp::modelchecker::BeliefExplorationPomdpModelChecker<storm::models::sparse::Pomdp<ValueType>> checker(data.model,
                                                                                                                        this->optionsWithClipping());
        auto result = checker.check(this->env(), *data.formula);

        EXPECT_TRUE(storm::utility::isInfinity(result.lowerBound));
        EXPECT_TRUE(storm::utility::isInfinity(result.upperBound));
    }

    TYPED_TEST(BeliefExplorationTest, maze2_slippery_Rmin) {
        typedef typename TestFixture::ValueType ValueType;

        auto data = this->buildPrism(STORM_TEST_RESOURCES_DIR "/pomdp/maze2.prism", "R[exp]min=? [F \"goal\"]", "sl=0.075");
        storm::pomdp::modelchecker::BeliefExplorationPomdpModelChecker<storm::models::sparse::Pomdp<ValueType>> checker(data.model, this->options());
        auto result = checker.check(this->env(), *data.formula);

        ValueType expected = this->parseNumber("80/91");
        EXPECT_LE(result.lowerBound, expected + this->modelcheckingPrecision());
        EXPECT_GE(result.upperBound, expected - this->modelcheckingPrecision());
        // Use relative difference of bounds for this one
        EXPECT_LE(result.diff(), this->precision()) << "Result [" << result.lowerBound << ", " << result.upperBound << "] is not precise enough. If (only) this fails, the result bounds are still correct, but they might be unexpectedly imprecise.\n";
    }

    TYPED_TEST(BeliefExplorationTest, maze2_slippery_Rmin_SE) {
        typedef typename TestFixture::ValueType ValueType;

        auto data = this->buildPrism(STORM_TEST_RESOURCES_DIR "/pomdp/maze2.prism", "R[exp]min=? [F \"goal\"]", "sl=0.075");
        storm::pomdp::modelchecker::BeliefExplorationPomdpModelChecker<storm::models::sparse::Pomdp<ValueType>> checker(data.model,
                                                                                                                        this->optionsWithStateElimination());
        auto result = checker.check(this->env(), *data.formula);

        ValueType expected = this->parseNumber("80/91");
        EXPECT_LE(result.lowerBound, expected + this->modelcheckingPrecision());
        EXPECT_GE(result.upperBound, expected - this->modelcheckingPrecision());
        // Use relative difference of bounds for this one
        EXPECT_LE(result.diff(), this->precision()) << "Result [" << result.lowerBound << ", " << result.upperBound << "] is not precise enough. If (only) this fails, the result bounds are still correct, but they might be unexpectedly imprecise.\n";
    }

    TYPED_TEST(BeliefExplorationTest, maze2_slippery_Rmin_Clip) {
        if (!storm::test::z3AtLeastVersion(4, 8, 5)) {
            GTEST_SKIP() << "Test disabled since it triggers a bug in the installed version of z3.";
        }
        typedef typename TestFixture::ValueType ValueType;

        auto data = this->buildPrism(STORM_TEST_RESOURCES_DIR "/pomdp/maze2.prism", "R[exp]min=? [F \"goal\"]", "sl=0.075");
        storm::pomdp::modelchecker::BeliefExplorationPomdpModelChecker<storm::models::sparse::Pomdp<ValueType>> checker(data.model,
                                                                                                                        this->optionsWithClipping());
        auto result = checker.check(this->env(), *data.formula);

        ValueType expected = this->parseNumber("80/91");
        EXPECT_LE(result.lowerBound, expected + this->modelcheckingPrecision());
        EXPECT_GE(result.upperBound, expected - this->modelcheckingPrecision());
        // Use relative difference of bounds for this one
        EXPECT_LE(result.diff(), this->precision()) << "Result [" << result.lowerBound << ", " << result.upperBound << "] is not precise enough. If (only) this fails, the result bounds are still correct, but they might be unexpectedly imprecise.\n";
    }
    
    TYPED_TEST(BeliefExplorationTest, maze2_slippery_Rmax) {
        typedef typename TestFixture::ValueType ValueType;

        auto data = this->buildPrism(STORM_TEST_RESOURCES_DIR "/pomdp/maze2.prism", "R[exp]max=? [F \"goal\"]", "sl=0.075");
        storm::pomdp::modelchecker::BeliefExplorationPomdpModelChecker<storm::models::sparse::Pomdp<ValueType>> checker(data.model, this->options());
        auto result = checker.check(this->env(), *data.formula);

        EXPECT_TRUE(storm::utility::isInfinity(result.lowerBound));
        EXPECT_TRUE(storm::utility::isInfinity(result.upperBound));
    }

    TYPED_TEST(BeliefExplorationTest, maze2_slippery_Rmax_SE) {
        typedef typename TestFixture::ValueType ValueType;

        auto data = this->buildPrism(STORM_TEST_RESOURCES_DIR "/pomdp/maze2.prism", "R[exp]max=? [F \"goal\"]", "sl=0.075");
        storm::pomdp::modelchecker::BeliefExplorationPomdpModelChecker<storm::models::sparse::Pomdp<ValueType>> checker(data.model,
                                                                                                                        this->optionsWithStateElimination());
        auto result = checker.check(this->env(), *data.formula);

        EXPECT_TRUE(storm::utility::isInfinity(result.lowerBound));
        EXPECT_TRUE(storm::utility::isInfinity(result.upperBound));
    }

    TYPED_TEST(BeliefExplorationTest, maze2_slippery_Rmax_Clip) {
        if (!storm::test::z3AtLeastVersion(4, 8, 5)) {
            GTEST_SKIP() << "Test disabled since it triggers a bug in the installed version of z3.";
        }
        typedef typename TestFixture::ValueType ValueType;

        auto data = this->buildPrism(STORM_TEST_RESOURCES_DIR "/pomdp/maze2.prism", "R[exp]max=? [F \"goal\"]", "sl=0.075");
        storm::pomdp::modelchecker::BeliefExplorationPomdpModelChecker<storm::models::sparse::Pomdp<ValueType>> checker(data.model,
                                                                                                                        this->optionsWithClipping());
        auto result = checker.check(this->env(), *data.formula);

        EXPECT_TRUE(storm::utility::isInfinity(result.lowerBound));
        EXPECT_TRUE(storm::utility::isInfinity(result.upperBound));
    }

    TYPED_TEST(BeliefExplorationTest, refuel_Pmax) {
        typedef typename TestFixture::ValueType ValueType;

        auto data = this->buildPrism(STORM_TEST_RESOURCES_DIR "/pomdp/refuel.prism", "Pmax=?[\"notbad\" U \"goal\"]", "N=4");
        storm::pomdp::modelchecker::BeliefExplorationPomdpModelChecker<storm::models::sparse::Pomdp<ValueType>> checker(data.model, this->options());
        auto result = checker.check(this->env(), *data.formula);

        ValueType expected = this->parseNumber("38/155");
        EXPECT_LE(result.lowerBound, expected + this->modelcheckingPrecision());
        EXPECT_GE(result.upperBound, expected - this->modelcheckingPrecision());
        // Use relative difference of bounds for this one
        EXPECT_LE(result.diff(), this->precision()) << "Result [" << result.lowerBound << ", " << result.upperBound << "] is not precise enough. If (only) this fails, the result bounds are still correct, but they might be unexpectedly imprecise.\n";
    }

    TYPED_TEST(BeliefExplorationTest, refuel_Pmax_SE) {
        typedef typename TestFixture::ValueType ValueType;

        auto data = this->buildPrism(STORM_TEST_RESOURCES_DIR "/pomdp/refuel.prism", "Pmax=?[\"notbad\" U \"goal\"]", "N=4");
        storm::pomdp::modelchecker::BeliefExplorationPomdpModelChecker<storm::models::sparse::Pomdp<ValueType>> checker(data.model,
                                                                                                                        this->optionsWithStateElimination());
        auto result = checker.check(this->env(), *data.formula);

        ValueType expected = this->parseNumber("38/155");
        EXPECT_LE(result.lowerBound, expected + this->modelcheckingPrecision());
        EXPECT_GE(result.upperBound, expected - this->modelcheckingPrecision());
        // Use relative difference of bounds for this one
        EXPECT_LE(result.diff(), this->precision()) << "Result [" << result.lowerBound << ", " << result.upperBound << "] is not precise enough. If (only) this fails, the result bounds are still correct, but they might be unexpectedly imprecise.\n";
    }

    TYPED_TEST(BeliefExplorationTest, refuel_Pmax_Clip) {
        if (!storm::test::z3AtLeastVersion(4, 8, 5)) {
            GTEST_SKIP() << "Test disabled since it triggers a bug in the installed version of z3.";
        }
        typedef typename TestFixture::ValueType ValueType;

        auto data = this->buildPrism(STORM_TEST_RESOURCES_DIR "/pomdp/refuel.prism", "Pmax=?[\"notbad\" U \"goal\"]", "N=4");
        storm::pomdp::modelchecker::BeliefExplorationPomdpModelChecker<storm::models::sparse::Pomdp<ValueType>> checker(data.model,
                                                                                                                        this->optionsWithClipping());
        auto result = checker.check(this->env(), *data.formula);

        ValueType expected = this->parseNumber("38/155");
        EXPECT_LE(result.lowerBound, expected + this->modelcheckingPrecision());
        EXPECT_GE(result.upperBound, expected - this->modelcheckingPrecision());
        // Use relative difference of bounds for this one
        EXPECT_LE(result.diff(), this->precision()) << "Result [" << result.lowerBound << ", " << result.upperBound << "] is not precise enough. If (only) this fails, the result bounds are still correct, but they might be unexpectedly imprecise.\n";
    }
    
    TYPED_TEST(BeliefExplorationTest, refuel_Pmin) {
        typedef typename TestFixture::ValueType ValueType;

        auto data = this->buildPrism(STORM_TEST_RESOURCES_DIR "/pomdp/refuel.prism", "Pmin=?[\"notbad\" U \"goal\"]", "N=4");
        storm::pomdp::modelchecker::BeliefExplorationPomdpModelChecker<storm::models::sparse::Pomdp<ValueType>> checker(data.model, this->options());
        auto result = checker.check(this->env(), *data.formula);

        ValueType expected = this->parseNumber("0");
        EXPECT_LE(result.lowerBound, expected + this->modelcheckingPrecision());
        EXPECT_GE(result.upperBound, expected - this->modelcheckingPrecision());
        // Use relative difference of bounds for this one
        EXPECT_LE(result.diff(), this->precision()) << "Result [" << result.lowerBound << ", " << result.upperBound << "] is not precise enough. If (only) this fails, the result bounds are still correct, but they might be unexpectedly imprecise.\n";
    }

    TYPED_TEST(BeliefExplorationTest, refuel_Pmin_SE) {
        typedef typename TestFixture::ValueType ValueType;

        auto data = this->buildPrism(STORM_TEST_RESOURCES_DIR "/pomdp/refuel.prism", "Pmin=?[\"notbad\" U \"goal\"]", "N=4");
        storm::pomdp::modelchecker::BeliefExplorationPomdpModelChecker<storm::models::sparse::Pomdp<ValueType>> checker(data.model,
                                                                                                                        this->optionsWithStateElimination());
        auto result = checker.check(this->env(), *data.formula);

        ValueType expected = this->parseNumber("0");
        EXPECT_LE(result.lowerBound, expected + this->modelcheckingPrecision());
        EXPECT_GE(result.upperBound, expected - this->modelcheckingPrecision());
        // Use relative difference of bounds for this one
        EXPECT_LE(result.diff(), this->precision()) << "Result [" << result.lowerBound << ", " << result.upperBound << "] is not precise enough. If (only) this fails, the result bounds are still correct, but they might be unexpectedly imprecise.\n";
    }

    TYPED_TEST(BeliefExplorationTest, refuel_Pmin_Clip) {
        if (!storm::test::z3AtLeastVersion(4, 8, 5)) {
            GTEST_SKIP() << "Test disabled since it triggers a bug in the installed version of z3.";
        }
        typedef typename TestFixture::ValueType ValueType;

        auto data = this->buildPrism(STORM_TEST_RESOURCES_DIR "/pomdp/refuel.prism", "Pmin=?[\"notbad\" U \"goal\"]", "N=4");
        storm::pomdp::modelchecker::BeliefExplorationPomdpModelChecker<storm::models::sparse::Pomdp<ValueType>> checker(data.model,
                                                                                                                        this->optionsWithClipping());
        auto result = checker.check(this->env(), *data.formula);

        ValueType expected = this->parseNumber("0");
        EXPECT_LE(result.lowerBound, expected + this->modelcheckingPrecision());
        EXPECT_GE(result.upperBound, expected - this->modelcheckingPrecision());
        // Use relative difference of bounds for this one
        EXPECT_LE(result.diff(), this->precision()) << "Result [" << result.lowerBound << ", " << result.upperBound << "] is not precise enough. If (only) this fails, the result bounds are still correct, but they might be unexpectedly imprecise.\n";
    }
    
}
=======
    EXPECT_LE(result.diff(), this->precision())
        << "Result [" << result.lowerBound << ", " << result.upperBound
        << "] is not precise enough. If (only) this fails, the result bounds are still correct, but they might be unexpectedly imprecise.\n";
}

TYPED_TEST(BeliefExplorationTest, simple_slippery_Pmin_Clip) {
    if (!storm::test::z3AtLeastVersion(4, 8, 5)) {
        GTEST_SKIP() << "Test disabled since it triggers a bug in the installed version of z3.";
    }
    typedef typename TestFixture::ValueType ValueType;

    auto data = this->buildPrism(STORM_TEST_RESOURCES_DIR "/pomdp/simple.prism", "Pmin=? [F \"goal\" ]", "slippery=0.4");
    storm::pomdp::modelchecker::BeliefExplorationPomdpModelChecker<storm::models::sparse::Pomdp<ValueType>> checker(data.model, this->optionsWithClipping());
    auto result = checker.check(this->env(), *data.formula);

    ValueType expected = this->parseNumber("3/10");
    if (this->isExact()) {
        // This model's value can only be approximated arbitrarily close but never reached
        // Exact arithmetics will thus not reach the value with absoulute precision either.
        ValueType approxPrecision = storm::utility::convertNumber<ValueType>(1e-4);
        EXPECT_LE(result.lowerBound, expected + approxPrecision);
        EXPECT_GE(result.upperBound, expected - approxPrecision);
    } else {
        EXPECT_LE(result.lowerBound, expected + this->modelcheckingPrecision() * 10);
        EXPECT_GE(result.upperBound, expected - this->modelcheckingPrecision() * 10);
    }
    EXPECT_LE(result.diff(), this->precision())
        << "Result [" << result.lowerBound << ", " << result.upperBound
        << "] is not precise enough. If (only) this fails, the result bounds are still correct, but they might be unexpectedly imprecise.\n";
}

TYPED_TEST(BeliefExplorationTest, simple_Rmax) {
    typedef typename TestFixture::ValueType ValueType;

    auto data = this->buildPrism(STORM_TEST_RESOURCES_DIR "/pomdp/simple.prism", "Rmax=? [F s>4 ]", "slippery=0");
    storm::pomdp::modelchecker::BeliefExplorationPomdpModelChecker<storm::models::sparse::Pomdp<ValueType>> checker(data.model, this->options());
    auto result = checker.check(this->env(), *data.formula);

    ValueType expected = this->parseNumber("29/50");
    EXPECT_LE(result.lowerBound, expected + this->modelcheckingPrecision());
    EXPECT_GE(result.upperBound, expected - this->modelcheckingPrecision());
    EXPECT_LE(result.diff(), this->precision())
        << "Result [" << result.lowerBound << ", " << result.upperBound
        << "] is not precise enough. If (only) this fails, the result bounds are still correct, but they might be unexpectedly imprecise.\n";
}

TYPED_TEST(BeliefExplorationTest, simple_Rmax_SE) {
    typedef typename TestFixture::ValueType ValueType;

    auto data = this->buildPrism(STORM_TEST_RESOURCES_DIR "/pomdp/simple.prism", "Rmax=? [F s>4 ]", "slippery=0");
    storm::pomdp::modelchecker::BeliefExplorationPomdpModelChecker<storm::models::sparse::Pomdp<ValueType>> checker(data.model,
                                                                                                                    this->optionsWithStateElimination());
    auto result = checker.check(this->env(), *data.formula);

    ValueType expected = this->parseNumber("29/50");
    EXPECT_LE(result.lowerBound, expected + this->modelcheckingPrecision());
    EXPECT_GE(result.upperBound, expected - this->modelcheckingPrecision());
    EXPECT_LE(result.diff(), this->precision())
        << "Result [" << result.lowerBound << ", " << result.upperBound
        << "] is not precise enough. If (only) this fails, the result bounds are still correct, but they might be unexpectedly imprecise.\n";
}

TYPED_TEST(BeliefExplorationTest, simple_Rmax_Clip) {
    if (!storm::test::z3AtLeastVersion(4, 8, 5)) {
        GTEST_SKIP() << "Test disabled since it triggers a bug in the installed version of z3.";
    }
    typedef typename TestFixture::ValueType ValueType;

    auto data = this->buildPrism(STORM_TEST_RESOURCES_DIR "/pomdp/simple.prism", "Rmax=? [F s>4 ]", "slippery=0");
    storm::pomdp::modelchecker::BeliefExplorationPomdpModelChecker<storm::models::sparse::Pomdp<ValueType>> checker(data.model, this->optionsWithClipping());
    auto result = checker.check(this->env(), *data.formula);

    ValueType expected = this->parseNumber("29/50");
    EXPECT_LE(result.lowerBound, expected + this->modelcheckingPrecision());
    EXPECT_GE(result.upperBound, expected - this->modelcheckingPrecision());
    EXPECT_LE(result.diff(), this->precision())
        << "Result [" << result.lowerBound << ", " << result.upperBound
        << "] is not precise enough. If (only) this fails, the result bounds are still correct, but they might be unexpectedly imprecise.\n";
}

TYPED_TEST(BeliefExplorationTest, simple_Rmin) {
    typedef typename TestFixture::ValueType ValueType;

    auto data = this->buildPrism(STORM_TEST_RESOURCES_DIR "/pomdp/simple.prism", "Rmin=? [F s>4 ]", "slippery=0");
    storm::pomdp::modelchecker::BeliefExplorationPomdpModelChecker<storm::models::sparse::Pomdp<ValueType>> checker(data.model, this->options());
    auto result = checker.check(this->env(), *data.formula);

    ValueType expected = this->parseNumber("19/50");
    EXPECT_LE(result.lowerBound, expected + this->modelcheckingPrecision());
    EXPECT_GE(result.upperBound, expected - this->modelcheckingPrecision());
    EXPECT_LE(result.diff(), this->precision())
        << "Result [" << result.lowerBound << ", " << result.upperBound
        << "] is not precise enough. If (only) this fails, the result bounds are still correct, but they might be unexpectedly imprecise.\n";
}

TYPED_TEST(BeliefExplorationTest, simple_Rmin_SE) {
    typedef typename TestFixture::ValueType ValueType;

    auto data = this->buildPrism(STORM_TEST_RESOURCES_DIR "/pomdp/simple.prism", "Rmin=? [F s>4 ]", "slippery=0");
    storm::pomdp::modelchecker::BeliefExplorationPomdpModelChecker<storm::models::sparse::Pomdp<ValueType>> checker(data.model,
                                                                                                                    this->optionsWithStateElimination());
    auto result = checker.check(this->env(), *data.formula);

    ValueType expected = this->parseNumber("19/50");
    EXPECT_LE(result.lowerBound, expected + this->modelcheckingPrecision());
    EXPECT_GE(result.upperBound, expected - this->modelcheckingPrecision());
    EXPECT_LE(result.diff(), this->precision())
        << "Result [" << result.lowerBound << ", " << result.upperBound
        << "] is not precise enough. If (only) this fails, the result bounds are still correct, but they might be unexpectedly imprecise.\n";
}

TYPED_TEST(BeliefExplorationTest, simple_Rmin_Clip) {
    if (!storm::test::z3AtLeastVersion(4, 8, 5)) {
        GTEST_SKIP() << "Test disabled since it triggers a bug in the installed version of z3.";
    }
    typedef typename TestFixture::ValueType ValueType;

    auto data = this->buildPrism(STORM_TEST_RESOURCES_DIR "/pomdp/simple.prism", "Rmin=? [F s>4 ]", "slippery=0");
    storm::pomdp::modelchecker::BeliefExplorationPomdpModelChecker<storm::models::sparse::Pomdp<ValueType>> checker(data.model, this->optionsWithClipping());
    auto result = checker.check(this->env(), *data.formula);

    ValueType expected = this->parseNumber("19/50");
    EXPECT_LE(result.lowerBound, expected + this->modelcheckingPrecision());
    EXPECT_GE(result.upperBound, expected - this->modelcheckingPrecision());
    EXPECT_LE(result.diff(), this->precision())
        << "Result [" << result.lowerBound << ", " << result.upperBound
        << "] is not precise enough. If (only) this fails, the result bounds are still correct, but they might be unexpectedly imprecise.\n";
}

TYPED_TEST(BeliefExplorationTest, simple_slippery_Rmax) {
    typedef typename TestFixture::ValueType ValueType;

    auto data = this->buildPrism(STORM_TEST_RESOURCES_DIR "/pomdp/simple.prism", "Rmax=? [F s>4 ]", "slippery=0.4");
    storm::pomdp::modelchecker::BeliefExplorationPomdpModelChecker<storm::models::sparse::Pomdp<ValueType>> checker(data.model, this->options());
    auto result = checker.check(this->env(), *data.formula);

    ValueType expected = this->parseNumber("29/30");
    EXPECT_LE(result.lowerBound, expected + this->modelcheckingPrecision());
    EXPECT_GE(result.upperBound, expected - this->modelcheckingPrecision());
    EXPECT_LE(result.diff(), this->precision())
        << "Result [" << result.lowerBound << ", " << result.upperBound
        << "] is not precise enough. If (only) this fails, the result bounds are still correct, but they might be unexpectedly imprecise.\n";
}

TYPED_TEST(BeliefExplorationTest, simple_slippery_Rmax_SE) {
    typedef typename TestFixture::ValueType ValueType;

    auto data = this->buildPrism(STORM_TEST_RESOURCES_DIR "/pomdp/simple.prism", "Rmax=? [F s>4 ]", "slippery=0.4");
    storm::pomdp::modelchecker::BeliefExplorationPomdpModelChecker<storm::models::sparse::Pomdp<ValueType>> checker(data.model,
                                                                                                                    this->optionsWithStateElimination());
    auto result = checker.check(this->env(), *data.formula);

    ValueType expected = this->parseNumber("29/30");
    EXPECT_LE(result.lowerBound, expected + this->modelcheckingPrecision());
    EXPECT_GE(result.upperBound, expected - this->modelcheckingPrecision());
    EXPECT_LE(result.diff(), this->precision())
        << "Result [" << result.lowerBound << ", " << result.upperBound
        << "] is not precise enough. If (only) this fails, the result bounds are still correct, but they might be unexpectedly imprecise.\n";
}

TYPED_TEST(BeliefExplorationTest, simple_slippery_Rmax_Clip) {
    if (!storm::test::z3AtLeastVersion(4, 8, 5)) {
        GTEST_SKIP() << "Test disabled since it triggers a bug in the installed version of z3.";
    }
    typedef typename TestFixture::ValueType ValueType;

    auto data = this->buildPrism(STORM_TEST_RESOURCES_DIR "/pomdp/simple.prism", "Rmax=? [F s>4 ]", "slippery=0.4");
    storm::pomdp::modelchecker::BeliefExplorationPomdpModelChecker<storm::models::sparse::Pomdp<ValueType>> checker(data.model, this->optionsWithClipping());
    auto result = checker.check(this->env(), *data.formula);

    ValueType expected = this->parseNumber("29/30");
    EXPECT_LE(result.lowerBound, expected + this->modelcheckingPrecision());
    EXPECT_GE(result.upperBound, expected - this->modelcheckingPrecision());
    EXPECT_LE(result.diff(), this->precision())
        << "Result [" << result.lowerBound << ", " << result.upperBound
        << "] is not precise enough. If (only) this fails, the result bounds are still correct, but they might be unexpectedly imprecise.\n";
}

TYPED_TEST(BeliefExplorationTest, simple_slippery_Rmin) {
    typedef typename TestFixture::ValueType ValueType;

    auto data = this->buildPrism(STORM_TEST_RESOURCES_DIR "/pomdp/simple.prism", "Rmin=? [F s>4 ]", "slippery=0.4");
    storm::pomdp::modelchecker::BeliefExplorationPomdpModelChecker<storm::models::sparse::Pomdp<ValueType>> checker(data.model, this->options());
    auto result = checker.check(this->env(), *data.formula);

    ValueType expected = this->parseNumber("19/30");
    EXPECT_LE(result.lowerBound, expected + this->modelcheckingPrecision());
    EXPECT_GE(result.upperBound, expected - this->modelcheckingPrecision());
    EXPECT_LE(result.diff(), this->precision())
        << "Result [" << result.lowerBound << ", " << result.upperBound
        << "] is not precise enough. If (only) this fails, the result bounds are still correct, but they might be unexpectedly imprecise.\n";
}

TYPED_TEST(BeliefExplorationTest, simple_slippery_Rmin_SE) {
    typedef typename TestFixture::ValueType ValueType;

    auto data = this->buildPrism(STORM_TEST_RESOURCES_DIR "/pomdp/simple.prism", "Rmin=? [F s>4 ]", "slippery=0.4");
    storm::pomdp::modelchecker::BeliefExplorationPomdpModelChecker<storm::models::sparse::Pomdp<ValueType>> checker(data.model,
                                                                                                                    this->optionsWithStateElimination());
    auto result = checker.check(this->env(), *data.formula);

    ValueType expected = this->parseNumber("19/30");
    EXPECT_LE(result.lowerBound, expected + this->modelcheckingPrecision());
    EXPECT_GE(result.upperBound, expected - this->modelcheckingPrecision());
    EXPECT_LE(result.diff(), this->precision())
        << "Result [" << result.lowerBound << ", " << result.upperBound
        << "] is not precise enough. If (only) this fails, the result bounds are still correct, but they might be unexpectedly imprecise.\n";
}

TYPED_TEST(BeliefExplorationTest, simple_slippery_Rmin_Clip) {
    if (!storm::test::z3AtLeastVersion(4, 8, 5)) {
        GTEST_SKIP() << "Test disabled since it triggers a bug in the installed version of z3.";
    }
    typedef typename TestFixture::ValueType ValueType;

    auto data = this->buildPrism(STORM_TEST_RESOURCES_DIR "/pomdp/simple.prism", "Rmin=? [F s>4 ]", "slippery=0.4");
    storm::pomdp::modelchecker::BeliefExplorationPomdpModelChecker<storm::models::sparse::Pomdp<ValueType>> checker(data.model, this->optionsWithClipping());
    auto result = checker.check(this->env(), *data.formula);

    ValueType expected = this->parseNumber("19/30");
    EXPECT_LE(result.lowerBound, expected + this->modelcheckingPrecision());
    EXPECT_GE(result.upperBound, expected - this->modelcheckingPrecision());
    EXPECT_LE(result.diff(), this->precision())
        << "Result [" << result.lowerBound << ", " << result.upperBound
        << "] is not precise enough. If (only) this fails, the result bounds are still correct, but they might be unexpectedly imprecise.\n";
}

TYPED_TEST(BeliefExplorationTest, maze2_Rmin) {
    typedef typename TestFixture::ValueType ValueType;

    auto data = this->buildPrism(STORM_TEST_RESOURCES_DIR "/pomdp/maze2.prism", "R[exp]min=? [F \"goal\"]", "sl=0");
    storm::pomdp::modelchecker::BeliefExplorationPomdpModelChecker<storm::models::sparse::Pomdp<ValueType>> checker(data.model, this->options());
    auto result = checker.check(this->env(), *data.formula);

    ValueType expected = this->parseNumber("74/91");
    EXPECT_LE(result.lowerBound, expected + this->modelcheckingPrecision());
    EXPECT_GE(result.upperBound, expected - this->modelcheckingPrecision());
    // Use relative difference of bounds for this one
    EXPECT_LE(result.diff(), this->precision())
        << "Result [" << result.lowerBound << ", " << result.upperBound
        << "] is not precise enough. If (only) this fails, the result bounds are still correct, but they might be unexpectedly imprecise.\n";
}

TYPED_TEST(BeliefExplorationTest, maze2_Rmin_SE) {
    typedef typename TestFixture::ValueType ValueType;

    auto data = this->buildPrism(STORM_TEST_RESOURCES_DIR "/pomdp/maze2.prism", "R[exp]min=? [F \"goal\"]", "sl=0");
    storm::pomdp::modelchecker::BeliefExplorationPomdpModelChecker<storm::models::sparse::Pomdp<ValueType>> checker(data.model,
                                                                                                                    this->optionsWithStateElimination());
    auto result = checker.check(this->env(), *data.formula);

    ValueType expected = this->parseNumber("74/91");
    EXPECT_LE(result.lowerBound, expected + this->modelcheckingPrecision());
    EXPECT_GE(result.upperBound, expected - this->modelcheckingPrecision());
    // Use relative difference of bounds for this one
    EXPECT_LE(result.diff(), this->precision())
        << "Result [" << result.lowerBound << ", " << result.upperBound
        << "] is not precise enough. If (only) this fails, the result bounds are still correct, but they might be unexpectedly imprecise.\n";
}

TYPED_TEST(BeliefExplorationTest, maze2_Rmin_Clip) {
    if (!storm::test::z3AtLeastVersion(4, 8, 5)) {
        GTEST_SKIP() << "Test disabled since it triggers a bug in the installed version of z3.";
    }
    typedef typename TestFixture::ValueType ValueType;

    auto data = this->buildPrism(STORM_TEST_RESOURCES_DIR "/pomdp/maze2.prism", "R[exp]min=? [F \"goal\"]", "sl=0");
    storm::pomdp::modelchecker::BeliefExplorationPomdpModelChecker<storm::models::sparse::Pomdp<ValueType>> checker(data.model, this->optionsWithClipping());
    auto result = checker.check(this->env(), *data.formula);

    ValueType expected = this->parseNumber("74/91");
    EXPECT_LE(result.lowerBound, expected + this->modelcheckingPrecision());
    EXPECT_GE(result.upperBound, expected - this->modelcheckingPrecision());
    // Use relative difference of bounds for this one
    EXPECT_LE(result.diff(), this->precision())
        << "Result [" << result.lowerBound << ", " << result.upperBound
        << "] is not precise enough. If (only) this fails, the result bounds are still correct, but they might be unexpectedly imprecise.\n";
}

TYPED_TEST(BeliefExplorationTest, maze2_Rmax) {
    typedef typename TestFixture::ValueType ValueType;

    auto data = this->buildPrism(STORM_TEST_RESOURCES_DIR "/pomdp/maze2.prism", "R[exp]max=? [F \"goal\"]", "sl=0");
    storm::pomdp::modelchecker::BeliefExplorationPomdpModelChecker<storm::models::sparse::Pomdp<ValueType>> checker(data.model, this->options());
    auto result = checker.check(this->env(), *data.formula);

    EXPECT_TRUE(storm::utility::isInfinity(result.lowerBound));
    EXPECT_TRUE(storm::utility::isInfinity(result.upperBound));
}

TYPED_TEST(BeliefExplorationTest, maze2_Rmax_SE) {
    typedef typename TestFixture::ValueType ValueType;

    auto data = this->buildPrism(STORM_TEST_RESOURCES_DIR "/pomdp/maze2.prism", "R[exp]max=? [F \"goal\"]", "sl=0");
    storm::pomdp::modelchecker::BeliefExplorationPomdpModelChecker<storm::models::sparse::Pomdp<ValueType>> checker(data.model,
                                                                                                                    this->optionsWithStateElimination());
    auto result = checker.check(this->env(), *data.formula);

    EXPECT_TRUE(storm::utility::isInfinity(result.lowerBound));
    EXPECT_TRUE(storm::utility::isInfinity(result.upperBound));
}

TYPED_TEST(BeliefExplorationTest, maze2_Rmax_Clip) {
    if (!storm::test::z3AtLeastVersion(4, 8, 5)) {
        GTEST_SKIP() << "Test disabled since it triggers a bug in the installed version of z3.";
    }
    typedef typename TestFixture::ValueType ValueType;

    auto data = this->buildPrism(STORM_TEST_RESOURCES_DIR "/pomdp/maze2.prism", "R[exp]max=? [F \"goal\"]", "sl=0");
    storm::pomdp::modelchecker::BeliefExplorationPomdpModelChecker<storm::models::sparse::Pomdp<ValueType>> checker(data.model, this->optionsWithClipping());
    auto result = checker.check(this->env(), *data.formula);

    EXPECT_TRUE(storm::utility::isInfinity(result.lowerBound));
    EXPECT_TRUE(storm::utility::isInfinity(result.upperBound));
}

TYPED_TEST(BeliefExplorationTest, maze2_slippery_Rmin) {
    typedef typename TestFixture::ValueType ValueType;

    auto data = this->buildPrism(STORM_TEST_RESOURCES_DIR "/pomdp/maze2.prism", "R[exp]min=? [F \"goal\"]", "sl=0.075");
    storm::pomdp::modelchecker::BeliefExplorationPomdpModelChecker<storm::models::sparse::Pomdp<ValueType>> checker(data.model, this->options());
    auto result = checker.check(this->env(), *data.formula);

    ValueType expected = this->parseNumber("80/91");
    EXPECT_LE(result.lowerBound, expected + this->modelcheckingPrecision());
    EXPECT_GE(result.upperBound, expected - this->modelcheckingPrecision());
    // Use relative difference of bounds for this one
    EXPECT_LE(result.diff(), this->precision())
        << "Result [" << result.lowerBound << ", " << result.upperBound
        << "] is not precise enough. If (only) this fails, the result bounds are still correct, but they might be unexpectedly imprecise.\n";
}

TYPED_TEST(BeliefExplorationTest, maze2_slippery_Rmin_SE) {
    typedef typename TestFixture::ValueType ValueType;

    auto data = this->buildPrism(STORM_TEST_RESOURCES_DIR "/pomdp/maze2.prism", "R[exp]min=? [F \"goal\"]", "sl=0.075");
    storm::pomdp::modelchecker::BeliefExplorationPomdpModelChecker<storm::models::sparse::Pomdp<ValueType>> checker(data.model,
                                                                                                                    this->optionsWithStateElimination());
    auto result = checker.check(this->env(), *data.formula);

    ValueType expected = this->parseNumber("80/91");
    EXPECT_LE(result.lowerBound, expected + this->modelcheckingPrecision());
    EXPECT_GE(result.upperBound, expected - this->modelcheckingPrecision());
    // Use relative difference of bounds for this one
    EXPECT_LE(result.diff(), this->precision())
        << "Result [" << result.lowerBound << ", " << result.upperBound
        << "] is not precise enough. If (only) this fails, the result bounds are still correct, but they might be unexpectedly imprecise.\n";
}

TYPED_TEST(BeliefExplorationTest, maze2_slippery_Rmin_Clip) {
    if (!storm::test::z3AtLeastVersion(4, 8, 5)) {
        GTEST_SKIP() << "Test disabled since it triggers a bug in the installed version of z3.";
    }
    typedef typename TestFixture::ValueType ValueType;

    auto data = this->buildPrism(STORM_TEST_RESOURCES_DIR "/pomdp/maze2.prism", "R[exp]min=? [F \"goal\"]", "sl=0.075");
    storm::pomdp::modelchecker::BeliefExplorationPomdpModelChecker<storm::models::sparse::Pomdp<ValueType>> checker(data.model, this->optionsWithClipping());
    auto result = checker.check(this->env(), *data.formula);

    ValueType expected = this->parseNumber("80/91");
    EXPECT_LE(result.lowerBound, expected + this->modelcheckingPrecision());
    EXPECT_GE(result.upperBound, expected - this->modelcheckingPrecision());
    // Use relative difference of bounds for this one
    EXPECT_LE(result.diff(), this->precision())
        << "Result [" << result.lowerBound << ", " << result.upperBound
        << "] is not precise enough. If (only) this fails, the result bounds are still correct, but they might be unexpectedly imprecise.\n";
}

TYPED_TEST(BeliefExplorationTest, maze2_slippery_Rmax) {
    typedef typename TestFixture::ValueType ValueType;

    auto data = this->buildPrism(STORM_TEST_RESOURCES_DIR "/pomdp/maze2.prism", "R[exp]max=? [F \"goal\"]", "sl=0.075");
    storm::pomdp::modelchecker::BeliefExplorationPomdpModelChecker<storm::models::sparse::Pomdp<ValueType>> checker(data.model, this->options());
    auto result = checker.check(this->env(), *data.formula);

    EXPECT_TRUE(storm::utility::isInfinity(result.lowerBound));
    EXPECT_TRUE(storm::utility::isInfinity(result.upperBound));
}

TYPED_TEST(BeliefExplorationTest, maze2_slippery_Rmax_SE) {
    typedef typename TestFixture::ValueType ValueType;

    auto data = this->buildPrism(STORM_TEST_RESOURCES_DIR "/pomdp/maze2.prism", "R[exp]max=? [F \"goal\"]", "sl=0.075");
    storm::pomdp::modelchecker::BeliefExplorationPomdpModelChecker<storm::models::sparse::Pomdp<ValueType>> checker(data.model,
                                                                                                                    this->optionsWithStateElimination());
    auto result = checker.check(this->env(), *data.formula);

    EXPECT_TRUE(storm::utility::isInfinity(result.lowerBound));
    EXPECT_TRUE(storm::utility::isInfinity(result.upperBound));
}

TYPED_TEST(BeliefExplorationTest, maze2_slippery_Rmax_Clip) {
    if (!storm::test::z3AtLeastVersion(4, 8, 5)) {
        GTEST_SKIP() << "Test disabled since it triggers a bug in the installed version of z3.";
    }
    typedef typename TestFixture::ValueType ValueType;

    auto data = this->buildPrism(STORM_TEST_RESOURCES_DIR "/pomdp/maze2.prism", "R[exp]max=? [F \"goal\"]", "sl=0.075");
    storm::pomdp::modelchecker::BeliefExplorationPomdpModelChecker<storm::models::sparse::Pomdp<ValueType>> checker(data.model, this->optionsWithClipping());
    auto result = checker.check(this->env(), *data.formula);

    EXPECT_TRUE(storm::utility::isInfinity(result.lowerBound));
    EXPECT_TRUE(storm::utility::isInfinity(result.upperBound));
}

TYPED_TEST(BeliefExplorationTest, refuel_Pmax) {
    typedef typename TestFixture::ValueType ValueType;

    auto data = this->buildPrism(STORM_TEST_RESOURCES_DIR "/pomdp/refuel.prism", "Pmax=?[\"notbad\" U \"goal\"]", "N=4");
    storm::pomdp::modelchecker::BeliefExplorationPomdpModelChecker<storm::models::sparse::Pomdp<ValueType>> checker(data.model, this->options());
    auto result = checker.check(this->env(), *data.formula);

    ValueType expected = this->parseNumber("38/155");
    EXPECT_LE(result.lowerBound, expected + this->modelcheckingPrecision());
    EXPECT_GE(result.upperBound, expected - this->modelcheckingPrecision());
    // Use relative difference of bounds for this one
    EXPECT_LE(result.diff(), this->precision())
        << "Result [" << result.lowerBound << ", " << result.upperBound
        << "] is not precise enough. If (only) this fails, the result bounds are still correct, but they might be unexpectedly imprecise.\n";
}

TYPED_TEST(BeliefExplorationTest, refuel_Pmax_SE) {
    typedef typename TestFixture::ValueType ValueType;

    auto data = this->buildPrism(STORM_TEST_RESOURCES_DIR "/pomdp/refuel.prism", "Pmax=?[\"notbad\" U \"goal\"]", "N=4");
    storm::pomdp::modelchecker::BeliefExplorationPomdpModelChecker<storm::models::sparse::Pomdp<ValueType>> checker(data.model,
                                                                                                                    this->optionsWithStateElimination());
    auto result = checker.check(this->env(), *data.formula);

    ValueType expected = this->parseNumber("38/155");
    EXPECT_LE(result.lowerBound, expected + this->modelcheckingPrecision());
    EXPECT_GE(result.upperBound, expected - this->modelcheckingPrecision());
    // Use relative difference of bounds for this one
    EXPECT_LE(result.diff(), this->precision())
        << "Result [" << result.lowerBound << ", " << result.upperBound
        << "] is not precise enough. If (only) this fails, the result bounds are still correct, but they might be unexpectedly imprecise.\n";
}

TYPED_TEST(BeliefExplorationTest, refuel_Pmax_Clip) {
    if (!storm::test::z3AtLeastVersion(4, 8, 5)) {
        GTEST_SKIP() << "Test disabled since it triggers a bug in the installed version of z3.";
    }
    typedef typename TestFixture::ValueType ValueType;

    auto data = this->buildPrism(STORM_TEST_RESOURCES_DIR "/pomdp/refuel.prism", "Pmax=?[\"notbad\" U \"goal\"]", "N=4");
    storm::pomdp::modelchecker::BeliefExplorationPomdpModelChecker<storm::models::sparse::Pomdp<ValueType>> checker(data.model, this->optionsWithClipping());
    auto result = checker.check(this->env(), *data.formula);

    ValueType expected = this->parseNumber("38/155");
    EXPECT_LE(result.lowerBound, expected + this->modelcheckingPrecision());
    EXPECT_GE(result.upperBound, expected - this->modelcheckingPrecision());
    // Use relative difference of bounds for this one
    EXPECT_LE(result.diff(), this->precision())
        << "Result [" << result.lowerBound << ", " << result.upperBound
        << "] is not precise enough. If (only) this fails, the result bounds are still correct, but they might be unexpectedly imprecise.\n";
}

TYPED_TEST(BeliefExplorationTest, refuel_Pmin) {
    typedef typename TestFixture::ValueType ValueType;

    auto data = this->buildPrism(STORM_TEST_RESOURCES_DIR "/pomdp/refuel.prism", "Pmin=?[\"notbad\" U \"goal\"]", "N=4");
    storm::pomdp::modelchecker::BeliefExplorationPomdpModelChecker<storm::models::sparse::Pomdp<ValueType>> checker(data.model, this->options());
    auto result = checker.check(this->env(), *data.formula);

    ValueType expected = this->parseNumber("0");
    EXPECT_LE(result.lowerBound, expected + this->modelcheckingPrecision());
    EXPECT_GE(result.upperBound, expected - this->modelcheckingPrecision());
    // Use relative difference of bounds for this one
    EXPECT_LE(result.diff(), this->precision())
        << "Result [" << result.lowerBound << ", " << result.upperBound
        << "] is not precise enough. If (only) this fails, the result bounds are still correct, but they might be unexpectedly imprecise.\n";
}

TYPED_TEST(BeliefExplorationTest, refuel_Pmin_SE) {
    typedef typename TestFixture::ValueType ValueType;

    auto data = this->buildPrism(STORM_TEST_RESOURCES_DIR "/pomdp/refuel.prism", "Pmin=?[\"notbad\" U \"goal\"]", "N=4");
    storm::pomdp::modelchecker::BeliefExplorationPomdpModelChecker<storm::models::sparse::Pomdp<ValueType>> checker(data.model,
                                                                                                                    this->optionsWithStateElimination());
    auto result = checker.check(this->env(), *data.formula);

    ValueType expected = this->parseNumber("0");
    EXPECT_LE(result.lowerBound, expected + this->modelcheckingPrecision());
    EXPECT_GE(result.upperBound, expected - this->modelcheckingPrecision());
    // Use relative difference of bounds for this one
    EXPECT_LE(result.diff(), this->precision())
        << "Result [" << result.lowerBound << ", " << result.upperBound
        << "] is not precise enough. If (only) this fails, the result bounds are still correct, but they might be unexpectedly imprecise.\n";
}

TYPED_TEST(BeliefExplorationTest, refuel_Pmin_Clip) {
    if (!storm::test::z3AtLeastVersion(4, 8, 5)) {
        GTEST_SKIP() << "Test disabled since it triggers a bug in the installed version of z3.";
    }
    typedef typename TestFixture::ValueType ValueType;

    auto data = this->buildPrism(STORM_TEST_RESOURCES_DIR "/pomdp/refuel.prism", "Pmin=?[\"notbad\" U \"goal\"]", "N=4");
    storm::pomdp::modelchecker::BeliefExplorationPomdpModelChecker<storm::models::sparse::Pomdp<ValueType>> checker(data.model, this->optionsWithClipping());
    auto result = checker.check(this->env(), *data.formula);

    ValueType expected = this->parseNumber("0");
    EXPECT_LE(result.lowerBound, expected + this->modelcheckingPrecision());
    EXPECT_GE(result.upperBound, expected - this->modelcheckingPrecision());
    // Use relative difference of bounds for this one
    EXPECT_LE(result.diff(), this->precision())
        << "Result [" << result.lowerBound << ", " << result.upperBound
        << "] is not precise enough. If (only) this fails, the result bounds are still correct, but they might be unexpectedly imprecise.\n";
}

}  // namespace
>>>>>>> 219dc4b2
<|MERGE_RESOLUTION|>--- conflicted
+++ resolved
@@ -14,24 +14,6 @@
 namespace {
 enum class PreprocessingType { None, SelfloopReduction, QualitativeReduction, All };
 
-<<<<<<< HEAD
-    class FineDoubleVIEnvironment {
-    public:
-        typedef double ValueType;
-        static storm::Environment createEnvironment() {
-            storm::Environment env;
-            env.solver().minMax().setMethod(storm::solver::MinMaxMethod::ValueIteration);
-            env.solver().minMax().setPrecision(storm::utility::convertNumber<storm::RationalNumber>(1e-6));
-            return env;
-        }
-        static bool const isExactModelChecking = false;
-        static ValueType precision() { return storm::utility::convertNumber<ValueType>(0.02); } // there actually aren't any precision guarantees, but we still want to detect if results are weird.
-        static void adaptOptions(storm::pomdp::modelchecker::BeliefExplorationPomdpModelCheckerOptions<ValueType>& options) {
-            options.resolutionInit = 24;
-        }
-        static PreprocessingType const preprocessingType = PreprocessingType::None;
-    };
-=======
 class DefaultDoubleVIEnvironment {
    public:
     typedef double ValueType;
@@ -49,7 +31,6 @@
     }
     static PreprocessingType const preprocessingType = PreprocessingType::None;
 };
->>>>>>> 219dc4b2
 
 class SelfloopReductionDefaultDoubleVIEnvironment {
    public:
@@ -69,130 +50,6 @@
     static PreprocessingType const preprocessingType = PreprocessingType::SelfloopReduction;
 };
 
-<<<<<<< HEAD
-    class PreprocessedRefineDoubleVIEnvironment {
-    public:
-        typedef double ValueType;
-        static storm::Environment createEnvironment() {
-            storm::Environment env;
-            env.solver().minMax().setMethod(storm::solver::MinMaxMethod::ValueIteration);
-            env.solver().minMax().setPrecision(storm::utility::convertNumber<storm::RationalNumber>(1e-6));
-            return env;
-        }
-        static bool const isExactModelChecking = false;
-        static ValueType precision() { return storm::utility::convertNumber<ValueType>(0.005); }
-        static PreprocessingType const preprocessingType = PreprocessingType::All;
-        static void adaptOptions(storm::pomdp::modelchecker::BeliefExplorationPomdpModelCheckerOptions<ValueType>& options) {options.refine = true; options.refinePrecision = precision();}
-    };
-    
-    class DefaultDoubleOVIEnvironment {
-    public:
-        typedef double ValueType;
-        static storm::Environment createEnvironment() {
-            storm::Environment env;
-            env.solver().minMax().setMethod(storm::solver::MinMaxMethod::SoundValueIteration);
-            env.solver().minMax().setPrecision(storm::utility::convertNumber<storm::RationalNumber>(1e-6));
-            env.solver().setForceSoundness(true);
-            return env;
-        }
-        static bool const isExactModelChecking = false;
-        static ValueType precision() { return storm::utility::convertNumber<ValueType>(0.12); } // there actually aren't any precision guarantees, but we still want to detect if results are weird.
-        static void adaptOptions(storm::pomdp::modelchecker::BeliefExplorationPomdpModelCheckerOptions<ValueType>& options) { /* intentionally left empty */ }
-        static PreprocessingType const preprocessingType = PreprocessingType::None;
-    };
-    
-    class DefaultRationalPIEnvironment {
-    public:
-        typedef storm::RationalNumber ValueType;
-        static storm::Environment createEnvironment() {
-            storm::Environment env;
-            env.solver().minMax().setMethod(storm::solver::MinMaxMethod::PolicyIteration);
-            env.solver().setForceExact(true);
-            return env;
-        }
-        static bool const isExactModelChecking = true;
-        static ValueType precision() { return storm::utility::convertNumber<ValueType>(0.12); } // there actually aren't any precision guarantees, but we still want to detect if results are weird.
-        static void adaptOptions(storm::pomdp::modelchecker::BeliefExplorationPomdpModelCheckerOptions<ValueType>& options) { /* intentionally left empty */
-        }
-        static PreprocessingType const preprocessingType = PreprocessingType::None;
-    };
-    
-    class PreprocessedDefaultRationalPIEnvironment {
-    public:
-        typedef storm::RationalNumber ValueType;
-        static storm::Environment createEnvironment() {
-            storm::Environment env;
-            env.solver().minMax().setMethod(storm::solver::MinMaxMethod::PolicyIteration);
-            env.solver().setForceExact(true);
-            return env;
-        }
-        static bool const isExactModelChecking = true;
-        static ValueType precision() { return storm::utility::convertNumber<ValueType>(0.12); } // there actually aren't any precision guarantees, but we still want to detect if results are weird.
-        static void adaptOptions(storm::pomdp::modelchecker::BeliefExplorationPomdpModelCheckerOptions<ValueType>& options) { /* intentionally left empty */
-        }
-        static PreprocessingType const preprocessingType = PreprocessingType::All;
-    };
-    
-    template<typename TestType>
-    class BeliefExplorationTest : public ::testing::Test {
-    public:
-        typedef typename TestType::ValueType ValueType;
-        BeliefExplorationTest() : _environment(TestType::createEnvironment()) {}
-        storm::Environment const& env() const { return _environment; }
-        storm::pomdp::modelchecker::BeliefExplorationPomdpModelCheckerOptions<ValueType> options() const {
-            storm::pomdp::modelchecker::BeliefExplorationPomdpModelCheckerOptions<ValueType> opt(true, true); // Always compute both bounds (lower and upper)
-            opt.gapThresholdInit = 0;
-            TestType::adaptOptions(opt);
-            return opt;
-        }
-        storm::pomdp::modelchecker::BeliefExplorationPomdpModelCheckerOptions<ValueType> optionsWithStateElimination() const {
-            storm::pomdp::modelchecker::BeliefExplorationPomdpModelCheckerOptions<ValueType> opt(true, true); // Always compute both bounds (lower and upper)
-            opt.gapThresholdInit = 0;
-            TestType::adaptOptions(opt);
-            opt.useStateEliminationCutoff = true;
-            return opt;
-        }
-        storm::pomdp::modelchecker::BeliefExplorationPomdpModelCheckerOptions<ValueType> optionsWithClipping() const {
-            storm::pomdp::modelchecker::BeliefExplorationPomdpModelCheckerOptions<ValueType> opt(true, true); // Always compute both bounds (lower and upper)
-            opt.gapThresholdInit = 0;
-            TestType::adaptOptions(opt);
-            opt.useClipping = true;
-            return opt;
-        }
-        ValueType parseNumber(std::string const& str) {
-            return storm::utility::convertNumber<ValueType>(str);
-        }
-        struct Input {
-            std::shared_ptr<storm::models::sparse::Pomdp<ValueType>> model;
-            std::shared_ptr<storm::logic::Formula const> formula;
-        };
-        Input buildPrism(std::string const& programFile, std::string const& formulaAsString, std::string const& constantsAsString = "") const {
-            // Parse and build input
-            storm::prism::Program program = storm::api::parseProgram(programFile);
-            program = storm::utility::prism::preprocess(program, constantsAsString);
-            Input input;
-            input.formula = storm::api::parsePropertiesForPrismProgram(formulaAsString, program).front().getRawFormula();
-            input.model = storm::api::buildSparseModel<ValueType>(program, {input.formula})->template as<storm::models::sparse::Pomdp<ValueType>>();
-            
-            // Preprocess
-            storm::transformer::MakePOMDPCanonic<ValueType> makeCanonic(*input.model);
-            input.model = makeCanonic.transform();
-            EXPECT_TRUE(input.model->isCanonic());
-            if (TestType::preprocessingType == PreprocessingType::SelfloopReduction || TestType::preprocessingType == PreprocessingType::All ) {
-                storm::transformer::GlobalPOMDPSelfLoopEliminator<ValueType> selfLoopEliminator(*input.model);
-                if (selfLoopEliminator.preservesFormula(*input.formula)) {
-                    input.model = selfLoopEliminator.transform();
-                } else {
-                    EXPECT_TRUE(input.formula->isOperatorFormula());
-                    EXPECT_TRUE(input.formula->asOperatorFormula().hasOptimalityType());
-                    bool maximizing = storm::solver::maximize(input.formula->asOperatorFormula().getOptimalityType());
-                    // Valid reasons for unpreserved formulas:
-                    EXPECT_TRUE(maximizing || input.formula->isProbabilityOperatorFormula());
-                    EXPECT_TRUE(!maximizing || input.formula->isRewardOperatorFormula());
-                }
-            }
-            if (TestType::preprocessingType == PreprocessingType::QualitativeReduction || TestType::preprocessingType == PreprocessingType::All ) {
-=======
 class QualitativeReductionDefaultDoubleVIEnvironment {
    public:
     typedef double ValueType;
@@ -395,7 +252,6 @@
             if (selfLoopEliminator.preservesFormula(*input.formula)) {
                 input.model = selfLoopEliminator.transform();
             } else {
->>>>>>> 219dc4b2
                 EXPECT_TRUE(input.formula->isOperatorFormula());
                 EXPECT_TRUE(input.formula->asOperatorFormula().hasOptimalityType());
                 bool maximizing = storm::solver::maximize(input.formula->asOperatorFormula().getOptimalityType());
@@ -404,238 +260,6 @@
                 EXPECT_TRUE(!maximizing || input.formula->isRewardOperatorFormula());
             }
         }
-<<<<<<< HEAD
-        ValueType precision() const { return TestType::precision(); }
-        ValueType modelcheckingPrecision() const { if (TestType::isExactModelChecking) return storm::utility::zero<ValueType>(); else return storm::utility::convertNumber<ValueType>(1e-6); }
-        bool isExact() const { return TestType::isExactModelChecking; }
-
-    private:
-        storm::Environment _environment;
-    };
-  
-    typedef ::testing::Types<
-            DefaultDoubleVIEnvironment,
-            SelfloopReductionDefaultDoubleVIEnvironment,
-            QualitativeReductionDefaultDoubleVIEnvironment,
-            PreprocessedDefaultDoubleVIEnvironment,
-            FineDoubleVIEnvironment,
-            RefineDoubleVIEnvironment,
-            PreprocessedRefineDoubleVIEnvironment,
-            DefaultDoubleOVIEnvironment,
-            DefaultRationalPIEnvironment,
-            PreprocessedDefaultRationalPIEnvironment
-    > TestingTypes;
-    
-    TYPED_TEST_SUITE(BeliefExplorationTest, TestingTypes,);
-    
-    TYPED_TEST(BeliefExplorationTest, simple_Pmax) {
-        typedef typename TestFixture::ValueType ValueType;
-
-        auto data = this->buildPrism(STORM_TEST_RESOURCES_DIR "/pomdp/simple.prism", "Pmax=? [F \"goal\" ]", "slippery=0");
-        storm::pomdp::modelchecker::BeliefExplorationPomdpModelChecker<storm::models::sparse::Pomdp<ValueType>> checker(data.model, this->options());
-        auto result = checker.check(this->env(), *data.formula);
-
-        ValueType expected = this->parseNumber("7/10");
-        EXPECT_LE(result.lowerBound, expected + this->modelcheckingPrecision());
-        EXPECT_GE(result.upperBound, expected - this->modelcheckingPrecision());
-        EXPECT_LE(result.diff(), this->precision()) << "Result [" << result.lowerBound << ", " << result.upperBound << "] is not precise enough. If (only) this fails, the result bounds are still correct, but they might be unexpectedly imprecise.\n";
-    }
-
-    TYPED_TEST(BeliefExplorationTest, simple_Pmax_SE) {
-        typedef typename TestFixture::ValueType ValueType;
-
-        auto data = this->buildPrism(STORM_TEST_RESOURCES_DIR "/pomdp/simple.prism", "Pmax=? [F \"goal\" ]", "slippery=0");
-        storm::pomdp::modelchecker::BeliefExplorationPomdpModelChecker<storm::models::sparse::Pomdp<ValueType>> checker(data.model,
-                                                                                                                        this->optionsWithStateElimination());
-        auto result = checker.check(this->env(), *data.formula);
-
-        ValueType expected = this->parseNumber("7/10");
-        EXPECT_LE(result.lowerBound, expected + this->modelcheckingPrecision());
-        EXPECT_GE(result.upperBound, expected - this->modelcheckingPrecision());
-        EXPECT_LE(result.diff(), this->precision()) << "Result [" << result.lowerBound << ", " << result.upperBound << "] is not precise enough. If (only) this fails, the result bounds are still correct, but they might be unexpectedly imprecise.\n";
-    }
-
-    TYPED_TEST(BeliefExplorationTest, simple_Pmax_Clip) {
-        if (!storm::test::z3AtLeastVersion(4, 8, 5)) {
-            GTEST_SKIP() << "Test disabled since it triggers a bug in the installed version of z3.";
-        }
-        typedef typename TestFixture::ValueType ValueType;
-
-        auto data = this->buildPrism(STORM_TEST_RESOURCES_DIR "/pomdp/simple.prism", "Pmax=? [F \"goal\" ]", "slippery=0");
-        storm::pomdp::modelchecker::BeliefExplorationPomdpModelChecker<storm::models::sparse::Pomdp<ValueType>> checker(data.model,
-                                                                                                                        this->optionsWithClipping());
-        auto result = checker.check(this->env(), *data.formula);
-
-        ValueType expected = this->parseNumber("7/10");
-        EXPECT_LE(result.lowerBound, expected + this->modelcheckingPrecision());
-        EXPECT_GE(result.upperBound, expected - this->modelcheckingPrecision());
-        EXPECT_LE(result.diff(), this->precision())
-            << "Result [" << result.lowerBound << ", " << result.upperBound
-            << "] is not precise enough. If (only) this fails, the result bounds are still correct, but they might be unexpectedly imprecise.\n";
-    }
-
-    TYPED_TEST(BeliefExplorationTest, simple_Pmin) {
-        typedef typename TestFixture::ValueType ValueType;
-
-        auto data = this->buildPrism(STORM_TEST_RESOURCES_DIR "/pomdp/simple.prism", "Pmin=? [F \"goal\" ]", "slippery=0");
-        storm::pomdp::modelchecker::BeliefExplorationPomdpModelChecker<storm::models::sparse::Pomdp<ValueType>> checker(data.model, this->options());
-        auto result = checker.check(this->env(), *data.formula);
-
-        ValueType expected = this->parseNumber("3/10");
-        EXPECT_LE(result.lowerBound, expected + this->modelcheckingPrecision());
-        EXPECT_GE(result.upperBound, expected - this->modelcheckingPrecision());
-        EXPECT_LE(result.diff(), this->precision()) << "Result [" << result.lowerBound << ", " << result.upperBound << "] is not precise enough. If (only) this fails, the result bounds are still correct, but they might be unexpectedly imprecise.\n";
-    }
-
-    TYPED_TEST(BeliefExplorationTest, simple_Pmin_SE) {
-        typedef typename TestFixture::ValueType ValueType;
-
-        auto data = this->buildPrism(STORM_TEST_RESOURCES_DIR "/pomdp/simple.prism", "Pmin=? [F \"goal\" ]", "slippery=0");
-        storm::pomdp::modelchecker::BeliefExplorationPomdpModelChecker<storm::models::sparse::Pomdp<ValueType>> checker(data.model,
-                                                                                                                        this->optionsWithStateElimination());
-        auto result = checker.check(this->env(), *data.formula);
-
-        ValueType expected = this->parseNumber("3/10");
-        EXPECT_LE(result.lowerBound, expected + this->modelcheckingPrecision());
-        EXPECT_GE(result.upperBound, expected - this->modelcheckingPrecision());
-        EXPECT_LE(result.diff(), this->precision()) << "Result [" << result.lowerBound << ", " << result.upperBound << "] is not precise enough. If (only) this fails, the result bounds are still correct, but they might be unexpectedly imprecise.\n";
-    }
-
-    TYPED_TEST(BeliefExplorationTest, simple_Pmin_Clip) {
-        if (!storm::test::z3AtLeastVersion(4, 8, 5)) {
-            GTEST_SKIP() << "Test disabled since it triggers a bug in the installed version of z3.";
-        }
-        typedef typename TestFixture::ValueType ValueType;
-
-        auto data = this->buildPrism(STORM_TEST_RESOURCES_DIR "/pomdp/simple.prism", "Pmin=? [F \"goal\" ]", "slippery=0");
-        storm::pomdp::modelchecker::BeliefExplorationPomdpModelChecker<storm::models::sparse::Pomdp<ValueType>> checker(data.model,
-                                                                                                                        this->optionsWithClipping());
-        auto result = checker.check(this->env(), *data.formula);
-
-        ValueType expected = this->parseNumber("3/10");
-        EXPECT_LE(result.lowerBound, expected + this->modelcheckingPrecision());
-        EXPECT_GE(result.upperBound, expected - this->modelcheckingPrecision());
-        EXPECT_LE(result.diff(), this->precision())
-            << "Result [" << result.lowerBound << ", " << result.upperBound
-            << "] is not precise enough. If (only) this fails, the result bounds are still correct, but they might be unexpectedly imprecise.\n";
-    }
-    
-    TYPED_TEST(BeliefExplorationTest, simple_slippery_Pmax) {
-        typedef typename TestFixture::ValueType ValueType;
-
-        auto data = this->buildPrism(STORM_TEST_RESOURCES_DIR "/pomdp/simple.prism", "Pmax=? [F \"goal\" ]", "slippery=0.4");
-        storm::pomdp::modelchecker::BeliefExplorationPomdpModelChecker<storm::models::sparse::Pomdp<ValueType>> checker(data.model, this->options());
-        auto result = checker.check(this->env(), *data.formula);
-
-        ValueType expected = this->parseNumber("7/10");
-        EXPECT_LE(result.lowerBound, expected + this->modelcheckingPrecision());
-        EXPECT_GE(result.upperBound, expected - this->modelcheckingPrecision());
-        EXPECT_LE(result.diff(), this->precision()) << "Result [" << result.lowerBound << ", " << result.upperBound << "] is not precise enough. If (only) this fails, the result bounds are still correct, but they might be unexpectedly imprecise.\n";
-    }
-
-    TYPED_TEST(BeliefExplorationTest, simple_slippery_Pmax_SE) {
-        typedef typename TestFixture::ValueType ValueType;
-
-        auto data = this->buildPrism(STORM_TEST_RESOURCES_DIR "/pomdp/simple.prism", "Pmax=? [F \"goal\" ]", "slippery=0.4");
-        storm::pomdp::modelchecker::BeliefExplorationPomdpModelChecker<storm::models::sparse::Pomdp<ValueType>> checker(data.model,
-                                                                                                                        this->optionsWithStateElimination());
-        auto result = checker.check(this->env(), *data.formula);
-
-        ValueType expected = this->parseNumber("7/10");
-        EXPECT_LE(result.lowerBound, expected + this->modelcheckingPrecision());
-        EXPECT_GE(result.upperBound, expected - this->modelcheckingPrecision());
-        EXPECT_LE(result.diff(), this->precision()) << "Result [" << result.lowerBound << ", " << result.upperBound << "] is not precise enough. If (only) this fails, the result bounds are still correct, but they might be unexpectedly imprecise.\n";
-    }
-
-    TYPED_TEST(BeliefExplorationTest, simple_slippery_Pmax_Clip) {
-        if (!storm::test::z3AtLeastVersion(4, 8, 5)) {
-            GTEST_SKIP() << "Test disabled since it triggers a bug in the installed version of z3.";
-        }
-        typedef typename TestFixture::ValueType ValueType;
-
-        auto data = this->buildPrism(STORM_TEST_RESOURCES_DIR "/pomdp/simple.prism", "Pmax=? [F \"goal\" ]", "slippery=0.4");
-        storm::pomdp::modelchecker::BeliefExplorationPomdpModelChecker<storm::models::sparse::Pomdp<ValueType>> checker(data.model,
-                                                                                                                        this->optionsWithClipping());
-        auto result = checker.check(this->env(), *data.formula);
-
-        ValueType expected = this->parseNumber("7/10");
-        EXPECT_LE(result.lowerBound, expected + this->modelcheckingPrecision());
-        EXPECT_GE(result.upperBound, expected - this->modelcheckingPrecision());
-        EXPECT_LE(result.diff(), this->precision())
-            << "Result [" << result.lowerBound << ", " << result.upperBound
-            << "] is not precise enough. If (only) this fails, the result bounds are still correct, but they might be unexpectedly imprecise.\n";
-    }
-    
-    TYPED_TEST(BeliefExplorationTest, simple_slippery_Pmin) {
-        typedef typename TestFixture::ValueType ValueType;
-
-        auto data = this->buildPrism(STORM_TEST_RESOURCES_DIR "/pomdp/simple.prism", "Pmin=? [F \"goal\" ]", "slippery=0.4");
-        storm::pomdp::modelchecker::BeliefExplorationPomdpModelChecker<storm::models::sparse::Pomdp<ValueType>> checker(data.model, this->options());
-        auto result = checker.check(this->env(), *data.formula);
-
-        ValueType expected = this->parseNumber("3/10");
-        if (this->isExact()) {
-            // This model's value can only be approximated arbitrarily close but never reached
-            // Exact arithmetics will thus not reach the value with absoulute precision either.
-            ValueType approxPrecision = storm::utility::convertNumber<ValueType>(1e-5);
-            EXPECT_LE(result.lowerBound, expected + approxPrecision);
-            EXPECT_GE(result.upperBound, expected - approxPrecision);
-        } else {
-            EXPECT_LE(result.lowerBound, expected + this->modelcheckingPrecision());
-            EXPECT_GE(result.upperBound, expected - this->modelcheckingPrecision());
-        }
-        EXPECT_LE(result.diff(), this->precision()) << "Result [" << result.lowerBound << ", " << result.upperBound << "] is not precise enough. If (only) this fails, the result bounds are still correct, but they might be unexpectedly imprecise.\n";
-
-    }
-
-    TYPED_TEST(BeliefExplorationTest, simple_slippery_Pmin_SE) {
-        typedef typename TestFixture::ValueType ValueType;
-
-        auto data = this->buildPrism(STORM_TEST_RESOURCES_DIR "/pomdp/simple.prism", "Pmin=? [F \"goal\" ]", "slippery=0.4");
-        storm::pomdp::modelchecker::BeliefExplorationPomdpModelChecker<storm::models::sparse::Pomdp<ValueType>> checker(data.model,
-                                                                                                                        this->optionsWithStateElimination());
-        auto result = checker.check(this->env(), *data.formula);
-
-        ValueType expected = this->parseNumber("3/10");
-        if (this->isExact()) {
-            // This model's value can only be approximated arbitrarily close but never reached
-            // Exact arithmetics will thus not reach the value with absoulute precision either.
-            ValueType approxPrecision = storm::utility::convertNumber<ValueType>(1e-5);
-            EXPECT_LE(result.lowerBound, expected + approxPrecision);
-            EXPECT_GE(result.upperBound, expected - approxPrecision);
-        } else {
-            EXPECT_LE(result.lowerBound, expected + this->modelcheckingPrecision());
-            EXPECT_GE(result.upperBound, expected - this->modelcheckingPrecision());
-        }
-        EXPECT_LE(result.diff(), this->precision()) << "Result [" << result.lowerBound << ", " << result.upperBound << "] is not precise enough. If (only) this fails, the result bounds are still correct, but they might be unexpectedly imprecise.\n";
-
-    }
-
-    TYPED_TEST(BeliefExplorationTest, simple_slippery_Pmin_Clip) {
-        if (!storm::test::z3AtLeastVersion(4, 8, 5)) {
-            GTEST_SKIP() << "Test disabled since it triggers a bug in the installed version of z3.";
-        }
-        typedef typename TestFixture::ValueType ValueType;
-
-        auto data = this->buildPrism(STORM_TEST_RESOURCES_DIR "/pomdp/simple.prism", "Pmin=? [F \"goal\" ]", "slippery=0.4");
-        storm::pomdp::modelchecker::BeliefExplorationPomdpModelChecker<storm::models::sparse::Pomdp<ValueType>> checker(data.model,
-                                                                                                                        this->optionsWithClipping());
-        auto result = checker.check(this->env(), *data.formula);
-
-        ValueType expected = this->parseNumber("3/10");
-        if (this->isExact()) {
-            // This model's value can only be approximated arbitrarily close but never reached
-            // Exact arithmetics will thus not reach the value with absoulute precision either.
-            ValueType approxPrecision = storm::utility::convertNumber<ValueType>(1e-4);
-            EXPECT_LE(result.lowerBound, expected + approxPrecision);
-            EXPECT_GE(result.upperBound, expected - approxPrecision);
-        } else {
-            EXPECT_LE(result.lowerBound, expected + this->modelcheckingPrecision()*10);
-            EXPECT_GE(result.upperBound, expected - this->modelcheckingPrecision()*10);
-        }
-        EXPECT_LE(result.diff(), this->precision()) << "Result [" << result.lowerBound << ", " << result.upperBound << "] is not precise enough. If (only) this fails, the result bounds are still correct, but they might be unexpectedly imprecise.\n";
-
-=======
         if (TestType::preprocessingType == PreprocessingType::QualitativeReduction || TestType::preprocessingType == PreprocessingType::All) {
             EXPECT_TRUE(input.formula->isOperatorFormula());
             EXPECT_TRUE(input.formula->asOperatorFormula().hasOptimalityType());
@@ -806,7 +430,6 @@
 TYPED_TEST(BeliefExplorationTest, simple_slippery_Pmax_Clip) {
     if (!storm::test::z3AtLeastVersion(4, 8, 5)) {
         GTEST_SKIP() << "Test disabled since it triggers a bug in the installed version of z3.";
->>>>>>> 219dc4b2
     }
     typedef typename TestFixture::ValueType ValueType;
 
@@ -822,13 +445,6 @@
         << "] is not precise enough. If (only) this fails, the result bounds are still correct, but they might be unexpectedly imprecise.\n";
 }
 
-<<<<<<< HEAD
-        auto data = this->buildPrism(STORM_TEST_RESOURCES_DIR "/pomdp/simple.prism", "Rmax=? [F s>4 ]", "slippery=0");
-        storm::pomdp::modelchecker::BeliefExplorationPomdpModelChecker<storm::models::sparse::Pomdp<ValueType>> checker(data.model, this->options());
-        auto result = checker.check(this->env(), *data.formula);
-
-        ValueType expected = this->parseNumber("29/50");
-=======
 TYPED_TEST(BeliefExplorationTest, simple_slippery_Pmin) {
     typedef typename TestFixture::ValueType ValueType;
 
@@ -844,54 +460,9 @@
         EXPECT_LE(result.lowerBound, expected + approxPrecision);
         EXPECT_GE(result.upperBound, expected - approxPrecision);
     } else {
->>>>>>> 219dc4b2
         EXPECT_LE(result.lowerBound, expected + this->modelcheckingPrecision());
         EXPECT_GE(result.upperBound, expected - this->modelcheckingPrecision());
     }
-<<<<<<< HEAD
-
-    TYPED_TEST(BeliefExplorationTest, simple_Rmax_SE) {
-        typedef typename TestFixture::ValueType ValueType;
-
-        auto data = this->buildPrism(STORM_TEST_RESOURCES_DIR "/pomdp/simple.prism", "Rmax=? [F s>4 ]", "slippery=0");
-        storm::pomdp::modelchecker::BeliefExplorationPomdpModelChecker<storm::models::sparse::Pomdp<ValueType>> checker(data.model,
-                                                                                                                        this->optionsWithStateElimination());
-        auto result = checker.check(this->env(), *data.formula);
-
-        ValueType expected = this->parseNumber("29/50");
-        EXPECT_LE(result.lowerBound, expected + this->modelcheckingPrecision());
-        EXPECT_GE(result.upperBound, expected - this->modelcheckingPrecision());
-        EXPECT_LE(result.diff(), this->precision()) << "Result [" << result.lowerBound << ", " << result.upperBound << "] is not precise enough. If (only) this fails, the result bounds are still correct, but they might be unexpectedly imprecise.\n";
-    }
-
-    TYPED_TEST(BeliefExplorationTest, simple_Rmax_Clip) {
-        if (!storm::test::z3AtLeastVersion(4, 8, 5)) {
-            GTEST_SKIP() << "Test disabled since it triggers a bug in the installed version of z3.";
-        }
-        typedef typename TestFixture::ValueType ValueType;
-
-        auto data = this->buildPrism(STORM_TEST_RESOURCES_DIR "/pomdp/simple.prism", "Rmax=? [F s>4 ]", "slippery=0");
-        storm::pomdp::modelchecker::BeliefExplorationPomdpModelChecker<storm::models::sparse::Pomdp<ValueType>> checker(data.model,
-                                                                                                                        this->optionsWithClipping());
-        auto result = checker.check(this->env(), *data.formula);
-
-        ValueType expected = this->parseNumber("29/50");
-        EXPECT_LE(result.lowerBound, expected + this->modelcheckingPrecision());
-        EXPECT_GE(result.upperBound, expected - this->modelcheckingPrecision());
-        EXPECT_LE(result.diff(), this->precision())
-            << "Result [" << result.lowerBound << ", " << result.upperBound
-            << "] is not precise enough. If (only) this fails, the result bounds are still correct, but they might be unexpectedly imprecise.\n";
-    }
-
-    TYPED_TEST(BeliefExplorationTest, simple_Rmin) {
-        typedef typename TestFixture::ValueType ValueType;
-
-        auto data = this->buildPrism(STORM_TEST_RESOURCES_DIR "/pomdp/simple.prism", "Rmin=? [F s>4 ]", "slippery=0");
-        storm::pomdp::modelchecker::BeliefExplorationPomdpModelChecker<storm::models::sparse::Pomdp<ValueType>> checker(data.model, this->options());
-        auto result = checker.check(this->env(), *data.formula);
-
-        ValueType expected = this->parseNumber("19/50");
-=======
     EXPECT_LE(result.diff(), this->precision())
         << "Result [" << result.lowerBound << ", " << result.upperBound
         << "] is not precise enough. If (only) this fails, the result bounds are still correct, but they might be unexpectedly imprecise.\n";
@@ -913,403 +484,9 @@
         EXPECT_LE(result.lowerBound, expected + approxPrecision);
         EXPECT_GE(result.upperBound, expected - approxPrecision);
     } else {
->>>>>>> 219dc4b2
         EXPECT_LE(result.lowerBound, expected + this->modelcheckingPrecision());
         EXPECT_GE(result.upperBound, expected - this->modelcheckingPrecision());
     }
-<<<<<<< HEAD
-
-    TYPED_TEST(BeliefExplorationTest, simple_Rmin_SE) {
-        typedef typename TestFixture::ValueType ValueType;
-
-        auto data = this->buildPrism(STORM_TEST_RESOURCES_DIR "/pomdp/simple.prism", "Rmin=? [F s>4 ]", "slippery=0");
-        storm::pomdp::modelchecker::BeliefExplorationPomdpModelChecker<storm::models::sparse::Pomdp<ValueType>> checker(data.model,
-                                                                                                                        this->optionsWithStateElimination());
-        auto result = checker.check(this->env(), *data.formula);
-
-        ValueType expected = this->parseNumber("19/50");
-        EXPECT_LE(result.lowerBound, expected + this->modelcheckingPrecision());
-        EXPECT_GE(result.upperBound, expected - this->modelcheckingPrecision());
-        EXPECT_LE(result.diff(), this->precision()) << "Result [" << result.lowerBound << ", " << result.upperBound << "] is not precise enough. If (only) this fails, the result bounds are still correct, but they might be unexpectedly imprecise.\n";
-    }
-
-    TYPED_TEST(BeliefExplorationTest, simple_Rmin_Clip) {
-        if (!storm::test::z3AtLeastVersion(4, 8, 5)) {
-            GTEST_SKIP() << "Test disabled since it triggers a bug in the installed version of z3.";
-        }
-        typedef typename TestFixture::ValueType ValueType;
-
-        auto data = this->buildPrism(STORM_TEST_RESOURCES_DIR "/pomdp/simple.prism", "Rmin=? [F s>4 ]", "slippery=0");
-        storm::pomdp::modelchecker::BeliefExplorationPomdpModelChecker<storm::models::sparse::Pomdp<ValueType>> checker(data.model,
-                                                                                                                        this->optionsWithClipping());
-        auto result = checker.check(this->env(), *data.formula);
-
-        ValueType expected = this->parseNumber("19/50");
-        EXPECT_LE(result.lowerBound, expected + this->modelcheckingPrecision());
-        EXPECT_GE(result.upperBound, expected - this->modelcheckingPrecision());
-        EXPECT_LE(result.diff(), this->precision())
-            << "Result [" << result.lowerBound << ", " << result.upperBound
-            << "] is not precise enough. If (only) this fails, the result bounds are still correct, but they might be unexpectedly imprecise.\n";
-    }
-    
-    TYPED_TEST(BeliefExplorationTest, simple_slippery_Rmax) {
-        typedef typename TestFixture::ValueType ValueType;
-
-        auto data = this->buildPrism(STORM_TEST_RESOURCES_DIR "/pomdp/simple.prism", "Rmax=? [F s>4 ]", "slippery=0.4");
-        storm::pomdp::modelchecker::BeliefExplorationPomdpModelChecker<storm::models::sparse::Pomdp<ValueType>> checker(data.model, this->options());
-        auto result = checker.check(this->env(), *data.formula);
-
-        ValueType expected = this->parseNumber("29/30");
-        EXPECT_LE(result.lowerBound, expected + this->modelcheckingPrecision());
-        EXPECT_GE(result.upperBound, expected - this->modelcheckingPrecision());
-        EXPECT_LE(result.diff(), this->precision()) << "Result [" << result.lowerBound << ", " << result.upperBound << "] is not precise enough. If (only) this fails, the result bounds are still correct, but they might be unexpectedly imprecise.\n";
-    }
-
-    TYPED_TEST(BeliefExplorationTest, simple_slippery_Rmax_SE) {
-        typedef typename TestFixture::ValueType ValueType;
-
-        auto data = this->buildPrism(STORM_TEST_RESOURCES_DIR "/pomdp/simple.prism", "Rmax=? [F s>4 ]", "slippery=0.4");
-        storm::pomdp::modelchecker::BeliefExplorationPomdpModelChecker<storm::models::sparse::Pomdp<ValueType>> checker(data.model,
-                                                                                                                        this->optionsWithStateElimination());
-        auto result = checker.check(this->env(), *data.formula);
-
-        ValueType expected = this->parseNumber("29/30");
-        EXPECT_LE(result.lowerBound, expected + this->modelcheckingPrecision());
-        EXPECT_GE(result.upperBound, expected - this->modelcheckingPrecision());
-        EXPECT_LE(result.diff(), this->precision()) << "Result [" << result.lowerBound << ", " << result.upperBound << "] is not precise enough. If (only) this fails, the result bounds are still correct, but they might be unexpectedly imprecise.\n";
-    }
-
-    TYPED_TEST(BeliefExplorationTest, simple_slippery_Rmax_Clip) {
-        if (!storm::test::z3AtLeastVersion(4, 8, 5)) {
-            GTEST_SKIP() << "Test disabled since it triggers a bug in the installed version of z3.";
-        }
-        typedef typename TestFixture::ValueType ValueType;
-
-        auto data = this->buildPrism(STORM_TEST_RESOURCES_DIR "/pomdp/simple.prism", "Rmax=? [F s>4 ]", "slippery=0.4");
-        storm::pomdp::modelchecker::BeliefExplorationPomdpModelChecker<storm::models::sparse::Pomdp<ValueType>> checker(data.model,
-                                                                                                                        this->optionsWithClipping());
-        auto result = checker.check(this->env(), *data.formula);
-
-        ValueType expected = this->parseNumber("29/30");
-        EXPECT_LE(result.lowerBound, expected + this->modelcheckingPrecision());
-        EXPECT_GE(result.upperBound, expected - this->modelcheckingPrecision());
-        EXPECT_LE(result.diff(), this->precision())
-            << "Result [" << result.lowerBound << ", " << result.upperBound
-            << "] is not precise enough. If (only) this fails, the result bounds are still correct, but they might be unexpectedly imprecise.\n";
-    }
-    
-    TYPED_TEST(BeliefExplorationTest, simple_slippery_Rmin) {
-        typedef typename TestFixture::ValueType ValueType;
-
-        auto data = this->buildPrism(STORM_TEST_RESOURCES_DIR "/pomdp/simple.prism", "Rmin=? [F s>4 ]", "slippery=0.4");
-        storm::pomdp::modelchecker::BeliefExplorationPomdpModelChecker<storm::models::sparse::Pomdp<ValueType>> checker(data.model, this->options());
-        auto result = checker.check(this->env(), *data.formula);
-
-        ValueType expected = this->parseNumber("19/30");
-        EXPECT_LE(result.lowerBound, expected + this->modelcheckingPrecision());
-        EXPECT_GE(result.upperBound, expected - this->modelcheckingPrecision());
-        EXPECT_LE(result.diff(), this->precision()) << "Result [" << result.lowerBound << ", " << result.upperBound << "] is not precise enough. If (only) this fails, the result bounds are still correct, but they might be unexpectedly imprecise.\n";
-    }
-
-    TYPED_TEST(BeliefExplorationTest, simple_slippery_Rmin_SE) {
-        typedef typename TestFixture::ValueType ValueType;
-
-        auto data = this->buildPrism(STORM_TEST_RESOURCES_DIR "/pomdp/simple.prism", "Rmin=? [F s>4 ]", "slippery=0.4");
-        storm::pomdp::modelchecker::BeliefExplorationPomdpModelChecker<storm::models::sparse::Pomdp<ValueType>> checker(data.model,
-                                                                                                                        this->optionsWithStateElimination());
-        auto result = checker.check(this->env(), *data.formula);
-
-        ValueType expected = this->parseNumber("19/30");
-        EXPECT_LE(result.lowerBound, expected + this->modelcheckingPrecision());
-        EXPECT_GE(result.upperBound, expected - this->modelcheckingPrecision());
-        EXPECT_LE(result.diff(), this->precision()) << "Result [" << result.lowerBound << ", " << result.upperBound << "] is not precise enough. If (only) this fails, the result bounds are still correct, but they might be unexpectedly imprecise.\n";
-    }
-
-    TYPED_TEST(BeliefExplorationTest, simple_slippery_Rmin_Clip) {
-        if (!storm::test::z3AtLeastVersion(4, 8, 5)) {
-            GTEST_SKIP() << "Test disabled since it triggers a bug in the installed version of z3.";
-        }
-        typedef typename TestFixture::ValueType ValueType;
-
-        auto data = this->buildPrism(STORM_TEST_RESOURCES_DIR "/pomdp/simple.prism", "Rmin=? [F s>4 ]", "slippery=0.4");
-        storm::pomdp::modelchecker::BeliefExplorationPomdpModelChecker<storm::models::sparse::Pomdp<ValueType>> checker(data.model,
-                                                                                                                        this->optionsWithClipping());
-        auto result = checker.check(this->env(), *data.formula);
-
-        ValueType expected = this->parseNumber("19/30");
-        EXPECT_LE(result.lowerBound, expected + this->modelcheckingPrecision());
-        EXPECT_GE(result.upperBound, expected - this->modelcheckingPrecision());
-        EXPECT_LE(result.diff(), this->precision())
-            << "Result [" << result.lowerBound << ", " << result.upperBound
-            << "] is not precise enough. If (only) this fails, the result bounds are still correct, but they might be unexpectedly imprecise.\n";
-    }
-
-    TYPED_TEST(BeliefExplorationTest, maze2_Rmin) {
-        typedef typename TestFixture::ValueType ValueType;
-
-        auto data = this->buildPrism(STORM_TEST_RESOURCES_DIR "/pomdp/maze2.prism", "R[exp]min=? [F \"goal\"]", "sl=0");
-        storm::pomdp::modelchecker::BeliefExplorationPomdpModelChecker<storm::models::sparse::Pomdp<ValueType>> checker(data.model, this->options());
-        auto result = checker.check(this->env(), *data.formula);
-
-        ValueType expected = this->parseNumber("74/91");
-        EXPECT_LE(result.lowerBound, expected + this->modelcheckingPrecision());
-        EXPECT_GE(result.upperBound, expected - this->modelcheckingPrecision());
-        // Use relative difference of bounds for this one
-        EXPECT_LE(result.diff(), this->precision()) << "Result [" << result.lowerBound << ", " << result.upperBound << "] is not precise enough. If (only) this fails, the result bounds are still correct, but they might be unexpectedly imprecise.\n";
-    }
-
-    TYPED_TEST(BeliefExplorationTest, maze2_Rmin_SE) {
-        typedef typename TestFixture::ValueType ValueType;
-
-        auto data = this->buildPrism(STORM_TEST_RESOURCES_DIR "/pomdp/maze2.prism", "R[exp]min=? [F \"goal\"]", "sl=0");
-        storm::pomdp::modelchecker::BeliefExplorationPomdpModelChecker<storm::models::sparse::Pomdp<ValueType>> checker(data.model,
-                                                                                                                        this->optionsWithStateElimination());
-        auto result = checker.check(this->env(), *data.formula);
-
-        ValueType expected = this->parseNumber("74/91");
-        EXPECT_LE(result.lowerBound, expected + this->modelcheckingPrecision());
-        EXPECT_GE(result.upperBound, expected - this->modelcheckingPrecision());
-        // Use relative difference of bounds for this one
-        EXPECT_LE(result.diff(), this->precision()) << "Result [" << result.lowerBound << ", " << result.upperBound << "] is not precise enough. If (only) this fails, the result bounds are still correct, but they might be unexpectedly imprecise.\n";
-    }
-
-    TYPED_TEST(BeliefExplorationTest, maze2_Rmin_Clip) {
-        if (!storm::test::z3AtLeastVersion(4, 8, 5)) {
-            GTEST_SKIP() << "Test disabled since it triggers a bug in the installed version of z3.";
-        }
-        typedef typename TestFixture::ValueType ValueType;
-
-        auto data = this->buildPrism(STORM_TEST_RESOURCES_DIR "/pomdp/maze2.prism", "R[exp]min=? [F \"goal\"]", "sl=0");
-        storm::pomdp::modelchecker::BeliefExplorationPomdpModelChecker<storm::models::sparse::Pomdp<ValueType>> checker(data.model,
-                                                                                                                        this->optionsWithClipping());
-        auto result = checker.check(this->env(), *data.formula);
-
-        ValueType expected = this->parseNumber("74/91");
-        EXPECT_LE(result.lowerBound, expected + this->modelcheckingPrecision());
-        EXPECT_GE(result.upperBound, expected - this->modelcheckingPrecision());
-        // Use relative difference of bounds for this one
-        EXPECT_LE(result.diff(), this->precision()) << "Result [" << result.lowerBound << ", " << result.upperBound << "] is not precise enough. If (only) this fails, the result bounds are still correct, but they might be unexpectedly imprecise.\n";
-    }
-    
-    TYPED_TEST(BeliefExplorationTest, maze2_Rmax) {
-        typedef typename TestFixture::ValueType ValueType;
-
-        auto data = this->buildPrism(STORM_TEST_RESOURCES_DIR "/pomdp/maze2.prism", "R[exp]max=? [F \"goal\"]", "sl=0");
-        storm::pomdp::modelchecker::BeliefExplorationPomdpModelChecker<storm::models::sparse::Pomdp<ValueType>> checker(data.model, this->options());
-        auto result = checker.check(this->env(), *data.formula);
-
-        EXPECT_TRUE(storm::utility::isInfinity(result.lowerBound));
-        EXPECT_TRUE(storm::utility::isInfinity(result.upperBound));
-    }
-
-    TYPED_TEST(BeliefExplorationTest, maze2_Rmax_SE) {
-        typedef typename TestFixture::ValueType ValueType;
-
-        auto data = this->buildPrism(STORM_TEST_RESOURCES_DIR "/pomdp/maze2.prism", "R[exp]max=? [F \"goal\"]", "sl=0");
-        storm::pomdp::modelchecker::BeliefExplorationPomdpModelChecker<storm::models::sparse::Pomdp<ValueType>> checker(data.model,
-                                                                                                                        this->optionsWithStateElimination());
-        auto result = checker.check(this->env(), *data.formula);
-
-        EXPECT_TRUE(storm::utility::isInfinity(result.lowerBound));
-        EXPECT_TRUE(storm::utility::isInfinity(result.upperBound));
-    }
-
-    TYPED_TEST(BeliefExplorationTest, maze2_Rmax_Clip) {
-        if (!storm::test::z3AtLeastVersion(4, 8, 5)) {
-            GTEST_SKIP() << "Test disabled since it triggers a bug in the installed version of z3.";
-        }
-        typedef typename TestFixture::ValueType ValueType;
-
-        auto data = this->buildPrism(STORM_TEST_RESOURCES_DIR "/pomdp/maze2.prism", "R[exp]max=? [F \"goal\"]", "sl=0");
-        storm::pomdp::modelchecker::BeliefExplorationPomdpModelChecker<storm::models::sparse::Pomdp<ValueType>> checker(data.model,
-                                                                                                                        this->optionsWithClipping());
-        auto result = checker.check(this->env(), *data.formula);
-
-        EXPECT_TRUE(storm::utility::isInfinity(result.lowerBound));
-        EXPECT_TRUE(storm::utility::isInfinity(result.upperBound));
-    }
-
-    TYPED_TEST(BeliefExplorationTest, maze2_slippery_Rmin) {
-        typedef typename TestFixture::ValueType ValueType;
-
-        auto data = this->buildPrism(STORM_TEST_RESOURCES_DIR "/pomdp/maze2.prism", "R[exp]min=? [F \"goal\"]", "sl=0.075");
-        storm::pomdp::modelchecker::BeliefExplorationPomdpModelChecker<storm::models::sparse::Pomdp<ValueType>> checker(data.model, this->options());
-        auto result = checker.check(this->env(), *data.formula);
-
-        ValueType expected = this->parseNumber("80/91");
-        EXPECT_LE(result.lowerBound, expected + this->modelcheckingPrecision());
-        EXPECT_GE(result.upperBound, expected - this->modelcheckingPrecision());
-        // Use relative difference of bounds for this one
-        EXPECT_LE(result.diff(), this->precision()) << "Result [" << result.lowerBound << ", " << result.upperBound << "] is not precise enough. If (only) this fails, the result bounds are still correct, but they might be unexpectedly imprecise.\n";
-    }
-
-    TYPED_TEST(BeliefExplorationTest, maze2_slippery_Rmin_SE) {
-        typedef typename TestFixture::ValueType ValueType;
-
-        auto data = this->buildPrism(STORM_TEST_RESOURCES_DIR "/pomdp/maze2.prism", "R[exp]min=? [F \"goal\"]", "sl=0.075");
-        storm::pomdp::modelchecker::BeliefExplorationPomdpModelChecker<storm::models::sparse::Pomdp<ValueType>> checker(data.model,
-                                                                                                                        this->optionsWithStateElimination());
-        auto result = checker.check(this->env(), *data.formula);
-
-        ValueType expected = this->parseNumber("80/91");
-        EXPECT_LE(result.lowerBound, expected + this->modelcheckingPrecision());
-        EXPECT_GE(result.upperBound, expected - this->modelcheckingPrecision());
-        // Use relative difference of bounds for this one
-        EXPECT_LE(result.diff(), this->precision()) << "Result [" << result.lowerBound << ", " << result.upperBound << "] is not precise enough. If (only) this fails, the result bounds are still correct, but they might be unexpectedly imprecise.\n";
-    }
-
-    TYPED_TEST(BeliefExplorationTest, maze2_slippery_Rmin_Clip) {
-        if (!storm::test::z3AtLeastVersion(4, 8, 5)) {
-            GTEST_SKIP() << "Test disabled since it triggers a bug in the installed version of z3.";
-        }
-        typedef typename TestFixture::ValueType ValueType;
-
-        auto data = this->buildPrism(STORM_TEST_RESOURCES_DIR "/pomdp/maze2.prism", "R[exp]min=? [F \"goal\"]", "sl=0.075");
-        storm::pomdp::modelchecker::BeliefExplorationPomdpModelChecker<storm::models::sparse::Pomdp<ValueType>> checker(data.model,
-                                                                                                                        this->optionsWithClipping());
-        auto result = checker.check(this->env(), *data.formula);
-
-        ValueType expected = this->parseNumber("80/91");
-        EXPECT_LE(result.lowerBound, expected + this->modelcheckingPrecision());
-        EXPECT_GE(result.upperBound, expected - this->modelcheckingPrecision());
-        // Use relative difference of bounds for this one
-        EXPECT_LE(result.diff(), this->precision()) << "Result [" << result.lowerBound << ", " << result.upperBound << "] is not precise enough. If (only) this fails, the result bounds are still correct, but they might be unexpectedly imprecise.\n";
-    }
-    
-    TYPED_TEST(BeliefExplorationTest, maze2_slippery_Rmax) {
-        typedef typename TestFixture::ValueType ValueType;
-
-        auto data = this->buildPrism(STORM_TEST_RESOURCES_DIR "/pomdp/maze2.prism", "R[exp]max=? [F \"goal\"]", "sl=0.075");
-        storm::pomdp::modelchecker::BeliefExplorationPomdpModelChecker<storm::models::sparse::Pomdp<ValueType>> checker(data.model, this->options());
-        auto result = checker.check(this->env(), *data.formula);
-
-        EXPECT_TRUE(storm::utility::isInfinity(result.lowerBound));
-        EXPECT_TRUE(storm::utility::isInfinity(result.upperBound));
-    }
-
-    TYPED_TEST(BeliefExplorationTest, maze2_slippery_Rmax_SE) {
-        typedef typename TestFixture::ValueType ValueType;
-
-        auto data = this->buildPrism(STORM_TEST_RESOURCES_DIR "/pomdp/maze2.prism", "R[exp]max=? [F \"goal\"]", "sl=0.075");
-        storm::pomdp::modelchecker::BeliefExplorationPomdpModelChecker<storm::models::sparse::Pomdp<ValueType>> checker(data.model,
-                                                                                                                        this->optionsWithStateElimination());
-        auto result = checker.check(this->env(), *data.formula);
-
-        EXPECT_TRUE(storm::utility::isInfinity(result.lowerBound));
-        EXPECT_TRUE(storm::utility::isInfinity(result.upperBound));
-    }
-
-    TYPED_TEST(BeliefExplorationTest, maze2_slippery_Rmax_Clip) {
-        if (!storm::test::z3AtLeastVersion(4, 8, 5)) {
-            GTEST_SKIP() << "Test disabled since it triggers a bug in the installed version of z3.";
-        }
-        typedef typename TestFixture::ValueType ValueType;
-
-        auto data = this->buildPrism(STORM_TEST_RESOURCES_DIR "/pomdp/maze2.prism", "R[exp]max=? [F \"goal\"]", "sl=0.075");
-        storm::pomdp::modelchecker::BeliefExplorationPomdpModelChecker<storm::models::sparse::Pomdp<ValueType>> checker(data.model,
-                                                                                                                        this->optionsWithClipping());
-        auto result = checker.check(this->env(), *data.formula);
-
-        EXPECT_TRUE(storm::utility::isInfinity(result.lowerBound));
-        EXPECT_TRUE(storm::utility::isInfinity(result.upperBound));
-    }
-
-    TYPED_TEST(BeliefExplorationTest, refuel_Pmax) {
-        typedef typename TestFixture::ValueType ValueType;
-
-        auto data = this->buildPrism(STORM_TEST_RESOURCES_DIR "/pomdp/refuel.prism", "Pmax=?[\"notbad\" U \"goal\"]", "N=4");
-        storm::pomdp::modelchecker::BeliefExplorationPomdpModelChecker<storm::models::sparse::Pomdp<ValueType>> checker(data.model, this->options());
-        auto result = checker.check(this->env(), *data.formula);
-
-        ValueType expected = this->parseNumber("38/155");
-        EXPECT_LE(result.lowerBound, expected + this->modelcheckingPrecision());
-        EXPECT_GE(result.upperBound, expected - this->modelcheckingPrecision());
-        // Use relative difference of bounds for this one
-        EXPECT_LE(result.diff(), this->precision()) << "Result [" << result.lowerBound << ", " << result.upperBound << "] is not precise enough. If (only) this fails, the result bounds are still correct, but they might be unexpectedly imprecise.\n";
-    }
-
-    TYPED_TEST(BeliefExplorationTest, refuel_Pmax_SE) {
-        typedef typename TestFixture::ValueType ValueType;
-
-        auto data = this->buildPrism(STORM_TEST_RESOURCES_DIR "/pomdp/refuel.prism", "Pmax=?[\"notbad\" U \"goal\"]", "N=4");
-        storm::pomdp::modelchecker::BeliefExplorationPomdpModelChecker<storm::models::sparse::Pomdp<ValueType>> checker(data.model,
-                                                                                                                        this->optionsWithStateElimination());
-        auto result = checker.check(this->env(), *data.formula);
-
-        ValueType expected = this->parseNumber("38/155");
-        EXPECT_LE(result.lowerBound, expected + this->modelcheckingPrecision());
-        EXPECT_GE(result.upperBound, expected - this->modelcheckingPrecision());
-        // Use relative difference of bounds for this one
-        EXPECT_LE(result.diff(), this->precision()) << "Result [" << result.lowerBound << ", " << result.upperBound << "] is not precise enough. If (only) this fails, the result bounds are still correct, but they might be unexpectedly imprecise.\n";
-    }
-
-    TYPED_TEST(BeliefExplorationTest, refuel_Pmax_Clip) {
-        if (!storm::test::z3AtLeastVersion(4, 8, 5)) {
-            GTEST_SKIP() << "Test disabled since it triggers a bug in the installed version of z3.";
-        }
-        typedef typename TestFixture::ValueType ValueType;
-
-        auto data = this->buildPrism(STORM_TEST_RESOURCES_DIR "/pomdp/refuel.prism", "Pmax=?[\"notbad\" U \"goal\"]", "N=4");
-        storm::pomdp::modelchecker::BeliefExplorationPomdpModelChecker<storm::models::sparse::Pomdp<ValueType>> checker(data.model,
-                                                                                                                        this->optionsWithClipping());
-        auto result = checker.check(this->env(), *data.formula);
-
-        ValueType expected = this->parseNumber("38/155");
-        EXPECT_LE(result.lowerBound, expected + this->modelcheckingPrecision());
-        EXPECT_GE(result.upperBound, expected - this->modelcheckingPrecision());
-        // Use relative difference of bounds for this one
-        EXPECT_LE(result.diff(), this->precision()) << "Result [" << result.lowerBound << ", " << result.upperBound << "] is not precise enough. If (only) this fails, the result bounds are still correct, but they might be unexpectedly imprecise.\n";
-    }
-    
-    TYPED_TEST(BeliefExplorationTest, refuel_Pmin) {
-        typedef typename TestFixture::ValueType ValueType;
-
-        auto data = this->buildPrism(STORM_TEST_RESOURCES_DIR "/pomdp/refuel.prism", "Pmin=?[\"notbad\" U \"goal\"]", "N=4");
-        storm::pomdp::modelchecker::BeliefExplorationPomdpModelChecker<storm::models::sparse::Pomdp<ValueType>> checker(data.model, this->options());
-        auto result = checker.check(this->env(), *data.formula);
-
-        ValueType expected = this->parseNumber("0");
-        EXPECT_LE(result.lowerBound, expected + this->modelcheckingPrecision());
-        EXPECT_GE(result.upperBound, expected - this->modelcheckingPrecision());
-        // Use relative difference of bounds for this one
-        EXPECT_LE(result.diff(), this->precision()) << "Result [" << result.lowerBound << ", " << result.upperBound << "] is not precise enough. If (only) this fails, the result bounds are still correct, but they might be unexpectedly imprecise.\n";
-    }
-
-    TYPED_TEST(BeliefExplorationTest, refuel_Pmin_SE) {
-        typedef typename TestFixture::ValueType ValueType;
-
-        auto data = this->buildPrism(STORM_TEST_RESOURCES_DIR "/pomdp/refuel.prism", "Pmin=?[\"notbad\" U \"goal\"]", "N=4");
-        storm::pomdp::modelchecker::BeliefExplorationPomdpModelChecker<storm::models::sparse::Pomdp<ValueType>> checker(data.model,
-                                                                                                                        this->optionsWithStateElimination());
-        auto result = checker.check(this->env(), *data.formula);
-
-        ValueType expected = this->parseNumber("0");
-        EXPECT_LE(result.lowerBound, expected + this->modelcheckingPrecision());
-        EXPECT_GE(result.upperBound, expected - this->modelcheckingPrecision());
-        // Use relative difference of bounds for this one
-        EXPECT_LE(result.diff(), this->precision()) << "Result [" << result.lowerBound << ", " << result.upperBound << "] is not precise enough. If (only) this fails, the result bounds are still correct, but they might be unexpectedly imprecise.\n";
-    }
-
-    TYPED_TEST(BeliefExplorationTest, refuel_Pmin_Clip) {
-        if (!storm::test::z3AtLeastVersion(4, 8, 5)) {
-            GTEST_SKIP() << "Test disabled since it triggers a bug in the installed version of z3.";
-        }
-        typedef typename TestFixture::ValueType ValueType;
-
-        auto data = this->buildPrism(STORM_TEST_RESOURCES_DIR "/pomdp/refuel.prism", "Pmin=?[\"notbad\" U \"goal\"]", "N=4");
-        storm::pomdp::modelchecker::BeliefExplorationPomdpModelChecker<storm::models::sparse::Pomdp<ValueType>> checker(data.model,
-                                                                                                                        this->optionsWithClipping());
-        auto result = checker.check(this->env(), *data.formula);
-
-        ValueType expected = this->parseNumber("0");
-        EXPECT_LE(result.lowerBound, expected + this->modelcheckingPrecision());
-        EXPECT_GE(result.upperBound, expected - this->modelcheckingPrecision());
-        // Use relative difference of bounds for this one
-        EXPECT_LE(result.diff(), this->precision()) << "Result [" << result.lowerBound << ", " << result.upperBound << "] is not precise enough. If (only) this fails, the result bounds are still correct, but they might be unexpectedly imprecise.\n";
-    }
-    
-}
-=======
     EXPECT_LE(result.diff(), this->precision())
         << "Result [" << result.lowerBound << ", " << result.upperBound
         << "] is not precise enough. If (only) this fails, the result bounds are still correct, but they might be unexpectedly imprecise.\n";
@@ -1819,5 +996,4 @@
         << "] is not precise enough. If (only) this fails, the result bounds are still correct, but they might be unexpectedly imprecise.\n";
 }
 
-}  // namespace
->>>>>>> 219dc4b2
+}  // namespace