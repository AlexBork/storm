--- conflicted
+++ resolved
@@ -41,14 +41,11 @@
             const std::string GeneralSettings::statisticsOptionShortName = "stats";
             const std::string GeneralSettings::bisimulationOptionName = "bisimulation";
             const std::string GeneralSettings::bisimulationOptionShortName = "bisim";
-<<<<<<< HEAD
             const std::string GeneralSettings::cudaOptionName = "cuda";
-=======
             
 #ifdef STORM_HAVE_CARL
             const std::string GeneralSettings::parametricOptionName = "parametric";
 #endif
->>>>>>> c3c83fbe
 
             GeneralSettings::GeneralSettings(storm::settings::SettingsManager& settingsManager) : ModuleSettings(settingsManager, moduleName) {
                 this->addOption(storm::settings::OptionBuilder(moduleName, helpOptionName, false, "Shows all available options, arguments and descriptions.").setShortName(helpOptionShortName)
@@ -92,14 +89,11 @@
                 this->addOption(storm::settings::OptionBuilder(moduleName, constantsOptionName, false, "Specifies the constant replacements to use in symbolic models. Note that Note that this requires the model to be given as an symbolic model (i.e., via --" + symbolicOptionName + ").").setShortName(constantsOptionShortName)
                                 .addArgument(storm::settings::ArgumentBuilder::createStringArgument("values", "A comma separated list of constants and their value, e.g. a=1,b=2,c=3.").setDefaultValueString("").build()).build());
                 this->addOption(storm::settings::OptionBuilder(moduleName, statisticsOptionName, false, "Sets whether to display statistics if available.").setShortName(statisticsOptionShortName).build());
-<<<<<<< HEAD
                 this->addOption(storm::settings::OptionBuilder(moduleName, cudaOptionName, false, "Sets whether to use CUDA to speed up computation time.").build());
-=======
 
 #ifdef STORM_HAVE_CARL
                 this->addOption(storm::settings::OptionBuilder(moduleName, parametricOptionName, false, "Sets whether to use the parametric engine.").build());
 #endif
->>>>>>> c3c83fbe
             }
             
             bool GeneralSettings::isHelpSet() const {
@@ -276,7 +270,6 @@
                 return true;
             }
             
-<<<<<<< HEAD
             bool GeneralSettings::isBisimulationSet() const {
                 return this->getOption(bisimulationOptionName).getHasOptionBeenSet();
             }
@@ -285,8 +278,6 @@
                 return this->getOption(cudaOptionName).getHasOptionBeenSet();
             }
             
-=======
->>>>>>> c3c83fbe
         } // namespace modules
     } // namespace settings
 } // namespace storm