--- conflicted
+++ resolved
@@ -4,103 +4,6 @@
 #include "storm/settings/modules/ModuleSettings.h"
 
 namespace storm {
-<<<<<<< HEAD
-    namespace settings {
-        namespace modules {
-            
-            /*!
-             * This class represents the settings for Gurobi.
-             */
-            class GurobiSettings : public ModuleSettings {
-            public:
-                /*!
-                 * Creates a new set of Gurobi settings.
-                 */
-                GurobiSettings();
-                
-                /*!
-                 * Retrieves whether the integer tolerance has been set.
-                 *
-                 * @return True iff the integer tolerance has been set.
-                 */
-                bool isIntegerToleranceSet() const;
-                
-                /*!
-                 * Retrieves the integer tolerance to be used.
-                 *
-                 * @return The integer tolerance to be used.
-                 */
-                double getIntegerTolerance() const;
-
-                /*!
-                 * Retrieves whether the optimality tolerance has been set.
-                 *
-                 * @return True iff the optimality tolerance has been set.
-                 */
-                bool isOptimalityToleranceSet() const;
-
-                /*!
-                 * Retrieves the optimality tolerance to be used.
-                 *
-                 * @return The optimality tolerance to be used.
-                 */
-                double getOptimalityTolerance() const;
-                
-                /*!
-                 * Retrieves whether the number of threads has been set.
-                 *
-                 * @return True iff the number of threads has been set.
-                 */
-                bool isNumberOfThreadsSet() const;
-                
-                /*!
-                 * Retrieves the maximal number of threads Gurobi is allowed to use.
-                 *
-                 * @return The maximally allowed number of threads.
-                 */
-                uint_fast64_t getNumberOfThreads() const;
-                
-                /*!
-                 * Retrieves the selected high-level solution strategy for MILPs.
-                 *
-                 * @return The high-level solution strategy.
-                 */
-                uint_fast64_t getMIPFocus() const;
-                
-                
-                /*!
-                 * Retrieves the number of MIP solvers, Gurobi spawns in parallel.
-                 *
-                 * @return The number of MIP solvers Gurobi spawns in parallel..
-                 */
-                uint_fast64_t getNumberOfConcurrentMipThreads() const;
-                
-                /*!
-                 * Retrieves whether the output option was set.
-                 *
-                 * @return True iff the output option was set.
-                 */
-                bool isOutputSet() const;
-                
-                bool check() const override;
-                
-                // The name of the module.
-                static const std::string moduleName;
-                
-            private:
-                // Define the string names of the options as constants.
-                static const std::string integerToleranceOption;
-                static const std::string optimalityToleranceOption;
-                static const std::string threadsOption;
-                static const std::string outputOption;
-                static const std::string mipFocusOption;
-                static const std::string concurrentMipThreadsOption;
-            };
-            
-        } // namespace modules
-    } // namespace settings
-} // namespace storm
-=======
 namespace settings {
 namespace modules {
 
@@ -180,6 +83,5 @@
 }  // namespace modules
 }  // namespace settings
 }  // namespace storm
->>>>>>> d2b40117
 
 #endif /* STORM_SETTINGS_MODULES_GUROBISETTINGS_H_ */