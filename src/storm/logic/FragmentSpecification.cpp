#include "storm/logic/FragmentSpecification.h"

#include <iostream>
#include "storm/logic/RewardAccumulation.h"

namespace storm {
    namespace logic {
        
        FragmentSpecification propositional() {
            FragmentSpecification propositional;
            
            propositional.setBooleanLiteralFormulasAllowed(true);
            propositional.setBinaryBooleanStateFormulasAllowed(true);
            propositional.setUnaryBooleanStateFormulasAllowed(true);
            propositional.setAtomicExpressionFormulasAllowed(true);
            propositional.setAtomicLabelFormulasAllowed(true);
            
            return propositional;
        }
        
        FragmentSpecification reachability() {
            FragmentSpecification reachability = propositional();
            
            reachability.setProbabilityOperatorsAllowed(true);
            reachability.setUntilFormulasAllowed(true);
            reachability.setReachabilityProbabilityFormulasAllowed(true);
            reachability.setOperatorAtTopLevelRequired(true);
            reachability.setNestedOperatorsAllowed(false);
            
            return reachability;
        }
        
        FragmentSpecification pctl() {
            FragmentSpecification pctl = propositional();
            
            pctl.setProbabilityOperatorsAllowed(true);
            pctl.setGloballyFormulasAllowed(true);
            pctl.setReachabilityProbabilityFormulasAllowed(true);
            pctl.setNextFormulasAllowed(true);
            pctl.setUntilFormulasAllowed(true);
            pctl.setBoundedUntilFormulasAllowed(true);
            pctl.setStepBoundedUntilFormulasAllowed(true);
            pctl.setTimeBoundedUntilFormulasAllowed(true);

            return pctl;
        }

<<<<<<< HEAD
=======
        FragmentSpecification pctlstar() {
            FragmentSpecification pctlstar = pctl();

            pctlstar.setBinaryBooleanPathFormulasAllowed(true);
            pctlstar.setUnaryBooleanPathFormulasAllowed(true);
            pctlstar.setNestedOperatorsAllowed(true);
            pctlstar.setNestedPathFormulasAllowed(true);

            return pctlstar;
        }

>>>>>>> 352e7ee6
        FragmentSpecification flatPctl() {
            FragmentSpecification flatPctl = pctl();

            flatPctl.setNestedOperatorsAllowed(false);

            return flatPctl;
        }

        FragmentSpecification rpatl() {
            FragmentSpecification rpatl = propositional();

            // TODO: Only allow OperatorFormulas when they are inside of a GameFormula?
            // TODO: Require that operator formulas are required at the top level of a GameFormula?
            rpatl.setGameFormulasAllowed(true);
            rpatl.setRewardOperatorsAllowed(true);
            rpatl.setLongRunAverageRewardFormulasAllowed(true);
            rpatl.setLongRunAverageOperatorsAllowed(true);

            return rpatl;
        }

        FragmentSpecification prctl() {
            FragmentSpecification prctl = pctl();

            prctl.setRewardOperatorsAllowed(true);
            prctl.setCumulativeRewardFormulasAllowed(true);
            prctl.setInstantaneousFormulasAllowed(true);
            prctl.setReachabilityRewardFormulasAllowed(true);
            prctl.setLongRunAverageOperatorsAllowed(true);
            prctl.setStepBoundedCumulativeRewardFormulasAllowed(true);
            prctl.setTimeBoundedCumulativeRewardFormulasAllowed(true);
            
            return prctl;
        }

        FragmentSpecification prctlstar() {
            FragmentSpecification prctlstar = pctlstar();

            prctlstar.setRewardOperatorsAllowed(true);
            prctlstar.setCumulativeRewardFormulasAllowed(true);
            prctlstar.setInstantaneousFormulasAllowed(true);
            prctlstar.setReachabilityRewardFormulasAllowed(true);
            prctlstar.setLongRunAverageOperatorsAllowed(true);
            prctlstar.setStepBoundedCumulativeRewardFormulasAllowed(true);
            prctlstar.setTimeBoundedCumulativeRewardFormulasAllowed(true);

            return prctlstar;

        }

        FragmentSpecification csl() {
            FragmentSpecification csl = pctl();
            
            csl.setTimeBoundedUntilFormulasAllowed(true);
            
            return csl;
        }

        FragmentSpecification cslstar() {
            FragmentSpecification cslstar = csl();

            cslstar.setBinaryBooleanPathFormulasAllowed(true);
            cslstar.setUnaryBooleanPathFormulasAllowed(true);
            cslstar.setNestedOperatorsAllowed(true);
            cslstar.setNestedPathFormulasAllowed(true);

            return cslstar;
        }

        FragmentSpecification csrl() {
            FragmentSpecification csrl = csl();
            
            csrl.setRewardOperatorsAllowed(true);
            csrl.setCumulativeRewardFormulasAllowed(true);
            csrl.setInstantaneousFormulasAllowed(true);
            csrl.setReachabilityRewardFormulasAllowed(true);
            csrl.setLongRunAverageOperatorsAllowed(true);
            csrl.setTimeBoundedCumulativeRewardFormulasAllowed(true);
            
            return csrl;
        }

        FragmentSpecification csrlstar() {
            FragmentSpecification csrlstar = cslstar();

            csrlstar.setRewardOperatorsAllowed(true);
            csrlstar.setCumulativeRewardFormulasAllowed(true);
            csrlstar.setInstantaneousFormulasAllowed(true);
            csrlstar.setReachabilityRewardFormulasAllowed(true);
            csrlstar.setLongRunAverageOperatorsAllowed(true);
            csrlstar.setTimeBoundedCumulativeRewardFormulasAllowed(true);

            return csrlstar;
        }

        FragmentSpecification multiObjective() {
            FragmentSpecification multiObjective = propositional();
            
            multiObjective.setMultiObjectiveFormulasAllowed(true);
            multiObjective.setMultiObjectiveFormulaAtTopLevelRequired(true);
            multiObjective.setNestedMultiObjectiveFormulasAllowed(false);
            multiObjective.setOperatorsAtTopLevelOfMultiObjectiveFormulasRequired(true);
            multiObjective.setNestedOperatorsInsideMultiObjectiveFormulasAllowed(false);
            multiObjective.setProbabilityOperatorsAllowed(true);
            multiObjective.setUntilFormulasAllowed(true);
            multiObjective.setGloballyFormulasAllowed(true);
            multiObjective.setReachabilityProbabilityFormulasAllowed(true);
            multiObjective.setRewardOperatorsAllowed(true);
            multiObjective.setReachabilityRewardFormulasAllowed(true);
            multiObjective.setTotalRewardFormulasAllowed(true);
            multiObjective.setBoundedUntilFormulasAllowed(true);
            multiObjective.setStepBoundedUntilFormulasAllowed(true);
            multiObjective.setTimeBoundedUntilFormulasAllowed(true);
            multiObjective.setLongRunAverageOperatorsAllowed(true);
            multiObjective.setLongRunAverageRewardFormulasAllowed(true);


            return multiObjective;
        }
        
        FragmentSpecification quantiles() {
            FragmentSpecification quantiles = propositional();
            
            quantiles.setQuantileFormulasAllowed(true);
            quantiles.setQuantileFormulaAtTopLevelRequired(true);
            quantiles.setProbabilityOperatorsAllowed(true);
            quantiles.setRewardOperatorsAllowed(true);
            quantiles.setBoundedUntilFormulasAllowed(true);
            quantiles.setStepBoundedUntilFormulasAllowed(true);
            quantiles.setTimeBoundedUntilFormulasAllowed(true);
            quantiles.setRewardBoundedUntilFormulasAllowed(true);
            quantiles.setStepBoundedCumulativeRewardFormulasAllowed(true);
            quantiles.setTimeBoundedCumulativeRewardFormulasAllowed(true);
            quantiles.setRewardBoundedCumulativeRewardFormulasAllowed(true);
            quantiles.setCumulativeRewardFormulasAllowed(true);
            quantiles.setMultiDimensionalBoundedUntilFormulasAllowed(true);
            quantiles.setMultiDimensionalCumulativeRewardFormulasAllowed(true);
    
            return quantiles;
        }
        
        FragmentSpecification::FragmentSpecification() {
            probabilityOperator = false;
            rewardOperator = false;
            expectedTimeOperator = false;
            longRunAverageOperator = false;
            
            multiObjectiveFormula = false;
            quantileFormula = false;
            
            globallyFormula = false;
            reachabilityProbabilityFormula = false;
            nextFormula = false;
            untilFormula = false;
            boundedUntilFormula = false;
            hoaPathFormula = false;
            
            atomicExpressionFormula = false;
            atomicLabelFormula = false;
            booleanLiteralFormula = false;
            unaryBooleanStateFormula = false;
            binaryBooleanStateFormula = false;
            unaryBooleanPathFormula = false;
            binaryBooleanPathFormula = false;
            
            cumulativeRewardFormula = false;
            instantaneousRewardFormula = false;
            reachabilityRewardFormula = false;
            longRunAverageRewardFormula = false;
            totalRewardFormula = false;
            
            conditionalProbabilityFormula = false;
            conditionalRewardFormula = false;
            
            reachabilityTimeFormula = false;
            
            gameFormula = false;
            
            nestedOperators = true;
            nestedPathFormulas = false;
            nestedMultiObjectiveFormulas = false;
            nestedOperatorsInsideMultiObjectiveFormulas = false;
            onlyEventuallyFormuluasInConditionalFormulas = true;
            stepBoundedUntilFormulas = false;
            timeBoundedUntilFormulas = false;
            rewardBoundedUntilFormulas = false;
            multiDimensionalBoundedUntilFormulas = false;
            stepBoundedCumulativeRewardFormulas = false;
            timeBoundedCumulativeRewardFormulas = false;
            rewardBoundedCumulativeRewardFormulas = false;
            multiDimensionalCumulativeRewardFormulas = false;
            varianceAsMeasureType = false;
            
            qualitativeOperatorResults = true;
            quantitativeOperatorResults = true;
            
            operatorAtTopLevelRequired = false;
            multiObjectiveFormulaAtTopLevelRequired = false;
            operatorsAtTopLevelOfMultiObjectiveFormulasRequired = false;
            quantileFormulaAtTopLevelRequired = false;
            
            rewardAccumulation = false;
        }
        
        FragmentSpecification FragmentSpecification::copy() const {
            return FragmentSpecification(*this);
        }
        
        bool FragmentSpecification::areProbabilityOperatorsAllowed() const {
            return probabilityOperator;
        }
        
        FragmentSpecification& FragmentSpecification::setProbabilityOperatorsAllowed(bool newValue) {
            this->probabilityOperator = newValue;
            return *this;
        }
        
        bool FragmentSpecification::areRewardOperatorsAllowed() const {
            return rewardOperator;
        }
        
        FragmentSpecification& FragmentSpecification::setRewardOperatorsAllowed(bool newValue) {
            this->rewardOperator = newValue;
            return *this;
        }
        
        bool FragmentSpecification::areTimeOperatorsAllowed() const {
            return expectedTimeOperator;
        }
        
        FragmentSpecification& FragmentSpecification::setTimeOperatorsAllowed(bool newValue) {
            this->expectedTimeOperator = newValue;
            return *this;
        }
        
        bool FragmentSpecification::areLongRunAverageOperatorsAllowed() const {
            return longRunAverageOperator;
        }
        
        FragmentSpecification& FragmentSpecification::setLongRunAverageOperatorsAllowed(bool newValue) {
            this->longRunAverageOperator = newValue;
            return *this;
        }
        
        bool FragmentSpecification::areMultiObjectiveFormulasAllowed() const {
            return multiObjectiveFormula;
        }
        
        FragmentSpecification& FragmentSpecification::setMultiObjectiveFormulasAllowed( bool newValue) {
            this->multiObjectiveFormula = newValue;
            return *this;
        }
        
        bool FragmentSpecification::areQuantileFormulasAllowed() const {
            return quantileFormula;
        }
        
        FragmentSpecification& FragmentSpecification::setQuantileFormulasAllowed( bool newValue) {
            this->quantileFormula = newValue;
            return *this;
        }
        
        bool FragmentSpecification::areGloballyFormulasAllowed() const {
            return globallyFormula;
        }
        
        FragmentSpecification& FragmentSpecification::setGloballyFormulasAllowed(bool newValue) {
            this->globallyFormula = newValue;
            return *this;
        }
        
        bool FragmentSpecification::areReachabilityProbabilityFormulasAllowed() const {
            return reachabilityProbabilityFormula;
        }
        
        FragmentSpecification& FragmentSpecification::setReachabilityProbabilityFormulasAllowed(bool newValue) {
            this->reachabilityProbabilityFormula = newValue;
            return *this;
        }
        
        bool FragmentSpecification::areNextFormulasAllowed() const {
            return nextFormula;
        }
        
        FragmentSpecification& FragmentSpecification::setNextFormulasAllowed(bool newValue) {
            this->nextFormula = newValue;
            return *this;
        }
        
        bool FragmentSpecification::areUntilFormulasAllowed() const {
            return untilFormula;
        }
        
        FragmentSpecification& FragmentSpecification::setUntilFormulasAllowed(bool newValue) {
            this->untilFormula = newValue;
            return *this;
        }
        
        bool FragmentSpecification::areBoundedUntilFormulasAllowed() const {
            return boundedUntilFormula;
        }
            
        FragmentSpecification& FragmentSpecification::setBoundedUntilFormulasAllowed(bool newValue) {
            this->boundedUntilFormula = newValue;
            return *this;
        }

        bool FragmentSpecification::areHOAPathFormulasAllowed() const {
            return hoaPathFormula;
        }
        
        FragmentSpecification& FragmentSpecification::setHOAPathFormulasAllowed(bool newValue) {
            this->hoaPathFormula = newValue;
            return *this;
        }

        bool FragmentSpecification::areAtomicExpressionFormulasAllowed() const {
            return atomicExpressionFormula;
        }
            
        FragmentSpecification& FragmentSpecification::setAtomicExpressionFormulasAllowed(bool newValue) {
            this->atomicExpressionFormula = newValue;
            return *this;
        }
        
        bool FragmentSpecification::areAtomicLabelFormulasAllowed() const {
            return atomicLabelFormula;
        }
            
        FragmentSpecification& FragmentSpecification::setAtomicLabelFormulasAllowed(bool newValue) {
            this->atomicLabelFormula = newValue;
            return *this;
        }
        
        bool FragmentSpecification::areBooleanLiteralFormulasAllowed() const {
            return booleanLiteralFormula;
        }
            
        FragmentSpecification& FragmentSpecification::setBooleanLiteralFormulasAllowed(bool newValue) {
            this->booleanLiteralFormula = newValue;
            return *this;
        }
        
        bool FragmentSpecification::areUnaryBooleanStateFormulasAllowed() const {
            return unaryBooleanStateFormula;
        }
            
        FragmentSpecification& FragmentSpecification::setUnaryBooleanStateFormulasAllowed(bool newValue) {
            this->unaryBooleanStateFormula = newValue;
            return *this;
        }
        
        bool FragmentSpecification::areUnaryBooleanPathFormulasAllowed() const {
            return unaryBooleanPathFormula;
        }

        FragmentSpecification& FragmentSpecification::setUnaryBooleanPathFormulasAllowed(bool newValue) {
            this->unaryBooleanPathFormula = newValue;
            return *this;
        }

        bool FragmentSpecification::areBinaryBooleanStateFormulasAllowed() const {
            return binaryBooleanStateFormula;
        }

        FragmentSpecification& FragmentSpecification::setBinaryBooleanStateFormulasAllowed(bool newValue) {
            this->binaryBooleanStateFormula = newValue;
            return *this;
        }
        
        bool FragmentSpecification::areBinaryBooleanPathFormulasAllowed() const {
            return binaryBooleanPathFormula;
        }

        FragmentSpecification& FragmentSpecification::setBinaryBooleanPathFormulasAllowed(bool newValue) {
            this->binaryBooleanPathFormula = newValue;
            return *this;
        }

        bool FragmentSpecification::areCumulativeRewardFormulasAllowed() const {
            return cumulativeRewardFormula;
        }
            
        FragmentSpecification& FragmentSpecification::setCumulativeRewardFormulasAllowed(bool newValue) {
            this->cumulativeRewardFormula = newValue;
            return *this;
        }
        
        bool FragmentSpecification::areInstantaneousRewardFormulasAllowed() const {
            return instantaneousRewardFormula;
        }
            
        FragmentSpecification& FragmentSpecification::setInstantaneousFormulasAllowed(bool newValue) {
            this->instantaneousRewardFormula = newValue;
            return *this;
        }
        
        bool FragmentSpecification::areReachabilityRewardFormulasAllowed() const {
            return reachabilityRewardFormula;
        }
            
        FragmentSpecification& FragmentSpecification::setReachabilityRewardFormulasAllowed(bool newValue) {
            this->reachabilityRewardFormula = newValue;
            return *this;
        }
        
        bool FragmentSpecification::areLongRunAverageRewardFormulasAllowed() const {
            return longRunAverageRewardFormula;
        }
            
        FragmentSpecification& FragmentSpecification::setLongRunAverageRewardFormulasAllowed(bool newValue) {
            this->longRunAverageRewardFormula = newValue;
            return *this;
        }
        
        bool FragmentSpecification::areTotalRewardFormulasAllowed() const {
            return totalRewardFormula;
        }
        
        FragmentSpecification& FragmentSpecification::setTotalRewardFormulasAllowed(bool newValue) {
            this->totalRewardFormula = newValue;
            return *this;
        }
        
        bool FragmentSpecification::areConditionalProbabilityFormulasAllowed() const {
            return conditionalProbabilityFormula;
        }
            
        FragmentSpecification& FragmentSpecification::setConditionalProbabilityFormulasAllowed(bool newValue) {
            this->conditionalProbabilityFormula = newValue;
            return *this;
        }
        
        bool FragmentSpecification::areConditionalRewardFormulasFormulasAllowed() const {
            return conditionalRewardFormula;
        }
            
        FragmentSpecification& FragmentSpecification::setConditionalRewardFormulasAllowed(bool newValue) {
            this->conditionalRewardFormula = newValue;
            return *this;
        }
        
        bool FragmentSpecification::areReachbilityTimeFormulasAllowed() const {
            return reachabilityTimeFormula;
        }
            
        FragmentSpecification& FragmentSpecification::setReachbilityTimeFormulasAllowed(bool newValue) {
            this->reachabilityTimeFormula = newValue;
            return *this;
        }
        
        bool FragmentSpecification::areNestedOperatorsAllowed() const {
            return this->nestedOperators;
        }
            
        FragmentSpecification& FragmentSpecification::setNestedOperatorsAllowed(bool newValue) {
            this->nestedOperators = newValue;
            return *this;
        }
        
        bool FragmentSpecification::areNestedPathFormulasAllowed() const {
            return this->nestedPathFormulas;
        }
        
        FragmentSpecification& FragmentSpecification::setNestedPathFormulasAllowed(bool newValue) {
            this->nestedPathFormulas = newValue;
            return *this;
        }
        
        bool FragmentSpecification::areNestedMultiObjectiveFormulasAllowed() const {
            return this->nestedMultiObjectiveFormulas;
        }
        
        FragmentSpecification& FragmentSpecification::setNestedMultiObjectiveFormulasAllowed(bool newValue) {
            this->nestedMultiObjectiveFormulas = newValue;
            return *this;
        }
        
        bool FragmentSpecification::areNestedOperatorsInsideMultiObjectiveFormulasAllowed() const {
            return this->nestedOperatorsInsideMultiObjectiveFormulas;
        }
        
        FragmentSpecification& FragmentSpecification::setNestedOperatorsInsideMultiObjectiveFormulasAllowed(bool newValue) {
            this->nestedOperatorsInsideMultiObjectiveFormulas = newValue;
            return *this;
        }
        
        bool FragmentSpecification::areOnlyEventuallyFormuluasInConditionalFormulasAllowed() const {
            return this->onlyEventuallyFormuluasInConditionalFormulas;
        }
        
        FragmentSpecification& FragmentSpecification::setOnlyEventuallyFormuluasInConditionalFormulasAllowed(bool newValue) {
            this->onlyEventuallyFormuluasInConditionalFormulas = newValue;
            return *this;
        }
        
        bool FragmentSpecification::areStepBoundedUntilFormulasAllowed() const {
            return this->stepBoundedUntilFormulas;
        }
        
        FragmentSpecification& FragmentSpecification::setStepBoundedUntilFormulasAllowed(bool newValue) {
            this->stepBoundedUntilFormulas = newValue;
            return *this;
        }
        
        bool FragmentSpecification::areTimeBoundedUntilFormulasAllowed() const {
            return this->timeBoundedUntilFormulas;
        }
        
        FragmentSpecification& FragmentSpecification::setTimeBoundedUntilFormulasAllowed(bool newValue) {
            this->timeBoundedUntilFormulas = newValue;
            return *this;
        }

        bool FragmentSpecification::areRewardBoundedUntilFormulasAllowed() const {
            return this->rewardBoundedUntilFormulas;
        }

        FragmentSpecification& FragmentSpecification::setRewardBoundedUntilFormulasAllowed(bool newValue) {
            this->rewardBoundedUntilFormulas = newValue;
            return *this;
        }
        
        bool FragmentSpecification::areMultiDimensionalBoundedUntilFormulasAllowed() const {
            return this->multiDimensionalBoundedUntilFormulas;
        }

        FragmentSpecification& FragmentSpecification::setMultiDimensionalBoundedUntilFormulasAllowed(bool newValue) {
            this->multiDimensionalBoundedUntilFormulas = newValue;
            return *this;
        }

        bool FragmentSpecification::areStepBoundedCumulativeRewardFormulasAllowed() const {
            return this->stepBoundedCumulativeRewardFormulas;
        }
        
        FragmentSpecification& FragmentSpecification::setStepBoundedCumulativeRewardFormulasAllowed(bool newValue) {
            this->stepBoundedCumulativeRewardFormulas = newValue;
            return *this;
        }
        
        bool FragmentSpecification::areTimeBoundedCumulativeRewardFormulasAllowed() const {
            return this->timeBoundedCumulativeRewardFormulas;
        }
        
        FragmentSpecification& FragmentSpecification::setTimeBoundedCumulativeRewardFormulasAllowed(bool newValue) {
            this->timeBoundedCumulativeRewardFormulas = newValue;
            return *this;
        }

        bool FragmentSpecification::areRewardBoundedCumulativeRewardFormulasAllowed() const {
            return this->rewardBoundedCumulativeRewardFormulas;
        }

        FragmentSpecification& FragmentSpecification::setRewardBoundedCumulativeRewardFormulasAllowed(bool newValue) {
            this->rewardBoundedCumulativeRewardFormulas = newValue;
            return *this;
        }
        
        bool FragmentSpecification::areMultiDimensionalCumulativeRewardFormulasAllowed() const {
            return this->multiDimensionalCumulativeRewardFormulas;
        }

        FragmentSpecification& FragmentSpecification::setMultiDimensionalCumulativeRewardFormulasAllowed(bool newValue) {
            this->multiDimensionalCumulativeRewardFormulas = newValue;
            return *this;
        }
        
        FragmentSpecification& FragmentSpecification::setOperatorsAllowed(bool newValue) {
            this->setProbabilityOperatorsAllowed(newValue);
            this->setRewardOperatorsAllowed(newValue);
            this->setLongRunAverageOperatorsAllowed(newValue);
            this->setTimeOperatorsAllowed(newValue);
            return *this;
        }
        
        FragmentSpecification& FragmentSpecification::setTimeAllowed(bool newValue) {
            this->setTimeOperatorsAllowed(newValue);
            this->setReachbilityTimeFormulasAllowed(newValue);
            return *this;
        }
        
        FragmentSpecification& FragmentSpecification::setLongRunAverageProbabilitiesAllowed(bool newValue) {
            this->setLongRunAverageOperatorsAllowed(newValue);
            return *this;
        }
        
        bool FragmentSpecification::isVarianceMeasureTypeAllowed() const {
            return varianceAsMeasureType;
        }
        
        FragmentSpecification& FragmentSpecification::setVarianceMeasureTypeAllowed(bool newValue) {
            this->varianceAsMeasureType = newValue;
            return *this;
        }
     
        bool FragmentSpecification::areQuantitativeOperatorResultsAllowed() const {
            return this->quantitativeOperatorResults;
        }
        
        FragmentSpecification& FragmentSpecification::setQuantitativeOperatorResultsAllowed(bool newValue) {
            this->quantitativeOperatorResults = newValue;
            return *this;
        }
        
        bool FragmentSpecification::areQualitativeOperatorResultsAllowed() const {
            return this->qualitativeOperatorResults;
        }
        
        FragmentSpecification& FragmentSpecification::setQualitativeOperatorResultsAllowed(bool newValue) {
            this->qualitativeOperatorResults = newValue;
            return *this;
        }

        bool FragmentSpecification::isOperatorAtTopLevelRequired() const {
            return operatorAtTopLevelRequired;
        }
        
        FragmentSpecification& FragmentSpecification::setOperatorAtTopLevelRequired(bool newValue) {
            operatorAtTopLevelRequired = newValue;
            return *this;
        }

        bool FragmentSpecification::isMultiObjectiveFormulaAtTopLevelRequired() const {
            return multiObjectiveFormulaAtTopLevelRequired;
        }
        
        FragmentSpecification& FragmentSpecification::setMultiObjectiveFormulaAtTopLevelRequired(bool newValue) {
            multiObjectiveFormulaAtTopLevelRequired = newValue;
            return *this;
        }

        bool FragmentSpecification::areOperatorsAtTopLevelOfMultiObjectiveFormulasRequired() const {
            return operatorsAtTopLevelOfMultiObjectiveFormulasRequired;
        }
        
        FragmentSpecification& FragmentSpecification::setOperatorsAtTopLevelOfMultiObjectiveFormulasRequired(bool newValue) {
            operatorsAtTopLevelOfMultiObjectiveFormulasRequired = newValue;
            return *this;
        }

        bool FragmentSpecification::isQuantileFormulaAtTopLevelRequired() const {
            return quantileFormulaAtTopLevelRequired;
        }

        FragmentSpecification& FragmentSpecification::setQuantileFormulaAtTopLevelRequired(bool newValue) {
            quantileFormulaAtTopLevelRequired = newValue;
            return *this;
        }

        bool FragmentSpecification::isRewardAccumulationAllowed() const {
            return rewardAccumulation;
        }

        FragmentSpecification& FragmentSpecification::setRewardAccumulationAllowed(bool newValue) {
            rewardAccumulation = newValue;
            return *this;
        }

        bool FragmentSpecification::areGameFormulasAllowed() const {
            return gameFormula;
        }

        FragmentSpecification& FragmentSpecification::setGameFormulasAllowed(bool newValue) {
            gameFormula = newValue;
            return *this;
        }

    }
}<|MERGE_RESOLUTION|>--- conflicted
+++ resolved
@@ -45,8 +45,6 @@
             return pctl;
         }
 
-<<<<<<< HEAD
-=======
         FragmentSpecification pctlstar() {
             FragmentSpecification pctlstar = pctl();
 
@@ -58,7 +56,6 @@
             return pctlstar;
         }
 
->>>>>>> 352e7ee6
         FragmentSpecification flatPctl() {
             FragmentSpecification flatPctl = pctl();
 
