#include "storm/solver/MinMaxLinearEquationSolver.h"

#include <cstdint>

#include "storm/solver/LinearEquationSolver.h"
#include "storm/solver/IterativeMinMaxLinearEquationSolver.h"
#include "storm/solver/TopologicalMinMaxLinearEquationSolver.h"
#include "storm/solver/LpMinMaxLinearEquationSolver.h"

#include "storm/environment/Environment.h"
#include "storm/environment/solver/SolverEnvironment.h"
#include "storm/environment/solver/MinMaxSolverEnvironment.h"

#include "storm/utility/macros.h"
#include "storm/exceptions/NotImplementedException.h"
#include "storm/exceptions/InvalidSettingsException.h"
#include "storm/exceptions/IllegalFunctionCallException.h"

namespace storm {
    namespace solver {
        
        template<typename ValueType>
        MinMaxLinearEquationSolver<ValueType>::MinMaxLinearEquationSolver(OptimizationDirectionSetting direction) : direction(direction), trackScheduler(false), uniqueSolution(false), cachingEnabled(false), requirementsChecked(false) {
            // Intentionally left empty.
        }
        
        template<typename ValueType>
        MinMaxLinearEquationSolver<ValueType>::~MinMaxLinearEquationSolver() {
            // Intentionally left empty.
        }

        template<typename ValueType>
        bool MinMaxLinearEquationSolver<ValueType>::solveEquations(Environment const& env, OptimizationDirection d, std::vector<ValueType>& x, std::vector<ValueType> const& b) const {
            STORM_LOG_WARN_COND_DEBUG(this->isRequirementsCheckedSet(), "The requirements of the solver have not been marked as checked. Please provide the appropriate check or mark the requirements as checked (if applicable).");
            return internalSolveEquations(Environment const& env, d, x, b);
        }
        
        template<typename ValueType>
        void MinMaxLinearEquationSolver<ValueType>::solveEquations(Environment const& env, std::vector<ValueType>& x, std::vector<ValueType> const& b) const {
            STORM_LOG_THROW(isSet(this->direction), storm::exceptions::IllegalFunctionCallException, "Optimization direction not set.");
            solveEquations(Environment const& env, convert(this->direction), x, b);
        }

        template<typename ValueType>
        void MinMaxLinearEquationSolver<ValueType>::repeatedMultiply(std::vector<ValueType>& x, std::vector<ValueType>* b, uint_fast64_t n) const {
            STORM_LOG_THROW(isSet(this->direction), storm::exceptions::IllegalFunctionCallException, "Optimization direction not set.");
            return repeatedMultiply(convert(this->direction), x, b, n);
        }

        template<typename ValueType>
        void MinMaxLinearEquationSolver<ValueType>::setOptimizationDirection(OptimizationDirection d) {
            direction = convert(d);
        }
        
        template<typename ValueType>
        void MinMaxLinearEquationSolver<ValueType>::unsetOptimizationDirection() {
            direction = OptimizationDirectionSetting::Unset;
        }
        
        template<typename ValueType>
        void MinMaxLinearEquationSolver<ValueType>::setHasUniqueSolution(bool value) {
            uniqueSolution = value;
        }
        
        template<typename ValueType>
        bool MinMaxLinearEquationSolver<ValueType>::hasUniqueSolution() const {
            return uniqueSolution;
        }
        
        template<typename ValueType>
        void MinMaxLinearEquationSolver<ValueType>::setTrackScheduler(bool trackScheduler) {
            this->trackScheduler = trackScheduler;
            if (!this->trackScheduler) {
                schedulerChoices = boost::none;
            }
        }
        
        template<typename ValueType>
        bool MinMaxLinearEquationSolver<ValueType>::isTrackSchedulerSet() const {
            return this->trackScheduler;
        }
        
        template<typename ValueType>
        bool MinMaxLinearEquationSolver<ValueType>::hasScheduler() const {
            return static_cast<bool>(schedulerChoices);
        }
        
        template<typename ValueType>
        storm::storage::Scheduler<ValueType> MinMaxLinearEquationSolver<ValueType>::computeScheduler() const {
            STORM_LOG_THROW(hasScheduler(), storm::exceptions::IllegalFunctionCallException, "Cannot retrieve scheduler, because none was generated.");
            storm::storage::Scheduler<ValueType> result(schedulerChoices->size());
            uint_fast64_t state = 0;
            for (auto const& schedulerChoice : schedulerChoices.get()) {
                result.setChoice(schedulerChoice, state);
                ++state;
            }
            return result;
        }
        
        template<typename ValueType>
        std::vector<uint_fast64_t> const& MinMaxLinearEquationSolver<ValueType>::getSchedulerChoices() const {
            STORM_LOG_THROW(hasScheduler(), storm::exceptions::IllegalFunctionCallException, "Cannot retrieve scheduler choices, because they were not generated.");
            return schedulerChoices.get();
        }
        
        template<typename ValueType>
        void MinMaxLinearEquationSolver<ValueType>::setCachingEnabled(bool value) {
            if(cachingEnabled && !value) {
                // caching will be turned off. Hence we clear the cache at this point
                clearCache();
            }
            cachingEnabled = value;
        }
        
        template<typename ValueType>
        bool MinMaxLinearEquationSolver<ValueType>::isCachingEnabled() const {
            return cachingEnabled;
        }
        
        template<typename ValueType>
        void MinMaxLinearEquationSolver<ValueType>::clearCache() const {
            // Intentionally left empty.
        }
                
        template<typename ValueType>
        void MinMaxLinearEquationSolver<ValueType>::setInitialScheduler(std::vector<uint_fast64_t>&& choices) {
            initialScheduler = std::move(choices);
        }
        
        template<typename ValueType>
        bool MinMaxLinearEquationSolver<ValueType>::hasInitialScheduler() const {
            return static_cast<bool>(initialScheduler);
        }
        
        template<typename ValueType>
        std::vector<uint_fast64_t> const& MinMaxLinearEquationSolver<ValueType>::getInitialScheduler() const {
            return initialScheduler.get();
        }
        
        template<typename ValueType>
        MinMaxLinearEquationSolverRequirements MinMaxLinearEquationSolver<ValueType>::getRequirements(Environment const&, boost::optional<storm::solver::OptimizationDirection> const& direction) const {
            return MinMaxLinearEquationSolverRequirements();
        }
        
        template<typename ValueType>
        void MinMaxLinearEquationSolver<ValueType>::setRequirementsChecked(bool value) {
            this->requirementsChecked = value;
        }
        
        template<typename ValueType>
        bool MinMaxLinearEquationSolver<ValueType>::isRequirementsCheckedSet() const {
            return requirementsChecked;
        }
        
        template<typename ValueType>
        MinMaxLinearEquationSolverFactory<ValueType>::MinMaxLinearEquationSolverFactory() : requirementsChecked(false) {
            // Intentionally left empty
        }
        
        template<typename ValueType>
        void MinMaxLinearEquationSolverFactory<ValueType>::setRequirementsChecked(bool value) {
            this->requirementsChecked = value;
        }
        
        template<typename ValueType>
        bool MinMaxLinearEquationSolverFactory<ValueType>::isRequirementsCheckedSet() const {
            return this->requirementsChecked;
        }

        template<typename ValueType>
        MinMaxLinearEquationSolverRequirements MinMaxLinearEquationSolverFactory<ValueType>::getRequirements(Environment const& env, bool hasUniqueSolution, boost::optional<storm::solver::OptimizationDirection> const& direction) const {
            // Create dummy solver and ask it for requirements.
            std::unique_ptr<MinMaxLinearEquationSolver<ValueType>> solver = this->create(env);
            solver->setHasUniqueSolution(hasUniqueSolution);
            return solver->getRequirements(env, direction);
        }
        
        template<typename ValueType>
        std::unique_ptr<MinMaxLinearEquationSolver<ValueType>> MinMaxLinearEquationSolverFactory<ValueType>::create(Environment const& env, storm::storage::SparseMatrix<ValueType> const& matrix) const {
            std::unique_ptr<MinMaxLinearEquationSolver<ValueType>> solver = this->create(env);
            solver->setMatrix(matrix);
            return solver;
        }
        
        template<typename ValueType>
        std::unique_ptr<MinMaxLinearEquationSolver<ValueType>> MinMaxLinearEquationSolverFactory<ValueType>::create(Environment const& env, storm::storage::SparseMatrix<ValueType>&& matrix) const {
            std::unique_ptr<MinMaxLinearEquationSolver<ValueType>> solver = this->create(env);
            solver->setMatrix(std::move(matrix));
            return solver;
        }
        
        template<typename ValueType>
        GeneralMinMaxLinearEquationSolverFactory<ValueType>::GeneralMinMaxLinearEquationSolverFactory() : MinMaxLinearEquationSolverFactory<ValueType>() {
            // Intentionally left empty.
        }
        
        template<typename ValueType>
        std::unique_ptr<MinMaxLinearEquationSolver<ValueType>> GeneralMinMaxLinearEquationSolverFactory<ValueType>::create(Environment const& env) const {
            std::unique_ptr<MinMaxLinearEquationSolver<ValueType>> result;
<<<<<<< HEAD
            auto method = env.solver().minMax().getMethod();
            if (method == MinMaxMethod::ValueIteration || method == MinMaxMethod::PolicyIteration || method == MinMaxMethod::Acyclic || method == MinMaxMethod::RationalSearch) {
                result = std::make_unique<IterativeMinMaxLinearEquationSolver<ValueType>>(std::make_unique<GeneralLinearEquationSolverFactory<ValueType>>());
=======
            auto method = this->getMinMaxMethod();
            if (method == MinMaxMethod::ValueIteration || method == MinMaxMethod::PolicyIteration || method == MinMaxMethod::RationalSearch) {
                IterativeMinMaxLinearEquationSolverSettings<ValueType> iterativeSolverSettings;
                iterativeSolverSettings.setSolutionMethod(method);
                result = std::make_unique<IterativeMinMaxLinearEquationSolver<ValueType>>(std::make_unique<GeneralLinearEquationSolverFactory<ValueType>>(), iterativeSolverSettings);
>>>>>>> 31ba64f0
            } else if (method == MinMaxMethod::Topological) {
                result = std::make_unique<TopologicalMinMaxLinearEquationSolver<ValueType>>();
            } else if (method == MinMaxMethod::LinearProgramming) {
                result = std::make_unique<LpMinMaxLinearEquationSolver<ValueType>>(std::make_unique<GeneralLinearEquationSolverFactory<ValueType>>(), std::make_unique<storm::utility::solver::LpSolverFactory<ValueType>>());
            } else {
                STORM_LOG_THROW(false, storm::exceptions::InvalidSettingsException, "Unsupported technique.");
            }
            result->setRequirementsChecked(this->isRequirementsCheckedSet());
            return result;
        }

        template<>
        std::unique_ptr<MinMaxLinearEquationSolver<storm::RationalNumber>> GeneralMinMaxLinearEquationSolverFactory<storm::RationalNumber>::create(Environment const& env) const {
            std::unique_ptr<MinMaxLinearEquationSolver<storm::RationalNumber>> result;
<<<<<<< HEAD
            auto method = env.solver().minMax().getMethod();
            if (method == MinMaxMethod::ValueIteration || method == MinMaxMethod::PolicyIteration || method == MinMaxMethod::Acyclic || method == MinMaxMethod::RationalSearch) {
=======
            auto method = this->getMinMaxMethod();
            if (method == MinMaxMethod::ValueIteration || method == MinMaxMethod::PolicyIteration || method == MinMaxMethod::RationalSearch) {
>>>>>>> 31ba64f0
                IterativeMinMaxLinearEquationSolverSettings<storm::RationalNumber> iterativeSolverSettings;
                result = std::make_unique<IterativeMinMaxLinearEquationSolver<storm::RationalNumber>>(std::make_unique<GeneralLinearEquationSolverFactory<storm::RationalNumber>>());
            } else if (method == MinMaxMethod::LinearProgramming) {
                result = std::make_unique<LpMinMaxLinearEquationSolver<storm::RationalNumber>>(std::make_unique<GeneralLinearEquationSolverFactory<storm::RationalNumber>>(), std::make_unique<storm::utility::solver::LpSolverFactory<storm::RationalNumber>>());
            } else {
                STORM_LOG_THROW(false, storm::exceptions::InvalidSettingsException, "Unsupported technique.");
            }
            result->setRequirementsChecked(this->isRequirementsCheckedSet());
            return result;
        }

        template class MinMaxLinearEquationSolver<float>;
        template class MinMaxLinearEquationSolver<double>;
        
        template class MinMaxLinearEquationSolverFactory<double>;
        template class GeneralMinMaxLinearEquationSolverFactory<double>;

#ifdef STORM_HAVE_CARL
        template class MinMaxLinearEquationSolver<storm::RationalNumber>;
        template class MinMaxLinearEquationSolverFactory<storm::RationalNumber>;
        template class GeneralMinMaxLinearEquationSolverFactory<storm::RationalNumber>;
#endif
    }
}<|MERGE_RESOLUTION|>--- conflicted
+++ resolved
@@ -197,17 +197,9 @@
         template<typename ValueType>
         std::unique_ptr<MinMaxLinearEquationSolver<ValueType>> GeneralMinMaxLinearEquationSolverFactory<ValueType>::create(Environment const& env) const {
             std::unique_ptr<MinMaxLinearEquationSolver<ValueType>> result;
-<<<<<<< HEAD
             auto method = env.solver().minMax().getMethod();
-            if (method == MinMaxMethod::ValueIteration || method == MinMaxMethod::PolicyIteration || method == MinMaxMethod::Acyclic || method == MinMaxMethod::RationalSearch) {
+            if (method == MinMaxMethod::ValueIteration || method == MinMaxMethod::PolicyIteration || method == MinMaxMethod::RationalSearch) {
                 result = std::make_unique<IterativeMinMaxLinearEquationSolver<ValueType>>(std::make_unique<GeneralLinearEquationSolverFactory<ValueType>>());
-=======
-            auto method = this->getMinMaxMethod();
-            if (method == MinMaxMethod::ValueIteration || method == MinMaxMethod::PolicyIteration || method == MinMaxMethod::RationalSearch) {
-                IterativeMinMaxLinearEquationSolverSettings<ValueType> iterativeSolverSettings;
-                iterativeSolverSettings.setSolutionMethod(method);
-                result = std::make_unique<IterativeMinMaxLinearEquationSolver<ValueType>>(std::make_unique<GeneralLinearEquationSolverFactory<ValueType>>(), iterativeSolverSettings);
->>>>>>> 31ba64f0
             } else if (method == MinMaxMethod::Topological) {
                 result = std::make_unique<TopologicalMinMaxLinearEquationSolver<ValueType>>();
             } else if (method == MinMaxMethod::LinearProgramming) {
@@ -222,13 +214,8 @@
         template<>
         std::unique_ptr<MinMaxLinearEquationSolver<storm::RationalNumber>> GeneralMinMaxLinearEquationSolverFactory<storm::RationalNumber>::create(Environment const& env) const {
             std::unique_ptr<MinMaxLinearEquationSolver<storm::RationalNumber>> result;
-<<<<<<< HEAD
             auto method = env.solver().minMax().getMethod();
-            if (method == MinMaxMethod::ValueIteration || method == MinMaxMethod::PolicyIteration || method == MinMaxMethod::Acyclic || method == MinMaxMethod::RationalSearch) {
-=======
-            auto method = this->getMinMaxMethod();
             if (method == MinMaxMethod::ValueIteration || method == MinMaxMethod::PolicyIteration || method == MinMaxMethod::RationalSearch) {
->>>>>>> 31ba64f0
                 IterativeMinMaxLinearEquationSolverSettings<storm::RationalNumber> iterativeSolverSettings;
                 result = std::make_unique<IterativeMinMaxLinearEquationSolver<storm::RationalNumber>>(std::make_unique<GeneralLinearEquationSolverFactory<storm::RationalNumber>>());
             } else if (method == MinMaxMethod::LinearProgramming) {
