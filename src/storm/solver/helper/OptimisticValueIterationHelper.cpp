#include "OptimisticValueIterationHelper.h"

#include "storm/environment/solver/OviSolverEnvironment.h"
#include "storm/utility/ProgressMeasurement.h"
#include "storm/utility/SignalHandler.h"
#include "storm/utility/vector.h"

#include "storm/exceptions/NotSupportedException.h"

#include "storm/utility/macros.h"

namespace storm {

namespace solver {
namespace helper {
namespace oviinternal {

template<typename ValueType>
ValueType updateIterationPrecision(storm::Environment const& env, ValueType const& diff) {
    auto factor = storm::utility::convertNumber<ValueType>(env.solver().ovi().getPrecisionUpdateFactor());
    return factor * diff;
}

template<typename ValueType>
void guessUpperBoundRelative(std::vector<ValueType> const& x, std::vector<ValueType>& target, ValueType const& relativeBoundGuessingScaler) {
    storm::utility::vector::applyPointwise<ValueType, ValueType>(
        x, target, [&relativeBoundGuessingScaler](ValueType const& argument) -> ValueType { return argument * relativeBoundGuessingScaler; });
}

template<typename ValueType>
void guessUpperBoundAbsolute(std::vector<ValueType> const& x, std::vector<ValueType>& target, ValueType const& precision) {
    storm::utility::vector::applyPointwise<ValueType, ValueType>(x, target,
                                                                 [&precision](ValueType const& argument) -> ValueType { return argument + precision; });
}

template<typename ValueType>
IterationHelper<ValueType>::IterationHelper(storm::storage::SparseMatrix<ValueType> const& matrix) {
    STORM_LOG_THROW(static_cast<uint64_t>(std::numeric_limits<uint32_t>::max()) > matrix.getRowCount() + 1, storm::exceptions::NotSupportedException,
                    "Matrix dimensions too large.");
    STORM_LOG_THROW(static_cast<uint64_t>(std::numeric_limits<uint32_t>::max()) > matrix.getEntryCount(), storm::exceptions::NotSupportedException,
                    "Matrix dimensions too large.");
    matrixValues.reserve(matrix.getNonzeroEntryCount());
    matrixColumns.reserve(matrix.getColumnCount());
    rowIndications.reserve(matrix.getRowCount() + 1);
    rowIndications.push_back(0);
    for (IndexType r = 0; r < static_cast<IndexType>(matrix.getRowCount()); ++r) {
        for (auto const& entry : matrix.getRow(r)) {
            matrixValues.push_back(entry.getValue());
            matrixColumns.push_back(entry.getColumn());
        }
        rowIndications.push_back(matrixValues.size());
    }
    if (!matrix.hasTrivialRowGrouping()) {
        rowGroupIndices = &matrix.getRowGroupIndices();
    }
}

template<typename ValueType>
ValueType IterationHelper<ValueType>::singleIterationWithDiff(std::vector<ValueType>& x, std::vector<ValueType> const& b, bool computeRelativeDiff,
                                                              boost::optional<storage::BitVector> const& schedulerFixedForRowgroup,
                                                              boost::optional<std::vector<uint_fast64_t>> const& scheduler) {
    return singleIterationWithDiffInternal<false, storm::solver::OptimizationDirection::Minimize>(x, b, computeRelativeDiff, schedulerFixedForRowgroup,
                                                                                                  scheduler);
}

template<typename ValueType>
ValueType IterationHelper<ValueType>::singleIterationWithDiff(storm::solver::OptimizationDirection const& dir, std::vector<ValueType>& x,
                                                              std::vector<ValueType> const& b, bool computeRelativeDiff,
                                                              boost::optional<storage::BitVector> const& schedulerFixedForRowgroup,
                                                              boost::optional<std::vector<uint_fast64_t>> const& scheduler) {
    if (minimize(dir)) {
        return singleIterationWithDiffInternal<true, storm::solver::OptimizationDirection::Minimize>(x, b, computeRelativeDiff, schedulerFixedForRowgroup,
                                                                                                     scheduler);
    } else {
        return singleIterationWithDiffInternal<true, storm::solver::OptimizationDirection::Maximize>(x, b, computeRelativeDiff, schedulerFixedForRowgroup,
                                                                                                     scheduler);
    }
}

template<typename ValueType>
template<bool HasRowGroups, storm::solver::OptimizationDirection Dir>
ValueType IterationHelper<ValueType>::singleIterationWithDiffInternal(std::vector<ValueType>& x, std::vector<ValueType> const& b, bool computeRelativeDiff,
                                                                      boost::optional<storage::BitVector> const& schedulerFixedForRowgroup,
                                                                      boost::optional<std::vector<uint_fast64_t>> const& scheduler) {
    STORM_LOG_ASSERT(x.size() > 0, "Empty equation system not expected.");
    ValueType diff = storm::utility::zero<ValueType>();

    IndexType i = x.size();
    while (i > 0) {
        --i;

        ValueType newXi;
        if (schedulerFixedForRowgroup && schedulerFixedForRowgroup.get()[i]) {
            auto row = i + scheduler.get().at(i);
            newXi = multiplyRow(row, b[row], x);
        } else {
            newXi = HasRowGroups ? multiplyRowGroup<Dir>(i, b, x) : multiplyRow(i, b[i], x);
        }
        ValueType& oldXi = x[i];
        if (computeRelativeDiff) {
            if (storm::utility::isZero(newXi)) {
                if (storm::utility::isZero(oldXi)) {
                    // this operation has no effect:
                    // diff = std::max(diff, storm::utility::zero<ValueType>());
                } else {
                    diff = std::max(diff, storm::utility::one<ValueType>());
                }
            } else {
                diff = std::max(diff, storm::utility::abs<ValueType>((newXi - oldXi) / newXi));
            }
        } else {
            diff = std::max(diff, storm::utility::abs<ValueType>(newXi - oldXi));
        }
        oldXi = std::move(newXi);
    }
    return diff;
}

template<typename ValueType>
uint64_t IterationHelper<ValueType>::repeatedIterate(storm::solver::OptimizationDirection const& dir, std::vector<ValueType>& x,
                                                     std::vector<ValueType> const& b, ValueType precision, bool relative,
                                                     boost::optional<storage::BitVector> const& schedulerFixedForRowgroup,
                                                     boost::optional<std::vector<uint_fast64_t>> const& scheduler) {
    if (minimize(dir)) {
        return repeatedIterateInternal<true, storm::solver::OptimizationDirection::Minimize>(x, b, precision, relative, schedulerFixedForRowgroup, scheduler);
    } else {
        return repeatedIterateInternal<true, storm::solver::OptimizationDirection::Maximize>(x, b, precision, relative, schedulerFixedForRowgroup, scheduler);
    }
}

template<typename ValueType>
uint64_t IterationHelper<ValueType>::repeatedIterate(std::vector<ValueType>& x, const std::vector<ValueType>& b, ValueType precision, bool relative,
                                                     boost::optional<storage::BitVector> const& schedulerFixedForRowgroup,
                                                     boost::optional<std::vector<uint_fast64_t>> const& scheduler) {
    return repeatedIterateInternal<false, storm::solver::OptimizationDirection::Minimize>(x, b, precision, relative);
}

template<typename ValueType>
template<bool HasRowGroups, storm::solver::OptimizationDirection Dir>
uint64_t IterationHelper<ValueType>::repeatedIterateInternal(std::vector<ValueType>& x, std::vector<ValueType> const& b, ValueType precision, bool relative,
                                                             boost::optional<storage::BitVector> const& schedulerFixedForRowgroup,
                                                             boost::optional<std::vector<uint_fast64_t>> const& scheduler) {
    // Do a backwards gauss-seidel style iteration
    bool convergence = true;
    IndexType i = x.size();
    while (i > 0) {
        --i;
        ValueType newXi;
        if (schedulerFixedForRowgroup && schedulerFixedForRowgroup.get()[i]) {
            auto row = i + scheduler.get().at(i);
            newXi = multiplyRow(row, b[row], x);
        } else {
            newXi = HasRowGroups ? multiplyRowGroup<Dir>(i, b, x) : multiplyRow(i, b[i], x);
        }
        ValueType& oldXi = x[i];
        // Check if we converged
        if (relative) {
            if (storm::utility::isZero(oldXi)) {
                if (!storm::utility::isZero(newXi)) {
                    convergence = false;
                    break;
                }
            } else if (storm::utility::abs<ValueType>((newXi - oldXi) / oldXi) > precision) {
                convergence = false;
                break;
            }
        } else {
            if (storm::utility::abs<ValueType>((newXi - oldXi)) > precision) {
                convergence = false;
                break;
            }
        }
    }
    if (!convergence) {
        // we now know that we did not converge. We still need to set the remaining values
        while (i > 0) {
            --i;
            if (schedulerFixedForRowgroup && schedulerFixedForRowgroup.get()[i]) {
                auto row = i + scheduler.get().at(i);
                x[i] = multiplyRow(row, b[row], x);
            } else {
                x[i] = HasRowGroups ? multiplyRowGroup<Dir>(i, b, x) : multiplyRow(i, b[i], x);
            }
        }
    }
    return convergence;
}

template<typename ValueType>
typename IterationHelper<ValueType>::IterateResult IterationHelper<ValueType>::iterateUpper(
    storm::solver::OptimizationDirection const& dir, std::vector<ValueType>& x, std::vector<ValueType> const& b, bool takeMinOfOldAndNew,
    boost::optional<storage::BitVector> const& schedulerFixedForRowgroup, boost::optional<std::vector<uint_fast64_t>> const& scheduler) {
    if (minimize(dir)) {
        return iterateUpperInternal<true, storm::solver::OptimizationDirection::Minimize>(x, b, takeMinOfOldAndNew);
    } else {
        return iterateUpperInternal<true, storm::solver::OptimizationDirection::Maximize>(x, b, takeMinOfOldAndNew);
    }
}

template<typename ValueType>
typename IterationHelper<ValueType>::IterateResult IterationHelper<ValueType>::iterateUpper(
    std::vector<ValueType>& x, std::vector<ValueType> const& b, bool takeMinOfOldAndNew, boost::optional<storage::BitVector> const& schedulerFixedForRowgroup,
    boost::optional<std::vector<uint_fast64_t>> const& scheduler) {
    return iterateUpperInternal<false, storm::solver::OptimizationDirection::Minimize>(x, b, takeMinOfOldAndNew);
}

template<typename ValueType>
template<bool HasRowGroups, storm::solver::OptimizationDirection Dir>
typename IterationHelper<ValueType>::IterateResult IterationHelper<ValueType>::iterateUpperInternal(
    std::vector<ValueType>& x, std::vector<ValueType> const& b, bool takeMinOfOldAndNew, boost::optional<storage::BitVector> const& schedulerFixedForRowgroup,
    boost::optional<std::vector<uint_fast64_t>> const& scheduler) {
    // For each row compare the new upper bound candidate with the old one
    bool newUpperBoundAlwaysHigherEqual = true;
    bool newUpperBoundAlwaysLowerEqual = true;
    // Do a backwards gauss-seidel style iteration
    for (IndexType i = x.size(); i > 0;) {
        --i;
        ValueType newXi;
        if (schedulerFixedForRowgroup && schedulerFixedForRowgroup.get()[i]) {
            auto row = i + scheduler.get().at(i);
            newXi = multiplyRow(row, b[row], x);
        } else {
            newXi = HasRowGroups ? multiplyRowGroup<Dir>(i, b, x) : multiplyRow(i, b[i], x);
        }
        ValueType& oldXi = x[i];
        if (newXi > oldXi) {
            newUpperBoundAlwaysLowerEqual = false;
            if (!takeMinOfOldAndNew) {
                oldXi = newXi;
            }
        } else if (newXi != oldXi) {
            assert(newXi < oldXi);
            newUpperBoundAlwaysHigherEqual = false;
            oldXi = newXi;
        }
    }
    // Return appropriate result
    if (newUpperBoundAlwaysLowerEqual) {
        if (newUpperBoundAlwaysHigherEqual) {
            return IterateResult::Equal;
        } else {
            return IterateResult::AlwaysLowerOrEqual;
        }
    } else {
        if (newUpperBoundAlwaysHigherEqual) {
            return IterateResult::AlwaysHigherOrEqual;
        } else {
            return IterateResult::Incomparable;
        }
    }
}

template<typename ValueType>
ValueType IterationHelper<ValueType>::multiplyRow(IndexType const& rowIndex, ValueType const& bi, std::vector<ValueType> const& x) {
    assert(rowIndex < rowIndications.size());
    ValueType xRes = bi;

    auto entryIt = matrixValues.begin() + rowIndications[rowIndex];
    auto entryItE = matrixValues.begin() + rowIndications[rowIndex + 1];
    auto colIt = matrixColumns.begin() + rowIndications[rowIndex];
    for (; entryIt != entryItE; ++entryIt, ++colIt) {
        xRes += *entryIt * x[*colIt];
    }
    return xRes;
}

template<typename ValueType>
template<storm::solver::OptimizationDirection Dir>
ValueType IterationHelper<ValueType>::multiplyRowGroup(IndexType const& rowGroupIndex, std::vector<ValueType> const& b, std::vector<ValueType> const& x) {
    STORM_LOG_ASSERT(rowGroupIndices != nullptr, "No row group indices available.");
    auto row = (*rowGroupIndices)[rowGroupIndex];
    auto const& groupEnd = (*rowGroupIndices)[rowGroupIndex + 1];
    STORM_LOG_ASSERT(row < groupEnd, "Empty row group not expected.");
    ValueType xRes = multiplyRow(row, b[row], x);
    for (++row; row < groupEnd; ++row) {
        ValueType xCur = multiplyRow(row, b[row], x);
        xRes = minimize(Dir) ? std::min(xRes, xCur) : std::max(xRes, xCur);
    }
    return xRes;
}
}  // namespace oviinternal

template<typename ValueType>
OptimisticValueIterationHelper<ValueType>::OptimisticValueIterationHelper(storm::storage::SparseMatrix<ValueType> const& matrix) : iterationHelper(matrix) {
    // Intentionally left empty.
}

template<typename ValueType>
std::pair<SolverStatus, uint64_t> OptimisticValueIterationHelper<ValueType>::solveEquations(
    Environment const& env, std::vector<ValueType>* lowerX, std::vector<ValueType>* upperX, std::vector<ValueType> const& b, bool relative, ValueType precision,
    uint64_t maxOverallIterations, boost::optional<storm::solver::OptimizationDirection> dir, boost::optional<storm::storage::BitVector> const& relevantValues,
    boost::optional<storage::BitVector> const& schedulerFixedForRowgroup, boost::optional<std::vector<uint_fast64_t>> const& scheduler) {
    STORM_LOG_ASSERT(lowerX->size() == upperX->size(), "Dimension missmatch.");

    // As we will shuffle pointers around, let's store the original positions here.
    std::vector<ValueType>* initLowerX = lowerX;
    std::vector<ValueType>* initUpperX = upperX;

    uint64_t overallIterations = 0;
    uint64_t lastValueIterationIterations = 0;
    uint64_t currentVerificationIterations = 0;

    // Get some parameters for the algorithm
    // 2
    ValueType two = storm::utility::convertNumber<ValueType>(2.0);
    // Use no termination guaranteed upper bound iteration method
    bool noTerminationGuarantee = env.solver().ovi().useNoTerminationGuaranteeMinimumMethod();
    // Desired max difference between upperX and lowerX
    ValueType doublePrecision = precision * two;
    // Upper bound only iterations
    uint64_t upperBoundOnlyIterations = env.solver().ovi().getUpperBoundOnlyIterations();
    ValueType relativeBoundGuessingScaler =
        (storm::utility::one<ValueType>() + storm::utility::convertNumber<ValueType>(env.solver().ovi().getUpperBoundGuessingFactor()) * precision);
    // Initial precision for the value iteration calls
    ValueType iterationPrecision = precision;

    SolverStatus status = SolverStatus::InProgress;

    storm::utility::ProgressMeasurement progress("iterations.");
    progress.startNewMeasurement(0);
    while (status == SolverStatus::InProgress && overallIterations < maxOverallIterations) {
        // Perform value iteration until convergence
        lastValueIterationIterations =
            dir ? iterationHelper.repeatedIterate(dir.get(), *lowerX, b, iterationPrecision, relative, schedulerFixedForRowgroup, scheduler)
                : iterationHelper.repeatedIterate(*lowerX, b, iterationPrecision, relative, schedulerFixedForRowgroup, scheduler);
        overallIterations += lastValueIterationIterations;

        bool intervalIterationNeeded = false;
        currentVerificationIterations = 0;

        if (relative) {
            oviinternal::guessUpperBoundRelative(*lowerX, *upperX, relativeBoundGuessingScaler);
        } else {
            oviinternal::guessUpperBoundAbsolute(*lowerX, *upperX, precision);
        }

        bool cancelGuess = false;
        while (status == SolverStatus::InProgress && overallIterations < maxOverallIterations) {
            if (storm::utility::resources::isTerminate()) {
                status = SolverStatus::Aborted;
            }
            ++overallIterations;
            ++currentVerificationIterations;
            // Perform value iteration stepwise for lower bound and guessed upper bound

            // Upper bound iteration
            auto upperBoundIterResult = dir ? iterationHelper.iterateUpper(dir.get(), *upperX, b, !noTerminationGuarantee)
                                            : iterationHelper.iterateUpper(*upperX, b, !noTerminationGuarantee);

            if (upperBoundIterResult == oviinternal::IterationHelper<ValueType>::IterateResult::AlwaysHigherOrEqual) {
                // All values moved up (and did not stay the same)
                // That means the guess for an upper bound is actually a lower bound
                auto diff = dir ? iterationHelper.singleIterationWithDiff(dir.get(), *upperX, b, relative)
                                : iterationHelper.singleIterationWithDiff(*upperX, b, relative);
                iterationPrecision = oviinternal::updateIterationPrecision(env, diff);
                // We assume to have a single fixed point. We can thus safely set the new lower bound, to the wrongly guessed upper bound
                // Set lowerX to the upper bound candidate
                std::swap(lowerX, upperX);
                break;
            } else if (upperBoundIterResult == oviinternal::IterationHelper<ValueType>::IterateResult::AlwaysLowerOrEqual) {
                // All values moved down (and stayed not the same)
                // This is a valid upper bound. We still need to check the precision.
                // We can safely use twice the requested precision, as we calculate the center of both vectors
                bool reachedPrecision;
                if (relevantValues) {
                    reachedPrecision = storm::utility::vector::equalModuloPrecision(*lowerX, *upperX, relevantValues.get(), doublePrecision, relative);
                } else {
                    reachedPrecision = storm::utility::vector::equalModuloPrecision(*lowerX, *upperX, doublePrecision, relative);
                }
                if (reachedPrecision) {
                    status = SolverStatus::Converged;
                    break;
                } else {
                    // From now on, we keep updating both bounds
                    intervalIterationNeeded = true;
                }
                // The following case below covers that both vectors (old and new) are equal.
                // Theoretically, this means that the precise fixpoint has been reached. However, numerical instabilities can be tricky and this detection might
                // be incorrect (see the haddad-monmege model). We therefore disable it. It is very unlikely that we guessed the right fixpoint anyway.
                //} else if (upperBoundIterResult == oviinternal::IterationHelper<ValueType>::IterateResult::Equal) {
                // In this case, the guessed upper bound is the precise fixpoint
                //    status = SolverStatus::Converged;
                //    break;
            }

            // Check whether we tried this guess for too long
            ValueType scaledIterationCount = storm::utility::convertNumber<ValueType>(currentVerificationIterations) *
                                             storm::utility::convertNumber<ValueType>(env.solver().ovi().getMaxVerificationIterationFactor());
            if (!intervalIterationNeeded && scaledIterationCount * iterationPrecision >= storm::utility::one<ValueType>()) {
                cancelGuess = true;
                // In this case we will make one more iteration on the lower bound (mainly to obtain a new iterationPrecision)
            }

<<<<<<< HEAD
                    bool cancelGuess = false;
                    while (status == SolverStatus::InProgress && overallIterations < maxOverallIterations) {
                        if (storm::utility::resources::isTerminate()) {
                            status = SolverStatus::Aborted;
                        }
                        ++overallIterations;
                        ++currentVerificationIterations;
                        // Perform value iteration stepwise for lower bound and guessed upper bound

                        // Upper bound iteration
                        auto upperBoundIterResult = dir ? iterationHelper.iterateUpper(dir.get(), *upperX, b, !noTerminationGuarantee) : iterationHelper.iterateUpper(*upperX, b, !noTerminationGuarantee);

                        if (upperBoundIterResult == oviinternal::IterationHelper<ValueType>::IterateResult::AlwaysHigherOrEqual) {
                            // All values moved up (and did not stay the same)
                            // That means the guess for an upper bound is actually a lower bound
                            auto diff = dir ? iterationHelper.singleIterationWithDiff(dir.get(), *upperX, b, relative) : iterationHelper.singleIterationWithDiff(*upperX, b, relative);
                            iterationPrecision = oviinternal::updateIterationPrecision(env, diff);
                            // We assume to have a single fixed point. We can thus safely set the new lower bound, to the wrongly guessed upper bound
                            // Set lowerX to the upper bound candidate
                            std::swap(lowerX, upperX);
                            break;
                        } else if (upperBoundIterResult == oviinternal::IterationHelper<ValueType>::IterateResult::AlwaysLowerOrEqual) {
                            // All values moved down (and stayed not the same)
                            // This is a valid upper bound. We still need to check the precision.
                            // We can safely use twice the requested precision, as we calculate the center of both vectors
                            bool reachedPrecision;
                            if (relevantValues) {
                                reachedPrecision = storm::utility::vector::equalModuloPrecision(*lowerX, *upperX, relevantValues.get(), doublePrecision, relative);
                            } else {
                                reachedPrecision = storm::utility::vector::equalModuloPrecision(*lowerX, *upperX, doublePrecision, relative);
                            }
                            if (reachedPrecision) {
                                status = SolverStatus::Converged;
                                break;
                            } else {
                                // From now on, we keep updating both bounds
                                intervalIterationNeeded = true;
                            }
                        // The following case below covers that both vectors (old and new) are equal.
                        // Theoretically, this means that the precise fixpoint has been reached. However, numerical instabilities can be tricky and this detection might be incorrect (see the haddad-monmege model).
                        // We therefore disable it. It is very unlikely that we guessed the right fixpoint anyway.
                        } else if (upperBoundIterResult == oviinternal::IterationHelper<ValueType>::IterateResult::Equal) {
                            // In this case, the guessed upper bound is the precise fixpoint
                           status = SolverStatus::Converged;
                           break;
                        }

                        // Check whether we tried this guess for too long
                        ValueType scaledIterationCount = storm::utility::convertNumber<ValueType>(currentVerificationIterations) * storm::utility::convertNumber<ValueType>(env.solver().ovi().getMaxVerificationIterationFactor());
                        if (!intervalIterationNeeded && scaledIterationCount * iterationPrecision >= storm::utility::one<ValueType>()) {
                            cancelGuess = true;
                            // In this case we will make one more iteration on the lower bound (mainly to obtain a new iterationPrecision)
                        }

                        // Lower bound iteration (only if needed)
                        if (cancelGuess || intervalIterationNeeded || currentVerificationIterations > upperBoundOnlyIterations) {
                            auto diff = dir ? iterationHelper.singleIterationWithDiff(dir.get(), *lowerX, b, relative) : iterationHelper.singleIterationWithDiff(*lowerX, b, relative);

                            // Check whether the upper and lower bounds have crossed, i.e., the upper bound is smaller than the lower bound.
                            bool valuesCrossed = false;
                            for (uint64_t i = 0; i < lowerX->size(); ++i) {
                                if ((*upperX)[i] < (*lowerX)[i]) {
                                    valuesCrossed = true;
                                    break;
                                }
                            }

                            if (cancelGuess || valuesCrossed) {
                                // A new guess is needed.
                                iterationPrecision = oviinternal::updateIterationPrecision(env, diff);
                                break;
                            }
                        }
                    }
                    if (storm::utility::resources::isTerminate()) {
                        status = SolverStatus::Aborted;
=======
            // Lower bound iteration (only if needed)
            if (cancelGuess || intervalIterationNeeded || currentVerificationIterations > upperBoundOnlyIterations) {
                auto diff = dir ? iterationHelper.singleIterationWithDiff(dir.get(), *lowerX, b, relative)
                                : iterationHelper.singleIterationWithDiff(*lowerX, b, relative);

                // Check whether the upper and lower bounds have crossed, i.e., the upper bound is smaller than the lower bound.
                bool valuesCrossed = false;
                for (uint64_t i = 0; i < lowerX->size(); ++i) {
                    if ((*upperX)[i] < (*lowerX)[i]) {
                        valuesCrossed = true;
                        break;
>>>>>>> d2b40117
                    }
                }

                if (cancelGuess || valuesCrossed) {
                    // A new guess is needed.
                    iterationPrecision = oviinternal::updateIterationPrecision(env, diff);
                    break;
                }
            }
        }
        if (storm::utility::resources::isTerminate()) {
            status = SolverStatus::Aborted;
        }
        progress.updateProgress(overallIterations);
    }  // end while
    // Swap the results into the output vectors (if necessary).
    assert(initLowerX != lowerX || (initLowerX == lowerX && initUpperX == upperX));
    if (initLowerX != lowerX) {
        assert(initUpperX == lowerX);
        assert(initLowerX == upperX);
        lowerX->swap(*upperX);
    }

    if (overallIterations > maxOverallIterations) {
        status = SolverStatus::MaximalIterationsExceeded;
    }

    return {status, overallIterations};
}

template class OptimisticValueIterationHelper<double>;
template class OptimisticValueIterationHelper<storm::RationalNumber>;
}  // namespace helper
}  // namespace solver
}  // namespace storm<|MERGE_RESOLUTION|>--- conflicted
+++ resolved
@@ -391,84 +391,6 @@
                 // In this case we will make one more iteration on the lower bound (mainly to obtain a new iterationPrecision)
             }
 
-<<<<<<< HEAD
-                    bool cancelGuess = false;
-                    while (status == SolverStatus::InProgress && overallIterations < maxOverallIterations) {
-                        if (storm::utility::resources::isTerminate()) {
-                            status = SolverStatus::Aborted;
-                        }
-                        ++overallIterations;
-                        ++currentVerificationIterations;
-                        // Perform value iteration stepwise for lower bound and guessed upper bound
-
-                        // Upper bound iteration
-                        auto upperBoundIterResult = dir ? iterationHelper.iterateUpper(dir.get(), *upperX, b, !noTerminationGuarantee) : iterationHelper.iterateUpper(*upperX, b, !noTerminationGuarantee);
-
-                        if (upperBoundIterResult == oviinternal::IterationHelper<ValueType>::IterateResult::AlwaysHigherOrEqual) {
-                            // All values moved up (and did not stay the same)
-                            // That means the guess for an upper bound is actually a lower bound
-                            auto diff = dir ? iterationHelper.singleIterationWithDiff(dir.get(), *upperX, b, relative) : iterationHelper.singleIterationWithDiff(*upperX, b, relative);
-                            iterationPrecision = oviinternal::updateIterationPrecision(env, diff);
-                            // We assume to have a single fixed point. We can thus safely set the new lower bound, to the wrongly guessed upper bound
-                            // Set lowerX to the upper bound candidate
-                            std::swap(lowerX, upperX);
-                            break;
-                        } else if (upperBoundIterResult == oviinternal::IterationHelper<ValueType>::IterateResult::AlwaysLowerOrEqual) {
-                            // All values moved down (and stayed not the same)
-                            // This is a valid upper bound. We still need to check the precision.
-                            // We can safely use twice the requested precision, as we calculate the center of both vectors
-                            bool reachedPrecision;
-                            if (relevantValues) {
-                                reachedPrecision = storm::utility::vector::equalModuloPrecision(*lowerX, *upperX, relevantValues.get(), doublePrecision, relative);
-                            } else {
-                                reachedPrecision = storm::utility::vector::equalModuloPrecision(*lowerX, *upperX, doublePrecision, relative);
-                            }
-                            if (reachedPrecision) {
-                                status = SolverStatus::Converged;
-                                break;
-                            } else {
-                                // From now on, we keep updating both bounds
-                                intervalIterationNeeded = true;
-                            }
-                        // The following case below covers that both vectors (old and new) are equal.
-                        // Theoretically, this means that the precise fixpoint has been reached. However, numerical instabilities can be tricky and this detection might be incorrect (see the haddad-monmege model).
-                        // We therefore disable it. It is very unlikely that we guessed the right fixpoint anyway.
-                        } else if (upperBoundIterResult == oviinternal::IterationHelper<ValueType>::IterateResult::Equal) {
-                            // In this case, the guessed upper bound is the precise fixpoint
-                           status = SolverStatus::Converged;
-                           break;
-                        }
-
-                        // Check whether we tried this guess for too long
-                        ValueType scaledIterationCount = storm::utility::convertNumber<ValueType>(currentVerificationIterations) * storm::utility::convertNumber<ValueType>(env.solver().ovi().getMaxVerificationIterationFactor());
-                        if (!intervalIterationNeeded && scaledIterationCount * iterationPrecision >= storm::utility::one<ValueType>()) {
-                            cancelGuess = true;
-                            // In this case we will make one more iteration on the lower bound (mainly to obtain a new iterationPrecision)
-                        }
-
-                        // Lower bound iteration (only if needed)
-                        if (cancelGuess || intervalIterationNeeded || currentVerificationIterations > upperBoundOnlyIterations) {
-                            auto diff = dir ? iterationHelper.singleIterationWithDiff(dir.get(), *lowerX, b, relative) : iterationHelper.singleIterationWithDiff(*lowerX, b, relative);
-
-                            // Check whether the upper and lower bounds have crossed, i.e., the upper bound is smaller than the lower bound.
-                            bool valuesCrossed = false;
-                            for (uint64_t i = 0; i < lowerX->size(); ++i) {
-                                if ((*upperX)[i] < (*lowerX)[i]) {
-                                    valuesCrossed = true;
-                                    break;
-                                }
-                            }
-
-                            if (cancelGuess || valuesCrossed) {
-                                // A new guess is needed.
-                                iterationPrecision = oviinternal::updateIterationPrecision(env, diff);
-                                break;
-                            }
-                        }
-                    }
-                    if (storm::utility::resources::isTerminate()) {
-                        status = SolverStatus::Aborted;
-=======
             // Lower bound iteration (only if needed)
             if (cancelGuess || intervalIterationNeeded || currentVerificationIterations > upperBoundOnlyIterations) {
                 auto diff = dir ? iterationHelper.singleIterationWithDiff(dir.get(), *lowerX, b, relative)
@@ -480,7 +402,6 @@
                     if ((*upperX)[i] < (*lowerX)[i]) {
                         valuesCrossed = true;
                         break;
->>>>>>> d2b40117
                     }
                 }
 
