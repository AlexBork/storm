--- conflicted
+++ resolved
@@ -46,20 +46,27 @@
 bool SparseMdpPrctlModelChecker<SparseMdpModelType>::canHandleStatic(CheckTask<storm::logic::Formula, SolutionType> const& checkTask,
                                                                      bool* requiresSingleInitialState) {
     storm::logic::Formula const& formula = checkTask.getFormula();
-<<<<<<< HEAD
-    if (formula.isInFragment(storm::logic::prctlstar()
-                                 .setLongRunAverageRewardFormulasAllowed(true)
-                                 .setLongRunAverageProbabilitiesAllowed(true)
-                                 .setConditionalProbabilityFormulasAllowed(true)
-                                 .setOnlyEventuallyFormuluasInConditionalFormulasAllowed(true)
-                                 .setTotalRewardFormulasAllowed(true)
-                                 .setRewardBoundedUntilFormulasAllowed(true)
-                                 .setRewardBoundedCumulativeRewardFormulasAllowed(true)
-                                 .setMultiDimensionalBoundedUntilFormulasAllowed(true)
-                                 .setMultiDimensionalCumulativeRewardFormulasAllowed(true)
-                                 .setTimeOperatorsAllowed(true)
-                                 .setReachbilityTimeFormulasAllowed(true)
-                                 .setRewardAccumulationAllowed(true)
+    if constexpr (std::is_same_v<ValueType, storm::Interval>) {
+        if (formula.isInFragment(storm::logic::propositional())) {
+            return true;
+        }
+        if (formula.isInFragment(storm::logic::reachability())) {
+            return true;
+        }
+    } else {
+        if (formula.isInFragment(storm::logic::prctlstar()
+                                     .setLongRunAverageRewardFormulasAllowed(true)
+                                     .setLongRunAverageProbabilitiesAllowed(true)
+                                     .setConditionalProbabilityFormulasAllowed(true)
+                                     .setOnlyEventuallyFormuluasInConditionalFormulasAllowed(true)
+                                     .setTotalRewardFormulasAllowed(true)
+                                     .setRewardBoundedUntilFormulasAllowed(true)
+                                     .setRewardBoundedCumulativeRewardFormulasAllowed(true)
+                                     .setMultiDimensionalBoundedUntilFormulasAllowed(true)
+                                     .setMultiDimensionalCumulativeRewardFormulasAllowed(true)
+                                     .setTimeOperatorsAllowed(true)
+                                     .setReachbilityTimeFormulasAllowed(true)
+                                     .setRewardAccumulationAllowed(true)
                                  .setDiscountedTotalRewardFormulasAllowed(true)
                                  .setDiscountedCumulativeRewardFormulasAllowed(true))) {
         return true;
@@ -88,60 +95,6 @@
                                         .setMultiDimensionalBoundedUntilFormulasAllowed(true)
                                         .setMultiDimensionalCumulativeRewardFormulasAllowed(true)
                                         .setRewardAccumulationAllowed(true);
-
-        if (formula.isInFragment(multiObjectiveFragment) || formula.isInFragment(storm::logic::quantiles()) || formula.isInFragment(lexObjectiveFragment)) {
-            if (requiresSingleInitialState) {
-                *requiresSingleInitialState = true;
-            }
-=======
-    if constexpr (std::is_same_v<ValueType, storm::Interval>) {
-        if (formula.isInFragment(storm::logic::propositional())) {
-            return true;
-        }
-        if (formula.isInFragment(storm::logic::reachability())) {
->>>>>>> b9c33e4a
-            return true;
-        }
-    } else {
-        if (formula.isInFragment(storm::logic::prctlstar()
-                                     .setLongRunAverageRewardFormulasAllowed(true)
-                                     .setLongRunAverageProbabilitiesAllowed(true)
-                                     .setConditionalProbabilityFormulasAllowed(true)
-                                     .setOnlyEventuallyFormuluasInConditionalFormulasAllowed(true)
-                                     .setTotalRewardFormulasAllowed(true)
-                                     .setRewardBoundedUntilFormulasAllowed(true)
-                                     .setRewardBoundedCumulativeRewardFormulasAllowed(true)
-                                     .setMultiDimensionalBoundedUntilFormulasAllowed(true)
-                                     .setMultiDimensionalCumulativeRewardFormulasAllowed(true)
-                                     .setTimeOperatorsAllowed(true)
-                                     .setReachbilityTimeFormulasAllowed(true)
-                                     .setRewardAccumulationAllowed(true))) {
-            return true;
-        } else if (checkTask.isOnlyInitialStatesRelevantSet()) {
-            auto multiObjectiveFragment = storm::logic::multiObjective()
-                                              .setTimeAllowed(true)
-                                              .setCumulativeRewardFormulasAllowed(true)
-                                              .setTimeBoundedCumulativeRewardFormulasAllowed(true)
-                                              .setStepBoundedCumulativeRewardFormulasAllowed(true)
-                                              .setRewardBoundedCumulativeRewardFormulasAllowed(true)
-                                              .setTimeBoundedUntilFormulasAllowed(true)
-                                              .setStepBoundedUntilFormulasAllowed(true)
-                                              .setRewardBoundedUntilFormulasAllowed(true)
-                                              .setMultiDimensionalBoundedUntilFormulasAllowed(true)
-                                              .setMultiDimensionalCumulativeRewardFormulasAllowed(true)
-                                              .setRewardAccumulationAllowed(true);
-            auto lexObjectiveFragment = storm::logic::lexObjective()
-                                            .setHOAPathFormulasAllowed(true)
-                                            .setCumulativeRewardFormulasAllowed(true)
-                                            .setTimeBoundedCumulativeRewardFormulasAllowed(true)
-                                            .setStepBoundedCumulativeRewardFormulasAllowed(true)
-                                            .setRewardBoundedCumulativeRewardFormulasAllowed(true)
-                                            .setTimeBoundedUntilFormulasAllowed(true)
-                                            .setStepBoundedUntilFormulasAllowed(true)
-                                            .setRewardBoundedUntilFormulasAllowed(true)
-                                            .setMultiDimensionalBoundedUntilFormulasAllowed(true)
-                                            .setMultiDimensionalCumulativeRewardFormulasAllowed(true)
-                                            .setRewardAccumulationAllowed(true);
 
             if (formula.isInFragment(multiObjectiveFragment) || formula.isInFragment(storm::logic::quantiles()) || formula.isInFragment(lexObjectiveFragment)) {
                 if (requiresSingleInitialState) {
@@ -373,18 +326,24 @@
     }
 }
 
+template<>
+std::unique_ptr<CheckResult> SparseMdpPrctlModelChecker<storm::models::sparse::Mdp<storm::Interval>>::computeDiscountedCumulativeRewards(
+    Environment const& env, storm::logic::RewardMeasureType, CheckTask<storm::logic::DiscountedCumulativeRewardFormula, SolutionType> const& checkTask) {
+    STORM_LOG_THROW(false, storm::exceptions::NotImplementedException, "Discounted properties are not implemented for interval models.");
+}
+
 template<typename SparseMdpModelType>
 std::unique_ptr<CheckResult> SparseMdpPrctlModelChecker<SparseMdpModelType>::computeDiscountedCumulativeRewards(
-    Environment const& env, storm::logic::RewardMeasureType, CheckTask<storm::logic::DiscountedCumulativeRewardFormula, ValueType> const& checkTask) {
+    Environment const& env, storm::logic::RewardMeasureType, CheckTask<storm::logic::DiscountedCumulativeRewardFormula, SolutionType> const& checkTask) {
     storm::logic::DiscountedCumulativeRewardFormula const& rewardPathFormula = checkTask.getFormula();
     STORM_LOG_THROW(checkTask.isOptimizationDirectionSet(), storm::exceptions::InvalidPropertyException,
                     "Formula needs to specify whether minimal or maximal values are to be computed on nondeterministic model.");
     STORM_LOG_THROW(rewardPathFormula.hasIntegerBound(), storm::exceptions::InvalidPropertyException, "Formula needs to have a discrete time bound.");
     auto rewardModel = storm::utility::createFilteredRewardModel(this->getModel(), checkTask);
-    std::vector<ValueType> numericResult = storm::modelchecker::helper::SparseMdpPrctlHelper<ValueType>::computeDiscountedCumulativeRewards(
-        env, storm::solver::SolveGoal<ValueType>(this->getModel(), checkTask), this->getModel().getTransitionMatrix(), rewardModel.get(),
+    std::vector<SolutionType> numericResult = storm::modelchecker::helper::SparseMdpPrctlHelper<ValueType, SolutionType>::computeDiscountedCumulativeRewards(
+        env, storm::solver::SolveGoal<ValueType, SolutionType>(this->getModel(), checkTask), this->getModel().getTransitionMatrix(), rewardModel.get(),
         rewardPathFormula.getNonStrictBound<uint64_t>(), rewardPathFormula.getDiscountFactor<ValueType>());
-    return std::unique_ptr<CheckResult>(new ExplicitQuantitativeCheckResult<ValueType>(std::move(numericResult)));
+    return std::unique_ptr<CheckResult>(new ExplicitQuantitativeCheckResult<SolutionType>(std::move(numericResult)));
 }
 
 template<typename SparseMdpModelType>
@@ -458,21 +417,20 @@
 
 template<typename SparseMdpModelType>
 std::unique_ptr<CheckResult> SparseMdpPrctlModelChecker<SparseMdpModelType>::computeDiscountedTotalRewards(
-    Environment const& env, storm::logic::RewardMeasureType, CheckTask<storm::logic::DiscountedTotalRewardFormula, ValueType> const& checkTask) {
-    STORM_LOG_THROW(checkTask.isOptimizationDirectionSet(), storm::exceptions::InvalidPropertyException,
-                    "Formula needs to specify whether minimal or maximal values are to be computed on nondeterministic model.");
-    auto rewardModel = storm::utility::createFilteredRewardModel(this->getModel(), checkTask);
-    storm::logic::DiscountedTotalRewardFormula const& rewardPathFormula = checkTask.getFormula();
-    auto discountFactor = rewardPathFormula.getDiscountFactor<ValueType>();
-    auto ret = storm::modelchecker::helper::DiscountingHelper<ValueType>::solveWithDiscountedValueIteration(env, );
-
-        env, storm::solver::SolveGoal<ValueType>(this->getModel(), checkTask), this->getModel().getTransitionMatrix(),
-        this->getModel().getBackwardTransitions(), rewardModel.get(), checkTask.isQualitativeSet(), checkTask.isProduceSchedulersSet(), discountFactor, checkTask.getHint());
-        std::unique_ptr<CheckResult> result(new ExplicitQuantitativeCheckResult<ValueType>(std::move(ret.values)));
-        if (checkTask.isProduceSchedulersSet() && ret.scheduler) {
-            result->asExplicitQuantitativeCheckResult<ValueType>().setScheduler(std::move(ret.scheduler));
-        }
-        return result;
+    Environment const& env, storm::logic::RewardMeasureType, CheckTask<storm::logic::DiscountedTotalRewardFormula, SolutionType> const& checkTask) {
+    /*    STORM_LOG_THROW(checkTask.isOptimizationDirectionSet(), storm::exceptions::InvalidPropertyException,
+                        "Formula needs to specify whether minimal or maximal values are to be computed on nondeterministic model.");
+        auto rewardModel = storm::utility::createFilteredRewardModel(this->getModel(), checkTask);
+        storm::logic::DiscountedTotalRewardFormula const& rewardPathFormula = checkTask.getFormula();
+        auto discountFactor = rewardPathFormula.getDiscountFactor<ValueType>();
+        auto ret = storm::modelchecker::helper::DiscountingHelper<ValueType>::solveWithDiscountedValueIteration(env, );
+
+            env, storm::solver::SolveGoal<ValueType>(this->getModel(), checkTask), this->getModel().getTransitionMatrix(),
+            this->getModel().getBackwardTransitions(), rewardModel.get(), checkTask.isQualitativeSet(), checkTask.isProduceSchedulersSet(), discountFactor,
+       checkTask.getHint()); std::unique_ptr<CheckResult> result(new ExplicitQuantitativeCheckResult<ValueType>(std::move(ret.values))); if
+       (checkTask.isProduceSchedulersSet() && ret.scheduler) { result->asExplicitQuantitativeCheckResult<ValueType>().setScheduler(std::move(ret.scheduler));
+            }
+            return result;*/
 }
 
 template<typename SparseMdpModelType>
