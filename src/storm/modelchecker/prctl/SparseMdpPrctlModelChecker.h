#pragma once

#include "storm/modelchecker/propositional/SparsePropositionalModelChecker.h"
#include "storm/models/sparse/Mdp.h"
#include "storm/solver/MinMaxLinearEquationSolver.h"

namespace storm {

class Environment;

namespace modelchecker {
template<class SparseMdpModelType>
class SparseMdpPrctlModelChecker : public SparsePropositionalModelChecker<SparseMdpModelType> {
   public:
    typedef typename SparseMdpModelType::ValueType ValueType;
    typedef typename SparseMdpModelType::RewardModelType RewardModelType;
    using SolutionType = typename std::conditional<std::is_same_v<ValueType, storm::Interval>, double, ValueType>::type;

    explicit SparseMdpPrctlModelChecker(SparseMdpModelType const& model);

    /*!
     * Returns false, if this task can certainly not be handled by this model checker (independent of the concrete model).
     * @param requiresSingleInitialState if not nullptr, this flag is set to true iff checking this formula requires a model with a single initial state
     */
    static bool canHandleStatic(CheckTask<storm::logic::Formula, SolutionType> const& checkTask, bool* requiresSingleInitialState = nullptr);

    // The implemented methods of the AbstractModelChecker interface.
    virtual bool canHandle(CheckTask<storm::logic::Formula, SolutionType> const& checkTask) const override;
    virtual std::unique_ptr<CheckResult> computeBoundedUntilProbabilities(Environment const& env,
                                                                          CheckTask<storm::logic::BoundedUntilFormula, SolutionType> const& checkTask) override;
    virtual std::unique_ptr<CheckResult> computeNextProbabilities(Environment const& env,
                                                                  CheckTask<storm::logic::NextFormula, SolutionType> const& checkTask) override;
    virtual std::unique_ptr<CheckResult> computeUntilProbabilities(Environment const& env,
                                                                   CheckTask<storm::logic::UntilFormula, SolutionType> const& checkTask) override;
    virtual std::unique_ptr<CheckResult> computeGloballyProbabilities(Environment const& env,
                                                                      CheckTask<storm::logic::GloballyFormula, SolutionType> const& checkTask) override;
    virtual std::unique_ptr<CheckResult> computeConditionalProbabilities(Environment const& env,
                                                                         CheckTask<storm::logic::ConditionalFormula, SolutionType> const& checkTask) override;
    virtual std::unique_ptr<CheckResult> computeCumulativeRewards(Environment const& env, storm::logic::RewardMeasureType rewardMeasureType,
<<<<<<< HEAD
                                                                  CheckTask<storm::logic::CumulativeRewardFormula, ValueType> const& checkTask) override;
    virtual std::unique_ptr<CheckResult> computeDiscountedCumulativeRewards(
        Environment const& env, storm::logic::RewardMeasureType rewardMeasureType,
        CheckTask<storm::logic::DiscountedCumulativeRewardFormula, ValueType> const& checkTask) override;
    virtual std::unique_ptr<CheckResult> computeInstantaneousRewards(Environment const& env, storm::logic::RewardMeasureType rewardMeasureType,
                                                                     CheckTask<storm::logic::InstantaneousRewardFormula, ValueType> const& checkTask) override;
    virtual std::unique_ptr<CheckResult> computeTotalRewards(Environment const& env, storm::logic::RewardMeasureType rewardMeasureType,
                                                             CheckTask<storm::logic::TotalRewardFormula, ValueType> const& checkTask) override;
    virtual std::unique_ptr<CheckResult> computeDiscountedTotalRewards(
        Environment const& env, storm::logic::RewardMeasureType rewardMeasureType,
        CheckTask<storm::logic::DiscountedTotalRewardFormula, ValueType> const& checkTask) override;
=======
                                                                  CheckTask<storm::logic::CumulativeRewardFormula, SolutionType> const& checkTask) override;
    virtual std::unique_ptr<CheckResult> computeInstantaneousRewards(
        Environment const& env, storm::logic::RewardMeasureType rewardMeasureType,
        CheckTask<storm::logic::InstantaneousRewardFormula, SolutionType> const& checkTask) override;
    virtual std::unique_ptr<CheckResult> computeTotalRewards(Environment const& env, storm::logic::RewardMeasureType rewardMeasureType,
                                                             CheckTask<storm::logic::TotalRewardFormula, SolutionType> const& checkTask) override;
>>>>>>> b9c33e4a
    virtual std::unique_ptr<CheckResult> computeReachabilityRewards(Environment const& env, storm::logic::RewardMeasureType rewardMeasureType,
                                                                    CheckTask<storm::logic::EventuallyFormula, SolutionType> const& checkTask) override;
    virtual std::unique_ptr<CheckResult> computeReachabilityTimes(Environment const& env, storm::logic::RewardMeasureType rewardMeasureType,
                                                                  CheckTask<storm::logic::EventuallyFormula, SolutionType> const& checkTask) override;
    virtual std::unique_ptr<CheckResult> computeLongRunAverageProbabilities(Environment const& env,
                                                                            CheckTask<storm::logic::StateFormula, SolutionType> const& checkTask) override;
    virtual std::unique_ptr<CheckResult> computeLongRunAverageRewards(
        Environment const& env, storm::logic::RewardMeasureType rewardMeasureType,
        CheckTask<storm::logic::LongRunAverageRewardFormula, SolutionType> const& checkTask) override;
    virtual std::unique_ptr<CheckResult> computeLTLProbabilities(Environment const& env,
                                                                 CheckTask<storm::logic::PathFormula, SolutionType> const& checkTask) override;
    virtual std::unique_ptr<CheckResult> computeHOAPathProbabilities(Environment const& env,
                                                                     CheckTask<storm::logic::HOAPathFormula, SolutionType> const& checkTask) override;
    virtual std::unique_ptr<CheckResult> checkMultiObjectiveFormula(Environment const& env,
                                                                    CheckTask<storm::logic::MultiObjectiveFormula, SolutionType> const& checkTask) override;
    virtual std::unique_ptr<CheckResult> checkLexObjectiveFormula(Environment const& env,
                                                                  CheckTask<storm::logic::MultiObjectiveFormula, SolutionType> const& checkTask) override;
    virtual std::unique_ptr<CheckResult> checkQuantileFormula(Environment const& env,
                                                              CheckTask<storm::logic::QuantileFormula, SolutionType> const& checkTask) override;
};
}  // namespace modelchecker
}  // namespace storm<|MERGE_RESOLUTION|>--- conflicted
+++ resolved
@@ -37,26 +37,18 @@
     virtual std::unique_ptr<CheckResult> computeConditionalProbabilities(Environment const& env,
                                                                          CheckTask<storm::logic::ConditionalFormula, SolutionType> const& checkTask) override;
     virtual std::unique_ptr<CheckResult> computeCumulativeRewards(Environment const& env, storm::logic::RewardMeasureType rewardMeasureType,
-<<<<<<< HEAD
-                                                                  CheckTask<storm::logic::CumulativeRewardFormula, ValueType> const& checkTask) override;
+                                                                  CheckTask<storm::logic::CumulativeRewardFormula, SolutionType> const& checkTask) override;
     virtual std::unique_ptr<CheckResult> computeDiscountedCumulativeRewards(
         Environment const& env, storm::logic::RewardMeasureType rewardMeasureType,
-        CheckTask<storm::logic::DiscountedCumulativeRewardFormula, ValueType> const& checkTask) override;
-    virtual std::unique_ptr<CheckResult> computeInstantaneousRewards(Environment const& env, storm::logic::RewardMeasureType rewardMeasureType,
-                                                                     CheckTask<storm::logic::InstantaneousRewardFormula, ValueType> const& checkTask) override;
-    virtual std::unique_ptr<CheckResult> computeTotalRewards(Environment const& env, storm::logic::RewardMeasureType rewardMeasureType,
-                                                             CheckTask<storm::logic::TotalRewardFormula, ValueType> const& checkTask) override;
-    virtual std::unique_ptr<CheckResult> computeDiscountedTotalRewards(
-        Environment const& env, storm::logic::RewardMeasureType rewardMeasureType,
-        CheckTask<storm::logic::DiscountedTotalRewardFormula, ValueType> const& checkTask) override;
-=======
-                                                                  CheckTask<storm::logic::CumulativeRewardFormula, SolutionType> const& checkTask) override;
+        CheckTask<storm::logic::DiscountedCumulativeRewardFormula, SolutionType> const& checkTask) override;
     virtual std::unique_ptr<CheckResult> computeInstantaneousRewards(
         Environment const& env, storm::logic::RewardMeasureType rewardMeasureType,
         CheckTask<storm::logic::InstantaneousRewardFormula, SolutionType> const& checkTask) override;
     virtual std::unique_ptr<CheckResult> computeTotalRewards(Environment const& env, storm::logic::RewardMeasureType rewardMeasureType,
                                                              CheckTask<storm::logic::TotalRewardFormula, SolutionType> const& checkTask) override;
->>>>>>> b9c33e4a
+    virtual std::unique_ptr<CheckResult> computeDiscountedTotalRewards(
+        Environment const& env, storm::logic::RewardMeasureType rewardMeasureType,
+        CheckTask<storm::logic::DiscountedTotalRewardFormula, SolutionType> const& checkTask) override;
     virtual std::unique_ptr<CheckResult> computeReachabilityRewards(Environment const& env, storm::logic::RewardMeasureType rewardMeasureType,
                                                                     CheckTask<storm::logic::EventuallyFormula, SolutionType> const& checkTask) override;
     virtual std::unique_ptr<CheckResult> computeReachabilityTimes(Environment const& env, storm::logic::RewardMeasureType rewardMeasureType,
