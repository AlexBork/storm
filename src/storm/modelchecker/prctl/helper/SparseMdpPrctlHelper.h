--- conflicted
+++ resolved
@@ -68,32 +68,24 @@
                                                               RewardModelType const& rewardModel, uint_fast64_t stepBound);
 
     template<typename RewardModelType>
-<<<<<<< HEAD
-    static MDPSparseModelCheckingHelperReturnType<ValueType> computeTotalRewards(Environment const& env, storm::solver::SolveGoal<ValueType>&& goal,
-                                                                                 storm::storage::SparseMatrix<ValueType> const& transitionMatrix,
-                                                                                 storm::storage::SparseMatrix<ValueType> const& backwardTransitions,
-                                                                                 RewardModelType const& rewardModel, bool qualitative, bool produceScheduler,
-                                                                                 ModelCheckerHint const& hint = ModelCheckerHint());
-    template<typename RewardModelType>
-    static std::vector<ValueType> computeDiscountedCumulativeRewards(Environment const& env, storm::solver::SolveGoal<ValueType>&& goal,
-                                                                     storm::storage::SparseMatrix<ValueType> const& transitionMatrix,
-                                                                     RewardModelType const& rewardModel, uint_fast64_t stepBound, ValueType discountFactor);
-
-    template<typename RewardModelType>
-    static MDPSparseModelCheckingHelperReturnType<ValueType> computeDiscountedTotalRewards(Environment const& env, storm::solver::SolveGoal<ValueType>&& goal,
-                                                                                           storm::storage::SparseMatrix<ValueType> const& transitionMatrix,
-                                                                                           storm::storage::SparseMatrix<ValueType> const& backwardTransitions,
-                                                                                           RewardModelType const& rewardModel, bool qualitative,
-                                                                                           bool produceScheduler, ValueType discountFactor,
-                                                                                           ModelCheckerHint const& hint = ModelCheckerHint());
-=======
     static MDPSparseModelCheckingHelperReturnType<SolutionType> computeTotalRewards(Environment const& env,
                                                                                     storm::solver::SolveGoal<ValueType, SolutionType>&& goal,
                                                                                     storm::storage::SparseMatrix<ValueType> const& transitionMatrix,
                                                                                     storm::storage::SparseMatrix<ValueType> const& backwardTransitions,
                                                                                     RewardModelType const& rewardModel, bool qualitative, bool produceScheduler,
                                                                                     ModelCheckerHint const& hint = ModelCheckerHint());
->>>>>>> b9c33e4a
+    template<typename RewardModelType>
+    static std::vector<SolutionType> computeDiscountedCumulativeRewards(Environment const& env, storm::solver::SolveGoal<ValueType, SolutionType>&& goal,
+                                                                     storm::storage::SparseMatrix<ValueType> const& transitionMatrix,
+                                                                     RewardModelType const& rewardModel, uint_fast64_t stepBound, ValueType discountFactor);
+
+    template<typename RewardModelType>
+    static MDPSparseModelCheckingHelperReturnType<SolutionType> computeDiscountedTotalRewards(Environment const& env, storm::solver::SolveGoal<ValueType, SolutionType>&& goal,
+                                                                                           storm::storage::SparseMatrix<ValueType> const& transitionMatrix,
+                                                                                           storm::storage::SparseMatrix<ValueType> const& backwardTransitions,
+                                                                                           RewardModelType const& rewardModel, bool qualitative,
+                                                                                           bool produceScheduler, ValueType discountFactor,
+                                                                                           ModelCheckerHint const& hint = ModelCheckerHint());
 
     template<typename RewardModelType>
     static MDPSparseModelCheckingHelperReturnType<SolutionType> computeReachabilityRewards(
