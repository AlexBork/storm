#ifndef STORM_MODELCHECKER_ABSTRACTMODELCHECKER_H_
#define STORM_MODELCHECKER_ABSTRACTMODELCHECKER_H_

#include <string>

#include "storm/logic/Formulas.h"
#include "storm/modelchecker/CheckTask.h"
#include "storm/solver/OptimizationDirection.h"

namespace storm {

class Environment;

namespace modelchecker {
class CheckResult;

enum class RewardType { Expectation, Variance };

template<typename ModelType>
class AbstractModelChecker {
   public:
    virtual ~AbstractModelChecker() {
        // Intentionally left empty.
    }

    typedef typename ModelType::ValueType ValueType;
    using SolutionType = typename std::conditional<std::is_same_v<ValueType, storm::Interval>, double, ValueType>::type;

    /*!
     * Returns the name of the model checker class (e.g., for display in error messages).
     */
    virtual std::string getClassName() const;

    /*!
     * Determines whether the model checker can handle the given verification task. If this method returns
     * false, the task must not be checked using this model checker.
     *
     * @param checkTask The task for which to check whether the model checker can handle it.
     * @return True iff the model checker can check the given task.
     */
    virtual bool canHandle(CheckTask<storm::logic::Formula, SolutionType> const& checkTask) const = 0;

    /*!
     * Checks the provided formula.
     *
     * @param checkTask The verification task to pursue.
     * @return The verification result.
     */
    virtual std::unique_ptr<CheckResult> check(Environment const& env, CheckTask<storm::logic::Formula, SolutionType> const& checkTask);

    /*!
     * Checks the provided formula with the default environment.
     * TODO This function is obsolete as soon as the Environment is fully integrated.
     */
    std::unique_ptr<CheckResult> check(CheckTask<storm::logic::Formula, SolutionType> const& checkTask);

    // The methods to compute probabilities for path formulas.
    virtual std::unique_ptr<CheckResult> computeProbabilities(Environment const& env, CheckTask<storm::logic::Formula, SolutionType> const& checkTask);
    virtual std::unique_ptr<CheckResult> computeConditionalProbabilities(Environment const& env,
                                                                         CheckTask<storm::logic::ConditionalFormula, SolutionType> const& checkTask);
    virtual std::unique_ptr<CheckResult> computeBoundedUntilProbabilities(Environment const& env,
                                                                          CheckTask<storm::logic::BoundedUntilFormula, SolutionType> const& checkTask);
    virtual std::unique_ptr<CheckResult> computeReachabilityProbabilities(Environment const& env,
                                                                          CheckTask<storm::logic::EventuallyFormula, SolutionType> const& checkTask);
    virtual std::unique_ptr<CheckResult> computeGloballyProbabilities(Environment const& env,
                                                                      CheckTask<storm::logic::GloballyFormula, SolutionType> const& checkTask);
    virtual std::unique_ptr<CheckResult> computeNextProbabilities(Environment const& env, CheckTask<storm::logic::NextFormula, SolutionType> const& checkTask);
    virtual std::unique_ptr<CheckResult> computeUntilProbabilities(Environment const& env,
                                                                   CheckTask<storm::logic::UntilFormula, SolutionType> const& checkTask);
    virtual std::unique_ptr<CheckResult> computeHOAPathProbabilities(Environment const& env,
                                                                     CheckTask<storm::logic::HOAPathFormula, SolutionType> const& checkTask);
    virtual std::unique_ptr<CheckResult> computeLTLProbabilities(Environment const& env, CheckTask<storm::logic::PathFormula, SolutionType> const& checkTask);
    std::unique_ptr<CheckResult> computeStateFormulaProbabilities(Environment const& env, CheckTask<storm::logic::Formula, SolutionType> const& checkTask);

    // The methods to compute the rewards for path formulas.
    virtual std::unique_ptr<CheckResult> computeRewards(Environment const& env, storm::logic::RewardMeasureType rewardMeasureType,
                                                        CheckTask<storm::logic::Formula, SolutionType> const& checkTask);
    virtual std::unique_ptr<CheckResult> computeConditionalRewards(Environment const& env, storm::logic::RewardMeasureType rewardMeasureType,
                                                                   CheckTask<storm::logic::ConditionalFormula, SolutionType> const& checkTask);
    virtual std::unique_ptr<CheckResult> computeCumulativeRewards(Environment const& env, storm::logic::RewardMeasureType rewardMeasureType,
                                                                  CheckTask<storm::logic::CumulativeRewardFormula, SolutionType> const& checkTask);
    virtual std::unique_ptr<CheckResult> computeInstantaneousRewards(Environment const& env, storm::logic::RewardMeasureType rewardMeasureType,
                                                                     CheckTask<storm::logic::InstantaneousRewardFormula, SolutionType> const& checkTask);
    virtual std::unique_ptr<CheckResult> computeReachabilityRewards(Environment const& env, storm::logic::RewardMeasureType rewardMeasureType,
                                                                    CheckTask<storm::logic::EventuallyFormula, SolutionType> const& checkTask);
    virtual std::unique_ptr<CheckResult> computeTotalRewards(Environment const& env, storm::logic::RewardMeasureType rewardMeasureType,
                                                             CheckTask<storm::logic::TotalRewardFormula, SolutionType> const& checkTask);
    virtual std::unique_ptr<CheckResult> computeLongRunAverageRewards(Environment const& env, storm::logic::RewardMeasureType rewardMeasureType,
<<<<<<< HEAD
                                                                      CheckTask<storm::logic::LongRunAverageRewardFormula, ValueType> const& checkTask);
    virtual std::unique_ptr<CheckResult> computeDiscountedCumulativeRewards(
        Environment const& env, storm::logic::RewardMeasureType rewardMeasureType,
        CheckTask<storm::logic::DiscountedCumulativeRewardFormula, ValueType> const& checkTask);
    virtual std::unique_ptr<CheckResult> computeDiscountedTotalRewards(Environment const& env, storm::logic::RewardMeasureType rewardMeasureType,
                                                                       CheckTask<storm::logic::DiscountedTotalRewardFormula, ValueType> const& checkTask);
=======
                                                                      CheckTask<storm::logic::LongRunAverageRewardFormula, SolutionType> const& checkTask);
>>>>>>> b9c33e4a

    // The methods to compute the long-run average probabilities and timing measures.
    virtual std::unique_ptr<CheckResult> computeLongRunAverageProbabilities(Environment const& env,
                                                                            CheckTask<storm::logic::StateFormula, SolutionType> const& checkTask);
    virtual std::unique_ptr<CheckResult> computeTimes(Environment const& env, storm::logic::RewardMeasureType rewardMeasureType,
                                                      CheckTask<storm::logic::Formula, SolutionType> const& checkTask);
    virtual std::unique_ptr<CheckResult> computeReachabilityTimes(Environment const& env, storm::logic::RewardMeasureType rewardMeasureType,
                                                                  CheckTask<storm::logic::EventuallyFormula, SolutionType> const& checkTask);

    // The methods to check state formulas.
    virtual std::unique_ptr<CheckResult> checkStateFormula(Environment const& env, CheckTask<storm::logic::StateFormula, SolutionType> const& checkTask);
    virtual std::unique_ptr<CheckResult> checkAtomicExpressionFormula(Environment const& env,
                                                                      CheckTask<storm::logic::AtomicExpressionFormula, SolutionType> const& checkTask);
    virtual std::unique_ptr<CheckResult> checkAtomicLabelFormula(Environment const& env,
                                                                 CheckTask<storm::logic::AtomicLabelFormula, SolutionType> const& checkTask);
    virtual std::unique_ptr<CheckResult> checkBinaryBooleanStateFormula(Environment const& env,
                                                                        CheckTask<storm::logic::BinaryBooleanStateFormula, SolutionType> const& checkTask);
    virtual std::unique_ptr<CheckResult> checkBooleanLiteralFormula(Environment const& env,
                                                                    CheckTask<storm::logic::BooleanLiteralFormula, SolutionType> const& checkTask);
    virtual std::unique_ptr<CheckResult> checkProbabilityOperatorFormula(Environment const& env,
                                                                         CheckTask<storm::logic::ProbabilityOperatorFormula, SolutionType> const& checkTask);
    virtual std::unique_ptr<CheckResult> checkRewardOperatorFormula(Environment const& env,
                                                                    CheckTask<storm::logic::RewardOperatorFormula, SolutionType> const& checkTask);
    virtual std::unique_ptr<CheckResult> checkTimeOperatorFormula(Environment const& env,
                                                                  CheckTask<storm::logic::TimeOperatorFormula, SolutionType> const& checkTask);
    virtual std::unique_ptr<CheckResult> checkLongRunAverageOperatorFormula(
        Environment const& env, CheckTask<storm::logic::LongRunAverageOperatorFormula, SolutionType> const& checkTask);
    virtual std::unique_ptr<CheckResult> checkUnaryBooleanStateFormula(Environment const& env,
                                                                       CheckTask<storm::logic::UnaryBooleanStateFormula, SolutionType> const& checkTask);

    // The methods to check multi-objective formulas.
    virtual std::unique_ptr<CheckResult> checkMultiObjectiveFormula(Environment const& env,
                                                                    CheckTask<storm::logic::MultiObjectiveFormula, SolutionType> const& checkTask);

    // The methods to check quantile formulas.
    virtual std::unique_ptr<CheckResult> checkQuantileFormula(Environment const& env, CheckTask<storm::logic::QuantileFormula, SolutionType> const& checkTask);

    // The methods to check lexicographic LTL formulae
    virtual std::unique_ptr<CheckResult> checkLexObjectiveFormula(Environment const& env,
                                                                  CheckTask<storm::logic::MultiObjectiveFormula, SolutionType> const& checkTask);

    // The methods to check game formulas.
    virtual std::unique_ptr<CheckResult> checkGameFormula(Environment const& env, CheckTask<storm::logic::GameFormula, SolutionType> const& checkTask);
};
}  // namespace modelchecker
}  // namespace storm

#endif /* STORM_MODELCHECKER_ABSTRACTMODELCHECKER_H_ */<|MERGE_RESOLUTION|>--- conflicted
+++ resolved
@@ -86,16 +86,12 @@
     virtual std::unique_ptr<CheckResult> computeTotalRewards(Environment const& env, storm::logic::RewardMeasureType rewardMeasureType,
                                                              CheckTask<storm::logic::TotalRewardFormula, SolutionType> const& checkTask);
     virtual std::unique_ptr<CheckResult> computeLongRunAverageRewards(Environment const& env, storm::logic::RewardMeasureType rewardMeasureType,
-<<<<<<< HEAD
-                                                                      CheckTask<storm::logic::LongRunAverageRewardFormula, ValueType> const& checkTask);
+                                                                      CheckTask<storm::logic::LongRunAverageRewardFormula, SolutionType> const& checkTask);
     virtual std::unique_ptr<CheckResult> computeDiscountedCumulativeRewards(
         Environment const& env, storm::logic::RewardMeasureType rewardMeasureType,
-        CheckTask<storm::logic::DiscountedCumulativeRewardFormula, ValueType> const& checkTask);
+        CheckTask<storm::logic::DiscountedCumulativeRewardFormula, SolutionType> const& checkTask);
     virtual std::unique_ptr<CheckResult> computeDiscountedTotalRewards(Environment const& env, storm::logic::RewardMeasureType rewardMeasureType,
-                                                                       CheckTask<storm::logic::DiscountedTotalRewardFormula, ValueType> const& checkTask);
-=======
-                                                                      CheckTask<storm::logic::LongRunAverageRewardFormula, SolutionType> const& checkTask);
->>>>>>> b9c33e4a
+                                                                       CheckTask<storm::logic::DiscountedTotalRewardFormula, SolutionType> const& checkTask);
 
     // The methods to compute the long-run average probabilities and timing measures.
     virtual std::unique_ptr<CheckResult> computeLongRunAverageProbabilities(Environment const& env,
