#include "storm/storage/jani/traverser/ArrayExpressionFinder.h"

#include "storm/storage/jani/traverser/JaniTraverser.h"
#include "storm/storage/jani/visitor/JaniExpressionVisitor.h"
#include "storm/storage/jani/expressions/JaniExpressions.h"
#include "storm/storage/jani/Model.h"

namespace storm {
    namespace jani {
        
        namespace detail {
            class ArrayExpressionFinderExpressionVisitor : public storm::expressions::ExpressionVisitor, public storm::expressions::JaniExpressionVisitor {
            public:
                using storm::expressions::ExpressionVisitor::visit;

                virtual boost::any visit(storm::expressions::IfThenElseExpression const& expression, boost::any const& data) override {
                    return
                        boost::any_cast<bool>(expression.getCondition()->accept(*this, data)) ||
                        boost::any_cast<bool>(expression.getThenExpression()->accept(*this, data)) ||
                        boost::any_cast<bool>(expression.getElseExpression()->accept(*this, data));
                }
                
                virtual boost::any visit(storm::expressions::BinaryBooleanFunctionExpression const& expression, boost::any const& data) override {
                    return
                        boost::any_cast<bool>(expression.getFirstOperand()->accept(*this, data)) ||
                        boost::any_cast<bool>(expression.getSecondOperand()->accept(*this, data));
                }
                
                virtual boost::any visit(storm::expressions::BinaryNumericalFunctionExpression const& expression, boost::any const& data) override {
                    return
                        boost::any_cast<bool>(expression.getFirstOperand()->accept(*this, data)) ||
                        boost::any_cast<bool>(expression.getSecondOperand()->accept(*this, data));
                }
                
                virtual boost::any visit(storm::expressions::BinaryRelationExpression const& expression, boost::any const& data) override {
                    return
                        boost::any_cast<bool>(expression.getFirstOperand()->accept(*this, data)) ||
                        boost::any_cast<bool>(expression.getSecondOperand()->accept(*this, data));
                }
                
                virtual boost::any visit(storm::expressions::VariableExpression const&, boost::any const&) override {
                    return false;
                }
                
                virtual boost::any visit(storm::expressions::UnaryBooleanFunctionExpression const& expression, boost::any const& data) override {
                    return expression.getOperand()->accept(*this, data);
                }
                
                virtual boost::any visit(storm::expressions::UnaryNumericalFunctionExpression const& expression, boost::any const& data) override {
                    return expression.getOperand()->accept(*this, data);
                }
                
                virtual boost::any visit(storm::expressions::BooleanLiteralExpression const&, boost::any const&) override {
                    return false;
                }
                
                virtual boost::any visit(storm::expressions::IntegerLiteralExpression const&, boost::any const&) override {
                    return false;
                }
                
                virtual boost::any visit(storm::expressions::RationalLiteralExpression const&, boost::any const&) override {
                    return false;
                }
                
                virtual boost::any visit(storm::expressions::ValueArrayExpression const&, boost::any const&) override {
                    return true;
                }

<<<<<<< HEAD
                virtual boost::any visit(storm::expressions::ValueArrayExpression::ValueArrayElements const&, boost::any const&) override {
                    return true;
                }
                
=======
>>>>>>> 6bb9e817
                virtual boost::any visit(storm::expressions::ConstructorArrayExpression const&, boost::any const&) override {
                    return true;
                }
                
                virtual boost::any visit(storm::expressions::ArrayAccessExpression const&, boost::any const&) override {
                    return true;
                }

<<<<<<< HEAD

                virtual boost::any visit(storm::expressions::ArrayAccessIndexExpression const&, boost::any const&) override {
                    return true;
                }
                
=======
>>>>>>> 6bb9e817
                virtual boost::any visit(storm::expressions::FunctionCallExpression const& expression, boost::any const& data) override {
                    for (uint64_t i = 0; i < expression.getNumberOfArguments(); ++i) {
                        if (boost::any_cast<bool>(expression.getArgument(i)->accept(*this, data))) {
                            return true;
                        }
                    }
                    return false;
                }
            };
            
            class ArrayExpressionFinderTraverser : public ConstJaniTraverser {
            public:
                virtual void traverse(Model const& model, boost::any const& data) override {
                    ConstJaniTraverser::traverse(model, data);
                }
                
                virtual void traverse(storm::expressions::Expression const& expression, boost::any const& data) override {
                    auto& res = *boost::any_cast<bool*>(data);
                    if (containsArrayExpression(expression)) {
                        std::cout << "Expression: " << expression << " contains arrays" << std::endl;
                    }
                    res = res || containsArrayExpression(expression);
                }
            };
        }
        
        
        bool containsArrayExpression(Model const& model) {
            bool result = false;
            detail::ArrayExpressionFinderTraverser().traverse(model, &result);
            return result;
        }
        
        bool containsArrayExpression(storm::expressions::Expression const& expression) {
            detail::ArrayExpressionFinderExpressionVisitor v;
            return boost::any_cast<bool>(expression.accept(v, boost::any()));
        }
    }
}
<|MERGE_RESOLUTION|>--- conflicted
+++ resolved
@@ -66,13 +66,6 @@
                     return true;
                 }
 
-<<<<<<< HEAD
-                virtual boost::any visit(storm::expressions::ValueArrayExpression::ValueArrayElements const&, boost::any const&) override {
-                    return true;
-                }
-                
-=======
->>>>>>> 6bb9e817
                 virtual boost::any visit(storm::expressions::ConstructorArrayExpression const&, boost::any const&) override {
                     return true;
                 }
@@ -81,14 +74,6 @@
                     return true;
                 }
 
-<<<<<<< HEAD
-
-                virtual boost::any visit(storm::expressions::ArrayAccessIndexExpression const&, boost::any const&) override {
-                    return true;
-                }
-                
-=======
->>>>>>> 6bb9e817
                 virtual boost::any visit(storm::expressions::FunctionCallExpression const& expression, boost::any const& data) override {
                     for (uint64_t i = 0; i < expression.getNumberOfArguments(); ++i) {
                         if (boost::any_cast<bool>(expression.getArgument(i)->accept(*this, data))) {
@@ -107,9 +92,6 @@
                 
                 virtual void traverse(storm::expressions::Expression const& expression, boost::any const& data) override {
                     auto& res = *boost::any_cast<bool*>(data);
-                    if (containsArrayExpression(expression)) {
-                        std::cout << "Expression: " << expression << " contains arrays" << std::endl;
-                    }
                     res = res || containsArrayExpression(expression);
                 }
             };
