--- conflicted
+++ resolved
@@ -68,36 +68,6 @@
         detail::ConstVariables<Variable> VariableSet::getContinuousVariables() const {
             return detail::ConstVariables<Variable>(continuousVariables.begin(), continuousVariables.end());
         }
-<<<<<<< HEAD
-        
-        Variable const& VariableSet::addVariable(Variable const& variable) {
-            STORM_LOG_THROW(!this->hasVariable(variable.getName()), storm::exceptions::WrongFormatException, "Cannot add variable with name '" << variable.getName() << "', because a variable with that name already exists.");
-            std::shared_ptr<Variable> newVariable = std::make_shared<Variable>(variable);
-            variables.push_back(newVariable);
-            if (variable.isTransient()) {
-                transientVariables.push_back(newVariable);
-            }
-            nameToVariable.emplace(variable.getName(), variable.getExpressionVariable());
-            variableToVariable.emplace(variable.getExpressionVariable(), newVariable);
-
-            if (variable.isBooleanVariable()) {
-                booleanVariables.push_back(newVariable);
-            } else if (variable.isBoundedVariable() && variable.isIntegerVariable()) {
-                boundedIntegerVariables.push_back(newVariable);
-            } else if (!variable.isBoundedVariable() && variable.isIntegerVariable()) {
-                unboundedIntegerVariables.push_back(newVariable);
-            } else if (variable.isRealVariable()) {
-                realVariables.push_back(newVariable);
-            } else if (variable.isArrayVariable()) {
-                arrayVariables.push_back(newVariable);
-            } else if (variable.isClockVariable()) {
-                clockVariables.push_back(newVariable);
-            } else if (variable.isContinuousVariable()) {
-                continuousVariables.push_back(newVariable);
-            } else {
-                STORM_LOG_THROW(false, storm::exceptions::InvalidTypeException, "Cannot add variable of unknown type.");
-            }
-=======
         
         
         std::vector<std::shared_ptr<Variable>>& VariableSet::getVariableVectorForType(JaniType const& type) {
@@ -140,7 +110,6 @@
             
             auto& variableVectorForType = getVariableVectorForType(variable.getType());
             variableVectorForType.push_back(newVariable);
->>>>>>> 6bb9e817
             return *newVariable;
         }
 
@@ -205,34 +174,7 @@
             
             nameToVariable.erase(janiVar->getName());
             eraseFromVariableVector(variables, variable);
-<<<<<<< HEAD
-            if (janiVar->isBooleanVariable()) {
-                eraseFromVariableVector(booleanVariables, variable);
-            }
-            if (janiVar->isBooleanVariable()) {
-                eraseFromVariableVector(booleanVariables, variable);
-            }
-            if (janiVar->isIntegerVariable() && janiVar->isBoundedVariable()) {
-                eraseFromVariableVector(boundedIntegerVariables, variable);
-            }
-            if (janiVar->isIntegerVariable() && !janiVar->isBoundedVariable()) {
-                eraseFromVariableVector(unboundedIntegerVariables, variable);
-            }
-            if (janiVar->isRealVariable()) {
-                eraseFromVariableVector(realVariables, variable);
-            }
-            if (janiVar->isArrayVariable()) {
-                eraseFromVariableVector(arrayVariables, variable);
-            }
-            if (janiVar->isClockVariable()) {
-                eraseFromVariableVector(clockVariables, variable);
-            }
-            if (janiVar->isContinuousVariable()) {
-                eraseFromVariableVector(clockVariables, variable);
-            }
-=======
             eraseFromVariableVector(getVariableVectorForType(janiVar->getType()), variable);
->>>>>>> 6bb9e817
             if (janiVar->isTransient()) {
                 eraseFromVariableVector(transientVariables, variable);
             }
@@ -354,13 +296,8 @@
         
         uint_fast64_t VariableSet::getNumberOfUnboundedIntegerTransientVariables() const {
             uint_fast64_t result = 0;
-<<<<<<< HEAD
-            for (auto const& variable : variables) {
-                if (variable->isTransient() && variable->isIntegerVariable() && !variable->isBoundedVariable()) {
-=======
             for (auto const& variable : unboundedIntegerVariables) {
                 if (variable->isTransient()) {
->>>>>>> 6bb9e817
                     ++result;
                 }
             }
@@ -370,14 +307,10 @@
         uint_fast64_t VariableSet::getNumberOfNumericalTransientVariables() const {
             uint_fast64_t result = 0;
             for (auto const& variable : transientVariables) {
-<<<<<<< HEAD
-                if (variable->isRealVariable() || variable->isIntegerVariable()) {
-=======
                 auto const& type = variable->getType();
                 if (type.isBasicType() && (type.asBasicType().isIntegerType() || type.asBasicType().isRealType())) {
                     ++result;
                 } else if (type.isBoundedType() && (type.asBoundedType().isIntegerType() || type.asBoundedType().isRealType())) {
->>>>>>> 6bb9e817
                     ++result;
                 }
             }
@@ -394,29 +327,6 @@
                 if (variable->hasInitExpression() && variable->getInitExpression().containsVariable(variables)) {
                     return true;
                 }
-<<<<<<< HEAD
-            }
-            for (auto const& arrayVariable : this->getArrayVariables()) {
-                if (arrayVariable.hasInitExpression()) {
-                    if (arrayVariable.getInitExpression().containsVariable(variables)) {
-                        return true;
-                    }
-                }
-                if (arrayVariable.hasLowerBound()) {
-                    if (arrayVariable.getLowerBound().containsVariable(variables)) {
-                        return true;
-                    }
-                }
-                if (arrayVariable.hasUpperBound()) {
-                    if (arrayVariable.getUpperBound().containsVariable(variables)) {
-                        return true;
-                    }
-                }
-            }
-            for (auto const& clockVariable : this->getClockVariables()) {
-                if (clockVariable.hasInitExpression()) {
-                    if (clockVariable.getInitExpression().containsVariable(variables)) {
-=======
                 auto const& varType = variable->getType();
                 auto const& type = varType.isArrayType() ? varType.asArrayType().getBaseTypeRecursive() : varType;
                 if (type.isBoundedType()) {
@@ -425,7 +335,6 @@
                         return true;
                     }
                     if (boundedType.hasUpperBound() && boundedType.getUpperBound().containsVariable(variables)) {
->>>>>>> 6bb9e817
                         return true;
                     }
                 }
