--- conflicted
+++ resolved
@@ -426,16 +426,10 @@
             }
             
             void createVariable(storm::jani::Variable const& variable, CompositionVariables<Type, ValueType>& result) {
-<<<<<<< HEAD
-                if (variable.isBooleanVariable()) {
-                    createBooleanVariable(variable, result);
-                } else if (variable.isBoundedVariable() && variable.isIntegerVariable()) {
-=======
                 auto const& type = variable.getType();
                 if (type.isBasicType() && type.asBasicType().isBooleanType()) {
                     createBooleanVariable(variable, result);
                 } else if (type.isBoundedType() && type.asBoundedType().isIntegerType()) {
->>>>>>> 6bb9e817
                     createBoundedIntegerVariable(variable, result);
                 } else {
                     STORM_LOG_THROW(false, storm::exceptions::InvalidArgumentException, "Invalid type of variable in JANI model.");
@@ -443,17 +437,12 @@
             }
             
             void createBoundedIntegerVariable(storm::jani::Variable const& variable, CompositionVariables<Type, ValueType>& result) {
-<<<<<<< HEAD
-                STORM_LOG_THROW(variable.hasUpperBound(), storm::exceptions::NotSupportedException, "DdJaniModelBuilder only supports bounded variables. Variable " << variable.getName() <<" has no upper bound.");
-                int_fast64_t low = variable.getLowerBound().evaluateAsInt();
-                int_fast64_t high = variable.getUpperBound().evaluateAsInt();
-=======
                 auto const& type = variable.getType().asBoundedType();
                 STORM_LOG_THROW(type.hasLowerBound(), storm::exceptions::NotSupportedException, "DdJaniModelBuilder only supports bounded variables. Variable " << variable.getName() << " has no lower bound.");
                 STORM_LOG_THROW(type.hasUpperBound(), storm::exceptions::NotSupportedException, "DdJaniModelBuilder only supports bounded variables. Variable " << variable.getName() <<" has no upper bound.");
                 int_fast64_t low = type.getLowerBound().evaluateAsInt();
                 int_fast64_t high = type.getUpperBound().evaluateAsInt();
->>>>>>> 6bb9e817
+
                 std::pair<storm::expressions::Variable, storm::expressions::Variable> variablePair = result.manager->addMetaVariable(variable.getExpressionVariable().getName(), low, high);
                 
                 STORM_LOG_TRACE("Created meta variables for global integer variable: " << variablePair.first.getName() << " and " << variablePair.second.getName() << ".");
@@ -472,11 +461,7 @@
                 
                 result.allGlobalVariables.insert(variable.getExpressionVariable());
             }
-<<<<<<< HEAD
-            
-=======
-
->>>>>>> 6bb9e817
+
             void createBooleanVariable(storm::jani::Variable const& variable, CompositionVariables<Type, ValueType>& result) {
                 std::pair<storm::expressions::Variable, storm::expressions::Variable> variablePair = result.manager->addMetaVariable(variable.getExpressionVariable().getName());
                 
