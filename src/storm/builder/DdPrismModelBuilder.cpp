#include "storm/builder/DdPrismModelBuilder.h"

#include <boost/algorithm/string/join.hpp>

#include "storm/models/symbolic/Dtmc.h"
#include "storm/models/symbolic/Ctmc.h"
#include "storm/models/symbolic/Mdp.h"
#include "storm/models/symbolic/StandardRewardModel.h"

#include "storm/settings/SettingsManager.h"

#include "storm/exceptions/InvalidStateException.h"
#include "storm/exceptions/NotSupportedException.h"
#include "storm/exceptions/InvalidArgumentException.h"

#include "storm/utility/prism.h"
#include "storm/utility/math.h"
#include "storm/utility/dd.h"

#include "storm/storage/dd/DdManager.h"
#include "storm/storage/prism/Program.h"
#include "storm/storage/prism/Compositions.h"
#include "storm/storage/dd/Add.h"
#include "storm/storage/dd/cudd/CuddAddIterator.h"
#include "storm/storage/dd/Bdd.h"

#include "storm/settings/modules/BuildSettings.h"

#include "storm/adapters/RationalFunctionAdapter.h"

namespace storm {
    namespace builder {
        
        template <storm::dd::DdType Type, typename ValueType>
        class ParameterCreator {
        public:
            void create(storm::prism::Program const& program, storm::adapters::AddExpressionAdapter<Type, ValueType>& rowExpressionAdapter) {
                // Intentionally left empty: no support for parameters for this data type.
            }
            
            std::set<storm::RationalFunctionVariable> const& getParameters() const {
                STORM_LOG_THROW(false, storm::exceptions::NotSupportedException, "Creating parameters for non-parametric model is not supported.");
            }

        private:
            
        };
        
        template <storm::dd::DdType Type>
        class ParameterCreator<Type, storm::RationalFunction> {
        public:
            ParameterCreator() : cache(std::make_shared<storm::RawPolynomialCache>()) {
                // Intentionally left empty.
            }
            
            void create(storm::prism::Program const& program, storm::adapters::AddExpressionAdapter<Type, storm::RationalFunction>& rowExpressionAdapter) {
                for (auto const& constant : program.getConstants()) {
                    if (!constant.isDefined()) {
                        storm::RationalFunctionVariable carlVariable = carl::freshRealVariable(constant.getExpressionVariable().getName());
                        parameters.insert(carlVariable);
                        auto rf = convertVariableToPolynomial(carlVariable);
                        rowExpressionAdapter.setValue(constant.getExpressionVariable(), rf);
                    }
                }
            }
            
            template<typename RationalFunctionType = storm::RationalFunction, typename TP = typename RationalFunctionType::PolyType, carl::EnableIf<carl::needs_cache<TP>> = carl::dummy>
            RationalFunctionType convertVariableToPolynomial(storm::RationalFunctionVariable const& variable) {
                return RationalFunctionType(typename RationalFunctionType::PolyType(typename RationalFunctionType::PolyType::PolyType(variable), cache));
            }
            
            template<typename RationalFunctionType = storm::RationalFunction, typename TP = typename RationalFunctionType::PolyType, carl::DisableIf<carl::needs_cache<TP>> = carl::dummy>
            RationalFunctionType convertVariableToPolynomial(storm::RationalFunctionVariable const& variable) {
                return RationalFunctionType(variable);
            }
            
            std::set<storm::RationalFunctionVariable> const& getParameters() const {
                return parameters;
            }
            
        private:
            // A mapping from our variables to carl's.
            std::unordered_map<storm::expressions::Variable, storm::RationalFunctionVariable> variableToVariableMap;
            
            // The cache that is used in case the underlying type needs a cache.
            std::shared_ptr<storm::RawPolynomialCache> cache;
            
            // All created parameters.
            std::set<storm::RationalFunctionVariable> parameters;
        };
        
        template <storm::dd::DdType Type, typename ValueType>
        class DdPrismModelBuilder<Type, ValueType>::GenerationInformation {
        public:
            GenerationInformation(storm::prism::Program const& program) : program(program), manager(std::make_shared<storm::dd::DdManager<Type>>()), rowMetaVariables(), variableToRowMetaVariableMap(std::make_shared<std::map<storm::expressions::Variable, storm::expressions::Variable>>()), rowExpressionAdapter(std::make_shared<storm::adapters::AddExpressionAdapter<Type, ValueType>>(manager, variableToRowMetaVariableMap)), columnMetaVariables(), variableToColumnMetaVariableMap((std::make_shared<std::map<storm::expressions::Variable, storm::expressions::Variable>>())), rowColumnMetaVariablePairs(), nondeterminismMetaVariables(), variableToIdentityMap(), allGlobalVariables(), moduleToIdentityMap(), parameters() {
                
                // Initializes variables and identity DDs.
                createMetaVariablesAndIdentities();
                
                // Initialize the parameters (if any).
                ParameterCreator<Type, ValueType> parameterCreator;
                parameterCreator.create(this->program, *this->rowExpressionAdapter);
                if (std::is_same<ValueType, storm::RationalFunction>::value) {
                    this->parameters = parameterCreator.getParameters();
                }
            }
            
            // The program that is currently translated.
            storm::prism::Program const& program;
            
            // The manager used to build the decision diagrams.
            std::shared_ptr<storm::dd::DdManager<Type>> manager;
            
            // The meta variables for the row encoding.
            std::set<storm::expressions::Variable> rowMetaVariables;
            std::shared_ptr<std::map<storm::expressions::Variable, storm::expressions::Variable>> variableToRowMetaVariableMap;
            std::shared_ptr<storm::adapters::AddExpressionAdapter<Type, ValueType>> rowExpressionAdapter;
            
            // The meta variables for the column encoding.
            std::set<storm::expressions::Variable> columnMetaVariables;
            std::shared_ptr<std::map<storm::expressions::Variable, storm::expressions::Variable>> variableToColumnMetaVariableMap;
            
            // All pairs of row/column meta variables.
            std::vector<std::pair<storm::expressions::Variable, storm::expressions::Variable>> rowColumnMetaVariablePairs;
            
            // The meta variables used to encode the nondeterminism.
            std::vector<storm::expressions::Variable> nondeterminismMetaVariables;
            
            // The meta variables used to encode the synchronization.
            std::vector<storm::expressions::Variable> synchronizationMetaVariables;
            
            // A set of all variables used for encoding the nondeterminism (i.e. nondetermism + synchronization
            // variables). This is handy to abstract from this variable set.
            std::set<storm::expressions::Variable> allNondeterminismVariables;
            
            // As set of all variables used for encoding the synchronization.
            std::set<storm::expressions::Variable> allSynchronizationMetaVariables;
            
            // DDs representing the identity for each variable.
            std::map<storm::expressions::Variable, storm::dd::Add<Type, ValueType>> variableToIdentityMap;
            
            // A set of all meta variables that correspond to global variables.
            std::set<storm::expressions::Variable> allGlobalVariables;
            
            // DDs representing the identity for each module.
            std::map<std::string, storm::dd::Add<Type, ValueType>> moduleToIdentityMap;
            
            // DDs representing the valid ranges of the variables of each module.
            std::map<std::string, storm::dd::Add<Type, ValueType>> moduleToRangeMap;
            
            // The parameters appearing in the model.
            std::set<storm::RationalFunctionVariable> parameters;
            
        private:
            /*!
             * Creates the required meta variables and variable/module identities.
             */
            void createMetaVariablesAndIdentities() {
                // Add synchronization variables.
                for (auto const& actionIndex : program.getSynchronizingActionIndices()) {
                    std::pair<storm::expressions::Variable, storm::expressions::Variable> variablePair = manager->addMetaVariable(program.getActionName(actionIndex));
                    synchronizationMetaVariables.push_back(variablePair.first);
                    allSynchronizationMetaVariables.insert(variablePair.first);
                    allNondeterminismVariables.insert(variablePair.first);
                }
                
                // Add nondeterminism variables (number of modules + number of commands).
                uint_fast64_t numberOfNondeterminismVariables = program.getModules().size();
                for (auto const& module : program.getModules()) {
                    numberOfNondeterminismVariables += module.getNumberOfCommands();
                }
                for (uint_fast64_t i = 0; i < numberOfNondeterminismVariables; ++i) {
                    std::pair<storm::expressions::Variable, storm::expressions::Variable> variablePair = manager->addMetaVariable("nondet" + std::to_string(i));
                    nondeterminismMetaVariables.push_back(variablePair.first);
                    allNondeterminismVariables.insert(variablePair.first);
                }
                
                // Create meta variables for global program variables.
                for (storm::prism::IntegerVariable const& integerVariable : program.getGlobalIntegerVariables()) {
                    int_fast64_t low = integerVariable.getLowerBoundExpression().evaluateAsInt();
                    int_fast64_t high = integerVariable.getUpperBoundExpression().evaluateAsInt();
                    std::pair<storm::expressions::Variable, storm::expressions::Variable> variablePair = manager->addMetaVariable(integerVariable.getName(), low, high);
                    
                    STORM_LOG_TRACE("Created meta variables for global integer variable: " << variablePair.first.getName() << "[" << variablePair.first.getIndex() << "] and " << variablePair.second.getName() << "[" << variablePair.second.getIndex() << "]");
                    
                    rowMetaVariables.insert(variablePair.first);
                    variableToRowMetaVariableMap->emplace(integerVariable.getExpressionVariable(), variablePair.first);
                    
                    columnMetaVariables.insert(variablePair.second);
                    variableToColumnMetaVariableMap->emplace(integerVariable.getExpressionVariable(), variablePair.second);
                    
                    storm::dd::Bdd<Type> variableIdentity = manager->getIdentity(variablePair.first, variablePair.second);
                    variableToIdentityMap.emplace(integerVariable.getExpressionVariable(), variableIdentity.template toAdd<ValueType>());
                    rowColumnMetaVariablePairs.push_back(variablePair);
                    
                    allGlobalVariables.insert(integerVariable.getExpressionVariable());
                }
                for (storm::prism::BooleanVariable const& booleanVariable : program.getGlobalBooleanVariables()) {
                    std::pair<storm::expressions::Variable, storm::expressions::Variable> variablePair = manager->addMetaVariable(booleanVariable.getName());
                    
                    STORM_LOG_TRACE("Created meta variables for global boolean variable: " << variablePair.first.getName() << "[" << variablePair.first.getIndex() << "] and " << variablePair.second.getName() << "[" << variablePair.second.getIndex() << "]");
                    
                    rowMetaVariables.insert(variablePair.first);
                    variableToRowMetaVariableMap->emplace(booleanVariable.getExpressionVariable(), variablePair.first);
                    
                    columnMetaVariables.insert(variablePair.second);
                    variableToColumnMetaVariableMap->emplace(booleanVariable.getExpressionVariable(), variablePair.second);
                    
                    storm::dd::Bdd<Type> variableIdentity = manager->getIdentity(variablePair.first, variablePair.second);
                    variableToIdentityMap.emplace(booleanVariable.getExpressionVariable(), variableIdentity.template toAdd<ValueType>());
                    
                    rowColumnMetaVariablePairs.push_back(variablePair);
                    allGlobalVariables.insert(booleanVariable.getExpressionVariable());
                }
                
                // Create meta variables for each of the modules' variables.
                for (storm::prism::Module const& module : program.getModules()) {
                    storm::dd::Bdd<Type> moduleIdentity = manager->getBddOne();
                    storm::dd::Bdd<Type> moduleRange = manager->getBddOne();
                    
                    for (storm::prism::IntegerVariable const& integerVariable : module.getIntegerVariables()) {
                        int_fast64_t low = integerVariable.getLowerBoundExpression().evaluateAsInt();
                        int_fast64_t high = integerVariable.getUpperBoundExpression().evaluateAsInt();
                        std::pair<storm::expressions::Variable, storm::expressions::Variable> variablePair = manager->addMetaVariable(integerVariable.getName(), low, high);
                        STORM_LOG_TRACE("Created meta variables for integer variable: " << variablePair.first.getName() << "[" << variablePair.first.getIndex() << "] and " << variablePair.second.getName() << "[" << variablePair.second.getIndex() << "]");
                        
                        rowMetaVariables.insert(variablePair.first);
                        variableToRowMetaVariableMap->emplace(integerVariable.getExpressionVariable(), variablePair.first);
                        
                        columnMetaVariables.insert(variablePair.second);
                        variableToColumnMetaVariableMap->emplace(integerVariable.getExpressionVariable(), variablePair.second);
                        
                        storm::dd::Bdd<Type> variableIdentity = manager->getIdentity(variablePair.first, variablePair.second);
                        variableToIdentityMap.emplace(integerVariable.getExpressionVariable(), variableIdentity.template toAdd<ValueType>());
                        moduleIdentity &= variableIdentity;
                        moduleRange &= manager->getRange(variablePair.first);
                        
                        rowColumnMetaVariablePairs.push_back(variablePair);
                    }
                    for (storm::prism::BooleanVariable const& booleanVariable : module.getBooleanVariables()) {
                        std::pair<storm::expressions::Variable, storm::expressions::Variable> variablePair = manager->addMetaVariable(booleanVariable.getName());
                        STORM_LOG_TRACE("Created meta variables for boolean variable: " << variablePair.first.getName() << "[" << variablePair.first.getIndex() << "] and " << variablePair.second.getName() << "[" << variablePair.second.getIndex() << "]");
                        
                        rowMetaVariables.insert(variablePair.first);
                        variableToRowMetaVariableMap->emplace(booleanVariable.getExpressionVariable(), variablePair.first);
                        
                        columnMetaVariables.insert(variablePair.second);
                        variableToColumnMetaVariableMap->emplace(booleanVariable.getExpressionVariable(), variablePair.second);
                        
                        storm::dd::Bdd<Type> variableIdentity = manager->getIdentity(variablePair.first, variablePair.second);
                        variableToIdentityMap.emplace(booleanVariable.getExpressionVariable(), variableIdentity.template toAdd<ValueType>());
                        moduleIdentity &= variableIdentity;
                        moduleRange &= manager->getRange(variablePair.first);
                        
                        rowColumnMetaVariablePairs.push_back(variablePair);
                    }
                    moduleToIdentityMap[module.getName()] = moduleIdentity.template toAdd<ValueType>();
                    moduleToRangeMap[module.getName()] = moduleRange.template toAdd<ValueType>();
                }
            }
        };
        
        template <storm::dd::DdType Type, typename ValueType>
        class ModuleComposer : public storm::prism::CompositionVisitor {
        public:
            ModuleComposer(typename DdPrismModelBuilder<Type, ValueType>::GenerationInformation& generationInfo) : generationInfo(generationInfo) {
                // Intentionally left empty.
            }
            
            typename DdPrismModelBuilder<Type, ValueType>::ModuleDecisionDiagram compose(storm::prism::Composition const& composition) {
                return boost::any_cast<typename DdPrismModelBuilder<Type, ValueType>::ModuleDecisionDiagram>(composition.accept(*this, newSynchronizingActionToOffsetMap()));
            }
            
            std::map<uint_fast64_t, uint_fast64_t> newSynchronizingActionToOffsetMap() const {
                std::map<uint_fast64_t, uint_fast64_t> result;
                for (auto const& actionIndex : generationInfo.program.getSynchronizingActionIndices()) {
                    result[actionIndex] = 0;
                }
                return result;
            }
            
            std::map<uint_fast64_t, uint_fast64_t> updateSynchronizingActionToOffsetMap(typename DdPrismModelBuilder<Type, ValueType>::ModuleDecisionDiagram const& sub, std::map<uint_fast64_t, uint_fast64_t> const& oldMapping) const {
                std::map<uint_fast64_t, uint_fast64_t> result = oldMapping;
                for (auto const& action : sub.synchronizingActionToDecisionDiagramMap) {
                    result[action.first] = action.second.numberOfUsedNondeterminismVariables;
                }
                return result;
            }
            
            virtual boost::any visit(storm::prism::ModuleComposition const& composition, boost::any const& data) override {
                STORM_LOG_TRACE("Translating module '" << composition.getModuleName() << "'.");
                std::map<uint_fast64_t, uint_fast64_t> const& synchronizingActionToOffsetMap = boost::any_cast<std::map<uint_fast64_t, uint_fast64_t> const&>(data);
                
                typename DdPrismModelBuilder<Type, ValueType>::ModuleDecisionDiagram result = DdPrismModelBuilder<Type, ValueType>::createModuleDecisionDiagram(generationInfo, generationInfo.program.getModule(composition.getModuleName()), synchronizingActionToOffsetMap);
                
                return result;
            }
            
            virtual boost::any visit(storm::prism::RenamingComposition const& composition, boost::any const& data) override {
                // Create the mapping from action indices to action indices.
                std::map<uint_fast64_t, uint_fast64_t> renaming;
                for (auto const& namePair : composition.getActionRenaming()) {
                    STORM_LOG_THROW(generationInfo.program.hasAction(namePair.first), storm::exceptions::InvalidArgumentException, "Composition refers to unknown action '" << namePair.first << "'.");
                    STORM_LOG_THROW(generationInfo.program.hasAction(namePair.second), storm::exceptions::InvalidArgumentException, "Composition refers to unknown action '" << namePair.second << "'.");
                    renaming.emplace(generationInfo.program.getActionIndex(namePair.first), generationInfo.program.getActionIndex(namePair.second));
                }

                // Prepare the new offset mapping.
                std::map<uint_fast64_t, uint_fast64_t> const& synchronizingActionToOffsetMap = boost::any_cast<std::map<uint_fast64_t, uint_fast64_t> const&>(data);
                std::map<uint_fast64_t, uint_fast64_t> newSynchronizingActionToOffsetMap = synchronizingActionToOffsetMap;
                for (auto const& indexPair : renaming) {
                    auto it = synchronizingActionToOffsetMap.find(indexPair.second);
                    STORM_LOG_THROW(it != synchronizingActionToOffsetMap.end(), storm::exceptions::InvalidArgumentException, "Invalid action index " << indexPair.second << ".");
                    newSynchronizingActionToOffsetMap[indexPair.first] = it->second;
                }
                
                // Then, we translate the subcomposition.
                typename DdPrismModelBuilder<Type, ValueType>::ModuleDecisionDiagram sub = boost::any_cast<typename DdPrismModelBuilder<Type, ValueType>::ModuleDecisionDiagram>(composition.getSubcomposition().accept(*this, newSynchronizingActionToOffsetMap));
                
                // Perform the renaming and return result.
                return rename(sub, renaming);
            }
            
            virtual boost::any visit(storm::prism::HidingComposition const& composition, boost::any const& data) override {
                // Create the mapping from action indices to action indices.
                std::set<uint_fast64_t> actionIndicesToHide;
                for (auto const& action : composition.getActionsToHide()) {
                    STORM_LOG_THROW(generationInfo.program.hasAction(action), storm::exceptions::InvalidArgumentException, "Composition refers to unknown action '" << action << "'.");
                    actionIndicesToHide.insert(generationInfo.program.getActionIndex(action));
                }

                // Prepare the new offset mapping.
                std::map<uint_fast64_t, uint_fast64_t> const& synchronizingActionToOffsetMap = boost::any_cast<std::map<uint_fast64_t, uint_fast64_t> const&>(data);
                std::map<uint_fast64_t, uint_fast64_t> newSynchronizingActionToOffsetMap = synchronizingActionToOffsetMap;
                for (auto const& index : actionIndicesToHide) {
                    newSynchronizingActionToOffsetMap[index] = 0;
                }
                
                // Then, we translate the subcomposition.
                typename DdPrismModelBuilder<Type, ValueType>::ModuleDecisionDiagram sub = boost::any_cast<typename DdPrismModelBuilder<Type, ValueType>::ModuleDecisionDiagram>(composition.getSubcomposition().accept(*this, newSynchronizingActionToOffsetMap));
                
                // Perform the hiding and return result.
                hide(sub, actionIndicesToHide);
                return sub;
            }
            
            virtual boost::any visit(storm::prism::SynchronizingParallelComposition const& composition, boost::any const& data) override {
                // First, we translate the subcompositions.
                typename DdPrismModelBuilder<Type, ValueType>::ModuleDecisionDiagram left = boost::any_cast<typename DdPrismModelBuilder<Type, ValueType>::ModuleDecisionDiagram>(composition.getLeftSubcomposition().accept(*this, data));

                // Prepare the new offset mapping.
                std::map<uint_fast64_t, uint_fast64_t> const& synchronizingActionToOffsetMap = boost::any_cast<std::map<uint_fast64_t, uint_fast64_t> const&>(data);
                std::map<uint_fast64_t, uint_fast64_t> newSynchronizingActionToOffsetMap = synchronizingActionToOffsetMap;
                for (auto const& action : left.synchronizingActionToDecisionDiagramMap) {
                    newSynchronizingActionToOffsetMap[action.first] = action.second.numberOfUsedNondeterminismVariables;
                }
                
                typename DdPrismModelBuilder<Type, ValueType>::ModuleDecisionDiagram right = boost::any_cast<typename DdPrismModelBuilder<Type, ValueType>::ModuleDecisionDiagram>(composition.getRightSubcomposition().accept(*this, newSynchronizingActionToOffsetMap));
                
                // Then, determine the action indices on which we need to synchronize.
                std::set<uint_fast64_t> leftSynchronizationActionIndices = left.getSynchronizingActionIndices();
                std::set<uint_fast64_t> rightSynchronizationActionIndices = right.getSynchronizingActionIndices();
                std::set<uint_fast64_t> synchronizationActionIndices;
                std::set_intersection(leftSynchronizationActionIndices.begin(), leftSynchronizationActionIndices.end(), rightSynchronizationActionIndices.begin(), rightSynchronizationActionIndices.end(), std::inserter(synchronizationActionIndices, synchronizationActionIndices.begin()));
                
                // Finally, we compose the subcompositions to create the result.
                composeInParallel(left, right, synchronizationActionIndices);
                return left;
            }
            
            virtual boost::any visit(storm::prism::InterleavingParallelComposition const& composition, boost::any const& data) override {
                // First, we translate the subcompositions.
                typename DdPrismModelBuilder<Type, ValueType>::ModuleDecisionDiagram left = boost::any_cast<typename DdPrismModelBuilder<Type, ValueType>::ModuleDecisionDiagram>(composition.getLeftSubcomposition().accept(*this, data));
                
                typename DdPrismModelBuilder<Type, ValueType>::ModuleDecisionDiagram right = boost::any_cast<typename DdPrismModelBuilder<Type, ValueType>::ModuleDecisionDiagram>(composition.getRightSubcomposition().accept(*this, data));

                // Finally, we compose the subcompositions to create the result.
                composeInParallel(left, right, std::set<uint_fast64_t>());
                return left;
            }
            
            virtual boost::any visit(storm::prism::RestrictedParallelComposition const& composition, boost::any const& data) override {
                // Construct the synchronizing action indices from the synchronizing action names.
                std::set<uint_fast64_t> synchronizingActionIndices;
                for (auto const& action : composition.getSynchronizingActions()) {
                    synchronizingActionIndices.insert(generationInfo.program.getActionIndex(action));
                }
                
                // Then, we translate the subcompositions.
                typename DdPrismModelBuilder<Type, ValueType>::ModuleDecisionDiagram left = boost::any_cast<typename DdPrismModelBuilder<Type, ValueType>::ModuleDecisionDiagram>(composition.getLeftSubcomposition().accept(*this, data));
                
                // Prepare the new offset mapping.
                std::map<uint_fast64_t, uint_fast64_t> const& synchronizingActionToOffsetMap = boost::any_cast<std::map<uint_fast64_t, uint_fast64_t> const&>(data);
                std::map<uint_fast64_t, uint_fast64_t> newSynchronizingActionToOffsetMap = synchronizingActionToOffsetMap;
                for (auto const& actionIndex : synchronizingActionIndices) {
                    auto it = left.synchronizingActionToDecisionDiagramMap.find(actionIndex);
                    if (it != left.synchronizingActionToDecisionDiagramMap.end()) {
                        newSynchronizingActionToOffsetMap[actionIndex] = it->second.numberOfUsedNondeterminismVariables;
                    }
                }
                
                typename DdPrismModelBuilder<Type, ValueType>::ModuleDecisionDiagram right = boost::any_cast<typename DdPrismModelBuilder<Type, ValueType>::ModuleDecisionDiagram>(composition.getRightSubcomposition().accept(*this, newSynchronizingActionToOffsetMap));
                
                std::set<uint_fast64_t> leftSynchronizationActionIndices = left.getSynchronizingActionIndices();
                bool isContainedInLeft = std::includes(leftSynchronizationActionIndices.begin(), leftSynchronizationActionIndices.end(), synchronizingActionIndices.begin(), synchronizingActionIndices.end());
                STORM_LOG_WARN_COND(isContainedInLeft, "Left subcomposition of composition '" << composition << "' does not include all actions over which to synchronize.");

                std::set<uint_fast64_t> rightSynchronizationActionIndices = right.getSynchronizingActionIndices();
                bool isContainedInRight = std::includes(rightSynchronizationActionIndices.begin(), rightSynchronizationActionIndices.end(), synchronizingActionIndices.begin(), synchronizingActionIndices.end());
                STORM_LOG_WARN_COND(isContainedInRight, "Right subcomposition of composition '" << composition << "' does not include all actions over which to synchronize.");
                
                // Finally, we compose the subcompositions to create the result.
                composeInParallel(left, right, synchronizingActionIndices);
                return left;
            }

        private:
            /*!
             * Hides the actions of the given module according to the given set. As a result, the module is modified in
             * place.
             */
            void hide(typename DdPrismModelBuilder<Type, ValueType>::ModuleDecisionDiagram& sub, std::set<uint_fast64_t> const& actionIndicesToHide) const {
                STORM_LOG_TRACE("Hiding actions.");

                for (auto const& actionIndex : actionIndicesToHide) {
                    auto it = sub.synchronizingActionToDecisionDiagramMap.find(actionIndex);
                    if (it != sub.synchronizingActionToDecisionDiagramMap.end()) {
                        sub.independentAction = DdPrismModelBuilder<Type, ValueType>::combineUnsynchronizedActions(generationInfo, sub.independentAction, it->second);
                        sub.numberOfUsedNondeterminismVariables = std::max(sub.numberOfUsedNondeterminismVariables, sub.independentAction.numberOfUsedNondeterminismVariables);
                        sub.synchronizingActionToDecisionDiagramMap.erase(it);
                    }
                }
            }
            
            /*!
             * Renames the actions of the given module according to the given renaming.
             */
            typename DdPrismModelBuilder<Type, ValueType>::ModuleDecisionDiagram rename(typename DdPrismModelBuilder<Type, ValueType>::ModuleDecisionDiagram& sub, std::map<uint_fast64_t, uint_fast64_t> const& renaming) const {
                STORM_LOG_TRACE("Renaming actions.");
                std::map<uint_fast64_t, typename DdPrismModelBuilder<Type, ValueType>::ActionDecisionDiagram> actionIndexToDdMap;
                
                // Go through all action DDs with a synchronizing label and rename them if they appear in the renaming.
                for (auto& action : sub.synchronizingActionToDecisionDiagramMap) {
                    auto renamingIt = renaming.find(action.first);
                    if (renamingIt != renaming.end()) {
                        // If the action is to be renamed and an action with the target index already exists, we need
                        // to combine the action DDs.
                        auto itNewActions = actionIndexToDdMap.find(renamingIt->second);
                        if (itNewActions != actionIndexToDdMap.end()) {
                            actionIndexToDdMap[renamingIt->second] = DdPrismModelBuilder<Type, ValueType>::combineUnsynchronizedActions(generationInfo, action.second, itNewActions->second);
                            
                        } else {
                            // In this case, we can simply copy the action over.
                            actionIndexToDdMap[renamingIt->second] = action.second;
                        }
                    } else {
                        // If the action is not to be renamed, we need to copy it over. However, if some other action
                        // was renamed to the very same action name before, we need to combine the transitions.
                        auto itNewActions = actionIndexToDdMap.find(action.first);
                        if (itNewActions != actionIndexToDdMap.end()) {
                            actionIndexToDdMap[action.first] = DdPrismModelBuilder<Type, ValueType>::combineUnsynchronizedActions(generationInfo, action.second, itNewActions->second);
                        } else {
                            // In this case, we can simply copy the action over.
                            actionIndexToDdMap[action.first] = action.second;
                        }
                    }
                }
                
                return typename DdPrismModelBuilder<Type, ValueType>::ModuleDecisionDiagram(sub.independentAction, actionIndexToDdMap, sub.identity, sub.numberOfUsedNondeterminismVariables);
            }
            
            /*!
             * Composes the given modules while synchronizing over the provided action indices. As a result, the first
             * module is modified in place and will contain the composition after a call to this method.
             */
            void composeInParallel(typename DdPrismModelBuilder<Type, ValueType>::ModuleDecisionDiagram& left, typename DdPrismModelBuilder<Type, ValueType>::ModuleDecisionDiagram& right, std::set<uint_fast64_t> const& synchronizationActionIndices) const {
                STORM_LOG_TRACE("Composing two modules.");
                
                // Combine the tau action.
                uint_fast64_t numberOfUsedNondeterminismVariables = right.independentAction.numberOfUsedNondeterminismVariables;
                left.independentAction = DdPrismModelBuilder<Type, ValueType>::combineUnsynchronizedActions(generationInfo, left.independentAction, right.independentAction, left.identity, right.identity);
                numberOfUsedNondeterminismVariables = std::max(numberOfUsedNondeterminismVariables, left.independentAction.numberOfUsedNondeterminismVariables);

                // Create an empty action for the case where one of the modules does not have a certain action.
                typename DdPrismModelBuilder<Type, ValueType>::ActionDecisionDiagram emptyAction(*generationInfo.manager);

                // Treat all non-tau actions of the left module.
                for (auto& action : left.synchronizingActionToDecisionDiagramMap) {
                    // If we need to synchronize over this action index, we try to do so now.
                    if (synchronizationActionIndices.find(action.first) != synchronizationActionIndices.end()) {
                        // If we are to synchronize over an action that does not exist in the second module, the result
                        // is that the synchronization is the empty action.
                        if (!right.hasSynchronizingAction(action.first)) {
                            action.second = emptyAction;
                        } else {
                            // Otherwise, the actions of the modules are synchronized.
                            action.second = DdPrismModelBuilder<Type, ValueType>::combineSynchronizingActions(action.second, right.synchronizingActionToDecisionDiagramMap[action.first]);
                        }
                    } else {
                        // If we don't synchronize over this action, we need to construct the interleaving.
                        
                        // If both modules contain the action, we need to mutually multiply the other identity.
                        if (right.hasSynchronizingAction(action.first)) {
                            action.second = DdPrismModelBuilder<Type, ValueType>::combineUnsynchronizedActions(generationInfo, action.second, right.synchronizingActionToDecisionDiagramMap[action.first], left.identity, right.identity);
                        } else {
                            // If only the first module has this action, we need to use a dummy action decision diagram
                            // for the second module.
                            action.second = DdPrismModelBuilder<Type, ValueType>::combineUnsynchronizedActions(generationInfo, action.second, emptyAction, left.identity, right.identity);
                        }
                    }
                    numberOfUsedNondeterminismVariables = std::max(numberOfUsedNondeterminismVariables, action.second.numberOfUsedNondeterminismVariables);
                }
                
                // Treat all non-tau actions of the right module.
                for (auto const& actionIndex : right.getSynchronizingActionIndices()) {
                    // Here, we only need to treat actions that the first module does not have, because we have handled
                    // this case earlier.
                    if (!left.hasSynchronizingAction(actionIndex)) {
                        if (synchronizationActionIndices.find(actionIndex) != synchronizationActionIndices.end()) {
                            // If we are to synchronize over this action that does not exist in the first module, the
                            // result is that the synchronization is the empty action.
                            left.synchronizingActionToDecisionDiagramMap[actionIndex] = emptyAction;
                        } else {
                            // If only the second module has this action, we need to use a dummy action decision diagram
                            // for the first module.
                            left.synchronizingActionToDecisionDiagramMap[actionIndex] = DdPrismModelBuilder<Type, ValueType>::combineUnsynchronizedActions(generationInfo, emptyAction, right.synchronizingActionToDecisionDiagramMap[actionIndex], left.identity, right.identity);
                        }
                    }
                    numberOfUsedNondeterminismVariables = std::max(numberOfUsedNondeterminismVariables, left.synchronizingActionToDecisionDiagramMap[actionIndex].numberOfUsedNondeterminismVariables);
                }
                
                // Combine identity matrices.
                left.identity = left.identity * right.identity;
                
                // Keep track of the number of nondeterminism variables used.
                left.numberOfUsedNondeterminismVariables = std::max(left.numberOfUsedNondeterminismVariables, numberOfUsedNondeterminismVariables);
            }
            
            typename DdPrismModelBuilder<Type, ValueType>::GenerationInformation& generationInfo;
        };
        
        template <storm::dd::DdType Type, typename ValueType>
<<<<<<< HEAD
        bool DdPrismModelBuilder<Type, ValueType>::canHandle(storm::prism::Program const& program) {
            return program.getModelType() != storm::prism::Program::ModelType::PTA;
        }
        
        template <storm::dd::DdType Type, typename ValueType>
        DdPrismModelBuilder<Type, ValueType>::Options::Options() : buildAllRewardModels(false), rewardModelsToBuild(), buildAllLabels(false), labelsToBuild(), terminalStates(), negatedTerminalStates() {
=======
        DdPrismModelBuilder<Type, ValueType>::Options::Options() : buildAllRewardModels(false), rewardModelsToBuild(), buildAllLabels(false), labelsToBuild() {
>>>>>>> f7e2ff08
            // Intentionally left empty.
        }
        
        template <storm::dd::DdType Type, typename ValueType>
        DdPrismModelBuilder<Type, ValueType>::Options::Options(storm::logic::Formula const& formula) : buildAllRewardModels(false), rewardModelsToBuild(), buildAllLabels(false), labelsToBuild(std::set<std::string>()) {
            this->preserveFormula(formula);
            this->setTerminalStatesFromFormula(formula);
        }
        
        template <storm::dd::DdType Type, typename ValueType>
        DdPrismModelBuilder<Type, ValueType>::Options::Options(std::vector<std::shared_ptr<storm::logic::Formula const>> const& formulas) : buildAllRewardModels(false), rewardModelsToBuild(), buildAllLabels(false), labelsToBuild() {
            for (auto const& formula : formulas) {
                this->preserveFormula(*formula);
            }
            if (formulas.size() == 1) {
                this->setTerminalStatesFromFormula(*formulas.front());
            }
        }
        
        template <storm::dd::DdType Type, typename ValueType>
        void DdPrismModelBuilder<Type, ValueType>::Options::preserveFormula(storm::logic::Formula const& formula) {
            // If we already had terminal states, we need to erase them.
            terminalStates.clear();
            
            // If we are not required to build all reward models, we determine the reward models we need to build.
            if (!buildAllRewardModels) {
                std::set<std::string> referencedRewardModels = formula.getReferencedRewardModels();
                rewardModelsToBuild.insert(referencedRewardModels.begin(), referencedRewardModels.end());
            }
            
            // Extract all the labels used in the formula.
            std::vector<std::shared_ptr<storm::logic::AtomicLabelFormula const>> atomicLabelFormulas = formula.getAtomicLabelFormulas();
            for (auto const& formula : atomicLabelFormulas) {
                if (!labelsToBuild) {
                    labelsToBuild = std::set<std::string>();
                }
                labelsToBuild.get().insert(formula.get()->getLabel());
            }
        }
        
        template <storm::dd::DdType Type, typename ValueType>
        void DdPrismModelBuilder<Type, ValueType>::Options::setTerminalStatesFromFormula(storm::logic::Formula const& formula) {
            terminalStates = getTerminalStatesFromFormula(formula);
        }
        
        template <storm::dd::DdType Type, typename ValueType>
        struct DdPrismModelBuilder<Type, ValueType>::SystemResult {
            SystemResult(storm::dd::Add<Type, ValueType> const& allTransitionsDd, DdPrismModelBuilder<Type, ValueType>::ModuleDecisionDiagram const& globalModule, boost::optional<storm::dd::Add<Type, ValueType>> const& stateActionDd) : allTransitionsDd(allTransitionsDd), globalModule(globalModule), stateActionDd(stateActionDd) {
                // Intentionally left empty.
            }
            
            storm::dd::Add<Type, ValueType> allTransitionsDd;
            typename DdPrismModelBuilder<Type, ValueType>::ModuleDecisionDiagram globalModule;
            boost::optional<storm::dd::Add<Type, ValueType>> stateActionDd;
        };
        
        template <storm::dd::DdType Type, typename ValueType>
        typename DdPrismModelBuilder<Type, ValueType>::UpdateDecisionDiagram DdPrismModelBuilder<Type, ValueType>::createUpdateDecisionDiagram(GenerationInformation& generationInfo, storm::prism::Module const& module, storm::dd::Add<Type, ValueType> const& guard, storm::prism::Update const& update) {
            storm::dd::Add<Type, ValueType> updateDd = generationInfo.manager->template getAddOne<ValueType>();
            
            STORM_LOG_TRACE("Translating update " << update);
            
            // Iterate over all assignments (boolean and integer) and build the DD for it.
            std::vector<storm::prism::Assignment> assignments = update.getAssignments();
            std::set<storm::expressions::Variable> assignedVariables;
            for (auto const& assignment : assignments) {
                // Record the variable as being written.
                STORM_LOG_TRACE("Assigning to variable " << generationInfo.variableToRowMetaVariableMap->at(assignment.getVariable()).getName());
                assignedVariables.insert(assignment.getVariable());
                
                // Translate the written variable.
                auto const& primedMetaVariable = generationInfo.variableToColumnMetaVariableMap->at(assignment.getVariable());
                storm::dd::Add<Type, ValueType> writtenVariable = generationInfo.manager->template getIdentity<ValueType>(primedMetaVariable);
                
                // Translate the expression that is being assigned.
                storm::dd::Add<Type, ValueType> updateExpression = generationInfo.rowExpressionAdapter->translateExpression(assignment.getExpression());
                
                // Combine the update expression with the guard.
                storm::dd::Add<Type, ValueType> result = updateExpression * guard;
                
                // Combine the variable and the assigned expression.
                storm::dd::Add<Type, ValueType> tmp = result;
                result = result.equals(writtenVariable).template toAdd<ValueType>();
                result *= guard;
                
                // Restrict the transitions to the range of the written variable.
                result = result * generationInfo.manager->getRange(primedMetaVariable).template toAdd<ValueType>();
                
                updateDd *= result;
            }
            
            // Compute the set of assigned global variables.
            std::set<storm::expressions::Variable> assignedGlobalVariables;
            std::set_intersection(assignedVariables.begin(), assignedVariables.end(), generationInfo.allGlobalVariables.begin(), generationInfo.allGlobalVariables.end(), std::inserter(assignedGlobalVariables, assignedGlobalVariables.begin()));
            
            // All unassigned boolean variables need to keep their value.
            for (storm::prism::BooleanVariable const& booleanVariable : module.getBooleanVariables()) {
                if (assignedVariables.find(booleanVariable.getExpressionVariable()) == assignedVariables.end()) {
                    STORM_LOG_TRACE("Multiplying identity of variable " << booleanVariable.getName());
                    updateDd *= generationInfo.variableToIdentityMap.at(booleanVariable.getExpressionVariable());
                }
            }
            
            // All unassigned integer variables need to keep their value.
            for (storm::prism::IntegerVariable const& integerVariable : module.getIntegerVariables()) {
                if (assignedVariables.find(integerVariable.getExpressionVariable()) == assignedVariables.end()) {
                    STORM_LOG_TRACE("Multiplying identity of variable " << integerVariable.getName());
                    updateDd *= generationInfo.variableToIdentityMap.at(integerVariable.getExpressionVariable());
                }
            }
            
            return UpdateDecisionDiagram(updateDd, assignedGlobalVariables);
        }
        
        template <storm::dd::DdType Type, typename ValueType>
        typename DdPrismModelBuilder<Type, ValueType>::ActionDecisionDiagram DdPrismModelBuilder<Type, ValueType>::createCommandDecisionDiagram(GenerationInformation& generationInfo, storm::prism::Module const& module, storm::prism::Command const& command) {
            STORM_LOG_TRACE("Translating guard " << command.getGuardExpression());
            storm::dd::Bdd<Type> guard = generationInfo.rowExpressionAdapter->translateBooleanExpression(command.getGuardExpression()) && generationInfo.moduleToRangeMap[module.getName()].notZero();
            STORM_LOG_WARN_COND(!guard.isZero(), "The guard '" << command.getGuardExpression() << "' is unsatisfiable.");
            
            if (!guard.isZero()) {
                // Create the DDs representing the individual updates.
                std::vector<UpdateDecisionDiagram> updateResults;
                for (storm::prism::Update const& update : command.getUpdates()) {
                    updateResults.push_back(createUpdateDecisionDiagram(generationInfo, module, guard.template toAdd<ValueType>(), update));
                    
                    STORM_LOG_WARN_COND(!updateResults.back().updateDd.isZero(), "Update '" << update << "' does not have any effect.");
                }
                
                // Start by gathering all variables that were written in at least one update.
                std::set<storm::expressions::Variable> globalVariablesInSomeUpdate;
                
                // If the command is labeled, we have to analyze which portion of the global variables was written by
                // any of the updates and make all update results equal w.r.t. this set. If the command is not labeled,
                // we can already multiply the identities of all global variables.
                if (command.isLabeled()) {
                    std::for_each(updateResults.begin(), updateResults.end(), [&globalVariablesInSomeUpdate] (UpdateDecisionDiagram const& update) { globalVariablesInSomeUpdate.insert(update.assignedGlobalVariables.begin(), update.assignedGlobalVariables.end()); } );
                } else {
                    globalVariablesInSomeUpdate = generationInfo.allGlobalVariables;
                }
                
                // Then, multiply the missing identities.
                for (auto& updateResult : updateResults) {
                    std::set<storm::expressions::Variable> missingIdentities;
                    std::set_difference(globalVariablesInSomeUpdate.begin(), globalVariablesInSomeUpdate.end(), updateResult.assignedGlobalVariables.begin(), updateResult.assignedGlobalVariables.end(), std::inserter(missingIdentities, missingIdentities.begin()));
                    
                    for (auto const& variable : missingIdentities) {
                        STORM_LOG_TRACE("Multiplying identity for variable " << variable.getName() << "[" << variable.getIndex() << "] to update.");
                        updateResult.updateDd *= generationInfo.variableToIdentityMap.at(variable);
                    }
                }
                
                // Now combine the update DDs to the command DD.
                storm::dd::Add<Type, ValueType> commandDd = generationInfo.manager->template getAddZero<ValueType>();
                auto updateResultsIt = updateResults.begin();
                for (auto updateIt = command.getUpdates().begin(), updateIte = command.getUpdates().end(); updateIt != updateIte; ++updateIt, ++updateResultsIt) {
                    storm::dd::Add<Type, ValueType> probabilityDd = generationInfo.rowExpressionAdapter->translateExpression(updateIt->getLikelihoodExpression());
                    commandDd += updateResultsIt->updateDd * probabilityDd;
                }
                
                return ActionDecisionDiagram(guard, guard.template toAdd<ValueType>() * commandDd, globalVariablesInSomeUpdate);
            } else {
                return ActionDecisionDiagram(*generationInfo.manager);
            }
        }
        
        template <storm::dd::DdType Type, typename ValueType>
        typename DdPrismModelBuilder<Type, ValueType>::ActionDecisionDiagram DdPrismModelBuilder<Type, ValueType>::createActionDecisionDiagram(GenerationInformation& generationInfo, storm::prism::Module const& module, uint_fast64_t synchronizationActionIndex, uint_fast64_t nondeterminismVariableOffset) {
            std::vector<ActionDecisionDiagram> commandDds;
            for (storm::prism::Command const& command : module.getCommands()) {
                
                // Determine whether the command is relevant for the selected action.
                bool relevant = (synchronizationActionIndex == 0 && !command.isLabeled()) || (synchronizationActionIndex && command.isLabeled() && command.getActionIndex() == synchronizationActionIndex);
                
                if (!relevant) {
                    continue;
                }
                
                STORM_LOG_TRACE("Translating command " << command);
                
                // At this point, the command is known to be relevant for the action.
                commandDds.push_back(createCommandDecisionDiagram(generationInfo, module, command));
            }

            ActionDecisionDiagram result(*generationInfo.manager);
            if (!commandDds.empty()) {
                switch (generationInfo.program.getModelType()){
                    case storm::prism::Program::ModelType::DTMC:
                    case storm::prism::Program::ModelType::CTMC:
                        result = combineCommandsToActionMarkovChain(generationInfo, commandDds);
                        break;
                    case storm::prism::Program::ModelType::MDP:
                        result = combineCommandsToActionMDP(generationInfo, commandDds, nondeterminismVariableOffset);
                        break;
                    default:
                        STORM_LOG_THROW(false, storm::exceptions::InvalidArgumentException, "Cannot translate model of this type.");
                }
            }
            
            return result;
        }
        
        template <storm::dd::DdType Type, typename ValueType>
        std::set<storm::expressions::Variable> DdPrismModelBuilder<Type, ValueType>::equalizeAssignedGlobalVariables(GenerationInformation const& generationInfo, ActionDecisionDiagram& action1, ActionDecisionDiagram& action2) {
            // Start by gathering all variables that were written in at least one action DD.
            std::set<storm::expressions::Variable> globalVariablesInActionDd;
            std::set_union(action1.assignedGlobalVariables.begin(), action1.assignedGlobalVariables.end(), action2.assignedGlobalVariables.begin(), action2.assignedGlobalVariables.end(), std::inserter(globalVariablesInActionDd, globalVariablesInActionDd.begin()));
            
            std::set<storm::expressions::Variable> missingIdentitiesInAction1;
            std::set_difference(globalVariablesInActionDd.begin(), globalVariablesInActionDd.end(), action1.assignedGlobalVariables.begin(), action1.assignedGlobalVariables.end(), std::inserter(missingIdentitiesInAction1, missingIdentitiesInAction1.begin()));
            for (auto const& variable : missingIdentitiesInAction1) {
                action1.transitionsDd *= generationInfo.variableToIdentityMap.at(variable);
            }
            
            std::set<storm::expressions::Variable> missingIdentitiesInAction2;
            std::set_difference(globalVariablesInActionDd.begin(), globalVariablesInActionDd.end(), action1.assignedGlobalVariables.begin(), action1.assignedGlobalVariables.end(), std::inserter(missingIdentitiesInAction2, missingIdentitiesInAction2.begin()));
            for (auto const& variable : missingIdentitiesInAction2) {
                action2.transitionsDd *= generationInfo.variableToIdentityMap.at(variable);
            }
            
            return globalVariablesInActionDd;
        }
        
        template <storm::dd::DdType Type, typename ValueType>
        std::set<storm::expressions::Variable> DdPrismModelBuilder<Type, ValueType>::equalizeAssignedGlobalVariables(GenerationInformation const& generationInfo, std::vector<ActionDecisionDiagram>& actionDds) {
            // Start by gathering all variables that were written in at least one action DD.
            std::set<storm::expressions::Variable> globalVariablesInActionDd;
            for (auto const& commandDd : actionDds) {
                globalVariablesInActionDd.insert(commandDd.assignedGlobalVariables.begin(), commandDd.assignedGlobalVariables.end());
            }
            
            STORM_LOG_TRACE("Equalizing assigned global variables.");
            
            // Then multiply the transitions of each action with the missing identities.
            for (auto& actionDd : actionDds) {
                STORM_LOG_TRACE("Equalizing next action.");
                std::set<storm::expressions::Variable> missingIdentities;
                std::set_difference(globalVariablesInActionDd.begin(), globalVariablesInActionDd.end(), actionDd.assignedGlobalVariables.begin(), actionDd.assignedGlobalVariables.end(), std::inserter(missingIdentities, missingIdentities.begin()));
                for (auto const& variable : missingIdentities) {
                    STORM_LOG_TRACE("Multiplying identity of variable " << variable.getName() << ".");
                    actionDd.transitionsDd *= generationInfo.variableToIdentityMap.at(variable);
                }
            }
            return globalVariablesInActionDd;
        }
        
        template <storm::dd::DdType Type, typename ValueType>
        typename DdPrismModelBuilder<Type, ValueType>::ActionDecisionDiagram DdPrismModelBuilder<Type, ValueType>::combineCommandsToActionMarkovChain(GenerationInformation& generationInfo, std::vector<ActionDecisionDiagram>& commandDds) {
            storm::dd::Bdd<Type> allGuards = generationInfo.manager->getBddZero();
            storm::dd::Add<Type, ValueType> allCommands = generationInfo.manager->template getAddZero<ValueType>();
            storm::dd::Bdd<Type> temporary;
            
            // Make all command DDs assign to the same global variables.
            std::set<storm::expressions::Variable> assignedGlobalVariables = equalizeAssignedGlobalVariables(generationInfo, commandDds);
            
            // Then combine the commands to the full action DD and multiply missing identities along the way.
            for (auto& commandDd : commandDds) {
                // Check for overlapping guards.
                temporary = commandDd.guardDd && allGuards;
                
                // Issue a warning if there are overlapping guards in a non-CTMC model.
                STORM_LOG_WARN_COND(temporary.isZero() || generationInfo.program.getModelType() == storm::prism::Program::ModelType::CTMC, "Guard of a command overlaps with previous guards.");
                
                allGuards |= commandDd.guardDd;
                allCommands += commandDd.transitionsDd;
            }
            
            return ActionDecisionDiagram(allGuards, allCommands, assignedGlobalVariables);
        }
        
        template <storm::dd::DdType Type, typename ValueType>
        storm::dd::Add<Type, ValueType> DdPrismModelBuilder<Type, ValueType>::encodeChoice(GenerationInformation& generationInfo, uint_fast64_t nondeterminismVariableOffset, uint_fast64_t numberOfBinaryVariables, int_fast64_t value) {
            storm::dd::Add<Type, ValueType> result = generationInfo.manager->template getAddZero<ValueType>();
            
            STORM_LOG_TRACE("Encoding " << value << " with " << numberOfBinaryVariables << " binary variable(s) starting from offset " << nondeterminismVariableOffset << ".");
            
            std::map<storm::expressions::Variable, int_fast64_t> metaVariableNameToValueMap;
            for (uint_fast64_t i = nondeterminismVariableOffset; i < nondeterminismVariableOffset + numberOfBinaryVariables; ++i) {
                if (value & (1ull << (numberOfBinaryVariables - i - 1))) {
                    metaVariableNameToValueMap.emplace(generationInfo.nondeterminismMetaVariables[i], 1);
                } else {
                    metaVariableNameToValueMap.emplace(generationInfo.nondeterminismMetaVariables[i], 0);
                }
            }
            
            result.setValue(metaVariableNameToValueMap, storm::utility::one<ValueType>());
            return result;
        }
        
        template <storm::dd::DdType Type, typename ValueType>
        typename DdPrismModelBuilder<Type, ValueType>::ActionDecisionDiagram DdPrismModelBuilder<Type, ValueType>::combineCommandsToActionMDP(GenerationInformation& generationInfo, std::vector<ActionDecisionDiagram>& commandDds, uint_fast64_t nondeterminismVariableOffset) {
            storm::dd::Bdd<Type> allGuards = generationInfo.manager->getBddZero();
            storm::dd::Add<Type, ValueType> allCommands = generationInfo.manager->template getAddZero<ValueType>();
            
            // Make all command DDs assign to the same global variables.
            std::set<storm::expressions::Variable> assignedGlobalVariables = equalizeAssignedGlobalVariables(generationInfo, commandDds);
            
            // Sum all guards, so we can read off the maximal number of nondeterministic choices in any given state.
            storm::dd::Add<Type, uint_fast64_t> sumOfGuards = generationInfo.manager->template getAddZero<uint_fast64_t>();
            for (auto const& commandDd : commandDds) {
                sumOfGuards += commandDd.guardDd.template toAdd<uint_fast64_t>();
                allGuards |= commandDd.guardDd;
            }
            uint_fast64_t maxChoices = sumOfGuards.getMax();
            
            STORM_LOG_TRACE("Found " << maxChoices << " local choices.");
            
            // Depending on the maximal number of nondeterminstic choices, we need to use some variables to encode the nondeterminism.
            if (maxChoices == 0) {
                return ActionDecisionDiagram(*generationInfo.manager);
            } else if (maxChoices == 1) {
                // Sum up all commands.
                for (auto const& commandDd : commandDds) {
                    allCommands += commandDd.transitionsDd;
                }
                return ActionDecisionDiagram(allGuards, allCommands, assignedGlobalVariables);
            } else {
                // Calculate number of required variables to encode the nondeterminism.
                uint_fast64_t numberOfBinaryVariables = static_cast<uint_fast64_t>(std::ceil(storm::utility::math::log2(maxChoices)));
                
                storm::dd::Bdd<Type> equalsNumberOfChoicesDd;
                std::vector<storm::dd::Add<Type, ValueType>> choiceDds(maxChoices, generationInfo.manager->template getAddZero<ValueType>());
                std::vector<storm::dd::Bdd<Type>> remainingDds(maxChoices, generationInfo.manager->getBddZero());
                
                for (uint_fast64_t currentChoices = 1; currentChoices <= maxChoices; ++currentChoices) {
                    // Determine the set of states with exactly currentChoices choices.
                    equalsNumberOfChoicesDd = sumOfGuards.equals(generationInfo.manager->getConstant(currentChoices));
                    
                    // If there is no such state, continue with the next possible number of choices.
                    if (equalsNumberOfChoicesDd.isZero()) {
                        continue;
                    }
                    
                    // Reset the previously used intermediate storage.
                    for (uint_fast64_t j = 0; j < currentChoices; ++j) {
                        choiceDds[j] = generationInfo.manager->template getAddZero<ValueType>();
                        remainingDds[j] = equalsNumberOfChoicesDd;
                    }
                    
                    for (std::size_t j = 0; j < commandDds.size(); ++j) {
                        // Check if command guard overlaps with equalsNumberOfChoicesDd. That is, there are states with exactly currentChoices
                        // choices such that one outgoing choice is given by the j-th command.
                        storm::dd::Bdd<Type> guardChoicesIntersection = commandDds[j].guardDd && equalsNumberOfChoicesDd;
                        
                        // If there is no such state, continue with the next command.
                        if (guardChoicesIntersection.isZero()) {
                            continue;
                        }
                        
                        // Split the nondeterministic choices.
                        for (uint_fast64_t k = 0; k < currentChoices; ++k) {
                            // Calculate the overlapping part of command guard and the remaining DD.
                            storm::dd::Bdd<Type> remainingGuardChoicesIntersection = guardChoicesIntersection && remainingDds[k];
                            
                            // Check if we can add some overlapping parts to the current index.
                            if (!remainingGuardChoicesIntersection.isZero()) {
                                // Remove overlapping parts from the remaining DD.
                                remainingDds[k] = remainingDds[k] && !remainingGuardChoicesIntersection;
                                
                                // Combine the overlapping part of the guard with command updates and add it to the resulting DD.
                                choiceDds[k] += remainingGuardChoicesIntersection.template toAdd<ValueType>() * commandDds[j].transitionsDd;
                            }
                            
                            // Remove overlapping parts from the command guard DD
                            guardChoicesIntersection = guardChoicesIntersection && !remainingGuardChoicesIntersection;
                            
                            // If the guard DD has become equivalent to false, we can stop here.
                            if (guardChoicesIntersection.isZero()) {
                                break;
                            }
                        }
                    }
                    
                    // Add the meta variables that encode the nondeterminisim to the different choices.
                    for (uint_fast64_t j = 0; j < currentChoices; ++j) {
                        allCommands += encodeChoice(generationInfo, nondeterminismVariableOffset, numberOfBinaryVariables, j) * choiceDds[j];
                    }
                    
                    // Delete currentChoices out of overlapping DD
                    sumOfGuards = sumOfGuards * (!equalsNumberOfChoicesDd).template toAdd<uint_fast64_t>();
                }
                
                return ActionDecisionDiagram(allGuards, allCommands, assignedGlobalVariables, nondeterminismVariableOffset + numberOfBinaryVariables);
            }
        }
        
        template <storm::dd::DdType Type, typename ValueType>
        typename DdPrismModelBuilder<Type, ValueType>::ActionDecisionDiagram DdPrismModelBuilder<Type, ValueType>::combineSynchronizingActions(ActionDecisionDiagram const& action1, ActionDecisionDiagram const& action2) {
            std::set<storm::expressions::Variable> assignedGlobalVariables;
            std::set_union(action1.assignedGlobalVariables.begin(), action1.assignedGlobalVariables.end(), action2.assignedGlobalVariables.begin(), action2.assignedGlobalVariables.end(), std::inserter(assignedGlobalVariables, assignedGlobalVariables.begin()));
            return ActionDecisionDiagram(action1.guardDd && action2.guardDd, action1.transitionsDd * action2.transitionsDd, assignedGlobalVariables, std::max(action1.numberOfUsedNondeterminismVariables, action2.numberOfUsedNondeterminismVariables));
        }
        
        template <storm::dd::DdType Type, typename ValueType>
        typename DdPrismModelBuilder<Type, ValueType>::ActionDecisionDiagram DdPrismModelBuilder<Type, ValueType>::combineUnsynchronizedActions(GenerationInformation const& generationInfo, ActionDecisionDiagram& action1, ActionDecisionDiagram& action2, storm::dd::Add<Type, ValueType> const& identityDd1, storm::dd::Add<Type, ValueType> const& identityDd2) {
            
            // First extend the action DDs by the other identities.
            STORM_LOG_TRACE("Multiplying identities to combine unsynchronized actions.");
            action1.transitionsDd = action1.transitionsDd * identityDd2;
            action2.transitionsDd = action2.transitionsDd * identityDd1;
            
            // Then combine the extended action DDs.
            return combineUnsynchronizedActions(generationInfo, action1, action2);
        }
        
        template <storm::dd::DdType Type, typename ValueType>
        typename DdPrismModelBuilder<Type, ValueType>::ActionDecisionDiagram DdPrismModelBuilder<Type, ValueType>::combineUnsynchronizedActions(GenerationInformation const& generationInfo, ActionDecisionDiagram& action1, ActionDecisionDiagram& action2) {
            STORM_LOG_TRACE("Combining unsynchronized actions.");
            
            // Make both action DDs write to the same global variables.
            std::set<storm::expressions::Variable> assignedGlobalVariables = equalizeAssignedGlobalVariables(generationInfo, action1, action2);
            
            if (generationInfo.program.getModelType() == storm::prism::Program::ModelType::DTMC || generationInfo.program.getModelType() == storm::prism::Program::ModelType::CTMC) {
                return ActionDecisionDiagram(action1.guardDd || action2.guardDd, action1.transitionsDd + action2.transitionsDd, assignedGlobalVariables, 0);
            } else if (generationInfo.program.getModelType() == storm::prism::Program::ModelType::MDP) {
                if (action1.transitionsDd.isZero()) {
                    return ActionDecisionDiagram(action2.guardDd, action2.transitionsDd, assignedGlobalVariables, action2.numberOfUsedNondeterminismVariables);
                } else if (action2.transitionsDd.isZero()) {
                    return ActionDecisionDiagram(action1.guardDd, action1.transitionsDd, assignedGlobalVariables, action1.numberOfUsedNondeterminismVariables);
                }
                
                // Bring both choices to the same number of variables that encode the nondeterminism.
                uint_fast64_t numberOfUsedNondeterminismVariables = std::max(action1.numberOfUsedNondeterminismVariables, action2.numberOfUsedNondeterminismVariables);
                if (action1.numberOfUsedNondeterminismVariables > action2.numberOfUsedNondeterminismVariables) {
                    storm::dd::Add<Type, ValueType> nondeterminismEncoding = generationInfo.manager->template getAddOne<ValueType>();
                    
                    for (uint_fast64_t i = action2.numberOfUsedNondeterminismVariables; i < action1.numberOfUsedNondeterminismVariables; ++i) {
                        nondeterminismEncoding *= generationInfo.manager->getEncoding(generationInfo.nondeterminismMetaVariables[i], 0).template toAdd<ValueType>();
                    }
                    action2.transitionsDd *= nondeterminismEncoding;
                } else if (action2.numberOfUsedNondeterminismVariables > action1.numberOfUsedNondeterminismVariables) {
                    storm::dd::Add<Type, ValueType> nondeterminismEncoding = generationInfo.manager->template getAddOne<ValueType>();
                    
                    for (uint_fast64_t i = action1.numberOfUsedNondeterminismVariables; i < action2.numberOfUsedNondeterminismVariables; ++i) {
                        nondeterminismEncoding *= generationInfo.manager->getEncoding(generationInfo.nondeterminismMetaVariables[i], 0).template toAdd<ValueType>();
                    }
                    action1.transitionsDd *= nondeterminismEncoding;
                }
                
                // Add a new variable that resolves the nondeterminism between the two choices.
                storm::dd::Add<Type, ValueType> combinedTransitions = generationInfo.manager->getEncoding(generationInfo.nondeterminismMetaVariables[numberOfUsedNondeterminismVariables], 1).ite(action2.transitionsDd, action1.transitionsDd);
                
                return ActionDecisionDiagram(action1.guardDd || action2.guardDd, combinedTransitions, assignedGlobalVariables, numberOfUsedNondeterminismVariables + 1);
            } else {
                STORM_LOG_THROW(false, storm::exceptions::InvalidStateException, "Illegal model type.");
            }
        }
        
        template <storm::dd::DdType Type, typename ValueType>
        typename DdPrismModelBuilder<Type, ValueType>::ModuleDecisionDiagram DdPrismModelBuilder<Type, ValueType>::createModuleDecisionDiagram(GenerationInformation& generationInfo, storm::prism::Module const& module, std::map<uint_fast64_t, uint_fast64_t> const& synchronizingActionToOffsetMap) {
            // Start by creating the action DD for the independent action.
            ActionDecisionDiagram independentActionDd = createActionDecisionDiagram(generationInfo, module, 0, 0);
            uint_fast64_t numberOfUsedNondeterminismVariables = independentActionDd.numberOfUsedNondeterminismVariables;
            
            // Create module DD for all synchronizing actions of the module.
            std::map<uint_fast64_t, ActionDecisionDiagram> actionIndexToDdMap;
            for (auto const& actionIndex : module.getSynchronizingActionIndices()) {
                STORM_LOG_TRACE("Creating DD for action '" << actionIndex << "'.");
                ActionDecisionDiagram tmp = createActionDecisionDiagram(generationInfo, module, actionIndex, synchronizingActionToOffsetMap.at(actionIndex));
                numberOfUsedNondeterminismVariables = std::max(numberOfUsedNondeterminismVariables, tmp.numberOfUsedNondeterminismVariables);
                actionIndexToDdMap.emplace(actionIndex, tmp);
            }

            return ModuleDecisionDiagram(independentActionDd, actionIndexToDdMap, generationInfo.moduleToIdentityMap.at(module.getName()), numberOfUsedNondeterminismVariables);
        }
        
        template <storm::dd::DdType Type, typename ValueType>
        storm::dd::Add<Type, ValueType> DdPrismModelBuilder<Type, ValueType>::getSynchronizationDecisionDiagram(GenerationInformation& generationInfo, uint_fast64_t actionIndex) {
            storm::dd::Add<Type, ValueType> synchronization = generationInfo.manager->template getAddOne<ValueType>();
            if (actionIndex != 0) {
                for (uint_fast64_t i = 0; i < generationInfo.synchronizationMetaVariables.size(); ++i) {
                    if ((actionIndex - 1) == i) {
                        synchronization *= generationInfo.manager->getEncoding(generationInfo.synchronizationMetaVariables[i], 1).template toAdd<ValueType>();
                    } else {
                        synchronization *= generationInfo.manager->getEncoding(generationInfo.synchronizationMetaVariables[i], 0).template toAdd<ValueType>();
                    }
                }
            } else {
                for (uint_fast64_t i = 0; i < generationInfo.synchronizationMetaVariables.size(); ++i) {
                    synchronization *= generationInfo.manager->getEncoding(generationInfo.synchronizationMetaVariables[i], 0).template toAdd<ValueType>();
                }
            }
            return synchronization;
        }
        
        template <storm::dd::DdType Type, typename ValueType>
        storm::dd::Add<Type, ValueType> DdPrismModelBuilder<Type, ValueType>::createSystemFromModule(GenerationInformation& generationInfo, ModuleDecisionDiagram& module) {
            storm::dd::Add<Type, ValueType> result;
            
            // Make sure all actions contain all necessary meta variables.
            module.independentAction.ensureContainsVariables(generationInfo.rowMetaVariables, generationInfo.columnMetaVariables);
            for (auto& synchronizingAction : module.synchronizingActionToDecisionDiagramMap) {
                synchronizingAction.second.ensureContainsVariables(generationInfo.rowMetaVariables, generationInfo.columnMetaVariables);
            }
            


            
            // If the model is an MDP, we need to encode the nondeterminism using additional variables.
            if (generationInfo.program.getModelType() == storm::prism::Program::ModelType::MDP) {
                result = generationInfo.manager->template getAddZero<ValueType>();
                
                // First, determine the highest number of nondeterminism variables that is used in any action and make
                // all actions use the same amout of nondeterminism variables.
                uint_fast64_t numberOfUsedNondeterminismVariables = module.numberOfUsedNondeterminismVariables;
                
                // Compute missing global variable identities in independent action.
                std::set<storm::expressions::Variable> missingIdentities;
                std::set_difference(generationInfo.allGlobalVariables.begin(), generationInfo.allGlobalVariables.end(), module.independentAction.assignedGlobalVariables.begin(), module.independentAction.assignedGlobalVariables.end(), std::inserter(missingIdentities, missingIdentities.begin()));
                storm::dd::Add<Type, ValueType> identityEncoding = generationInfo.manager->template getAddOne<ValueType>();
                for (auto const& variable : missingIdentities) {
                    STORM_LOG_TRACE("Multiplying identity of global variable " << variable.getName() << " to independent action.");
                    identityEncoding *= generationInfo.variableToIdentityMap.at(variable);
                }
                
                // Add variables to independent action DD.
                storm::dd::Add<Type, ValueType> nondeterminismEncoding = generationInfo.manager->template getAddOne<ValueType>();
                for (uint_fast64_t i = module.independentAction.numberOfUsedNondeterminismVariables; i < numberOfUsedNondeterminismVariables; ++i) {
                    nondeterminismEncoding *= generationInfo.manager->getEncoding(generationInfo.nondeterminismMetaVariables[i], 0).template toAdd<ValueType>();
                }

                result = identityEncoding * module.independentAction.transitionsDd * nondeterminismEncoding;
                
                // Add variables to synchronized action DDs.
                std::map<uint_fast64_t, storm::dd::Add<Type, ValueType>> synchronizingActionToDdMap;
                for (auto const& synchronizingAction : module.synchronizingActionToDecisionDiagramMap) {
                    // Compute missing global variable identities in synchronizing actions.
                    missingIdentities = std::set<storm::expressions::Variable>();
                    std::set_difference(generationInfo.allGlobalVariables.begin(), generationInfo.allGlobalVariables.end(), synchronizingAction.second.assignedGlobalVariables.begin(), synchronizingAction.second.assignedGlobalVariables.end(), std::inserter(missingIdentities, missingIdentities.begin()));
                    identityEncoding = generationInfo.manager->template getAddOne<ValueType>();
                    for (auto const& variable : missingIdentities) {
                        STORM_LOG_TRACE("Multiplying identity of global variable " << variable.getName() << " to synchronizing action '" << synchronizingAction.first << "'.");
                        identityEncoding *= generationInfo.variableToIdentityMap.at(variable);
                    }
                    
                    nondeterminismEncoding = generationInfo.manager->template getAddOne<ValueType>();
                    for (uint_fast64_t i = synchronizingAction.second.numberOfUsedNondeterminismVariables; i < numberOfUsedNondeterminismVariables; ++i) {
                        nondeterminismEncoding *= generationInfo.manager->getEncoding(generationInfo.nondeterminismMetaVariables[i], 0).template toAdd<ValueType>();
                    }
                    synchronizingActionToDdMap.emplace(synchronizingAction.first, identityEncoding * synchronizingAction.second.transitionsDd * nondeterminismEncoding);
                }
                
                // Add variables for synchronization.
                result *= getSynchronizationDecisionDiagram(generationInfo);
                
                for (auto& synchronizingAction : synchronizingActionToDdMap) {
                    synchronizingAction.second *= getSynchronizationDecisionDiagram(generationInfo, synchronizingAction.first);
                }
                
                // Now, we can simply add all synchronizing actions to the result.
                for (auto const& synchronizingAction : synchronizingActionToDdMap) {
                    result += synchronizingAction.second;
                }
            } else if (generationInfo.program.getModelType() == storm::prism::Program::ModelType::DTMC || generationInfo.program.getModelType() == storm::prism::Program::ModelType::CTMC) {
                // Simply add all actions, but make sure to include the missing global variable identities.
                
                // Compute missing global variable identities in independent action.
                std::set<storm::expressions::Variable> missingIdentities;
                std::set_difference(generationInfo.allGlobalVariables.begin(), generationInfo.allGlobalVariables.end(), module.independentAction.assignedGlobalVariables.begin(), module.independentAction.assignedGlobalVariables.end(), std::inserter(missingIdentities, missingIdentities.begin()));
                storm::dd::Add<Type, ValueType> identityEncoding = generationInfo.manager->template getAddOne<ValueType>();
                for (auto const& variable : missingIdentities) {
                    STORM_LOG_TRACE("Multiplying identity of global variable " << variable.getName() << " to independent action.");
                    identityEncoding *= generationInfo.variableToIdentityMap.at(variable);
                }

                result = identityEncoding * module.independentAction.transitionsDd;
                for (auto const& synchronizingAction : module.synchronizingActionToDecisionDiagramMap) {
                    // Compute missing global variable identities in synchronizing actions.
                    missingIdentities = std::set<storm::expressions::Variable>();
                    std::set_difference(generationInfo.allGlobalVariables.begin(), generationInfo.allGlobalVariables.end(), synchronizingAction.second.assignedGlobalVariables.begin(), synchronizingAction.second.assignedGlobalVariables.end(), std::inserter(missingIdentities, missingIdentities.begin()));
                    identityEncoding = generationInfo.manager->template getAddOne<ValueType>();
                    for (auto const& variable : missingIdentities) {
                        STORM_LOG_TRACE("Multiplying identity of global variable " << variable.getName() << " to synchronizing action '" << synchronizingAction.first << "'.");
                        identityEncoding *= generationInfo.variableToIdentityMap.at(variable);
                    }
                    
                    result += identityEncoding * synchronizingAction.second.transitionsDd;
                }
            } else {
                STORM_LOG_THROW(false, storm::exceptions::InvalidArgumentException, "Illegal model type.");
            }
            return result;
        }
        
        template <storm::dd::DdType Type, typename ValueType>
        typename DdPrismModelBuilder<Type, ValueType>::SystemResult DdPrismModelBuilder<Type, ValueType>::createSystemDecisionDiagram(GenerationInformation& generationInfo) {
            ModuleComposer<Type, ValueType> composer(generationInfo);
            ModuleDecisionDiagram system = composer.compose(generationInfo.program.specifiesSystemComposition() ? generationInfo.program.getSystemCompositionConstruct().getSystemComposition() : *generationInfo.program.getDefaultSystemComposition());

            storm::dd::Add<Type, ValueType> result = createSystemFromModule(generationInfo, system);

            // Create an auxiliary DD that is used later during the construction of reward models.
            boost::optional<storm::dd::Add<Type, ValueType>> stateActionDd;
            
            // For DTMCs, we normalize each row to 1 (to account for non-determinism).
            if (generationInfo.program.getModelType() == storm::prism::Program::ModelType::DTMC) {
                stateActionDd = result.sumAbstract(generationInfo.columnMetaVariables);
                result = result / stateActionDd.get();
            } else if (generationInfo.program.getModelType() == storm::prism::Program::ModelType::MDP) {
                // For MDPs, we need to throw away the nondeterminism variables from the generation information that
                // were never used.
                for (uint_fast64_t index = system.numberOfUsedNondeterminismVariables; index < generationInfo.nondeterminismMetaVariables.size(); ++index) {
                    generationInfo.allNondeterminismVariables.erase(generationInfo.nondeterminismMetaVariables[index]);
                }
                generationInfo.nondeterminismMetaVariables.resize(system.numberOfUsedNondeterminismVariables);
            }
            
            return SystemResult(result, system, stateActionDd);
        }
        
        template <storm::dd::DdType Type, typename ValueType>
        std::unordered_map<std::string, storm::models::symbolic::StandardRewardModel<Type, ValueType>> DdPrismModelBuilder<Type, ValueType>::createRewardModelDecisionDiagrams(std::vector<std::reference_wrapper<storm::prism::RewardModel const>> const& selectedRewardModels, SystemResult& system, GenerationInformation& generationInfo, ModuleDecisionDiagram const& globalModule, storm::dd::Add<Type, ValueType> const& reachableStatesAdd, storm::dd::Add<Type, ValueType> const& transitionMatrix) {
            std::unordered_map<std::string, storm::models::symbolic::StandardRewardModel<Type, ValueType>> rewardModels;
            for (auto const& rewardModel : selectedRewardModels) {
                rewardModels.emplace(rewardModel.get().getName(), createRewardModelDecisionDiagrams(generationInfo, rewardModel.get(), globalModule, reachableStatesAdd, transitionMatrix, system.stateActionDd));
            }
            return rewardModels;
        }
        
        template <storm::dd::DdType Type, typename ValueType>
        void checkRewards(storm::dd::Add<Type, ValueType> const& rewards) {
            STORM_LOG_WARN_COND(rewards.getMin() >= 0, "The reward model assigns negative rewards to some states.");
            STORM_LOG_WARN_COND(!rewards.isZero(), "The reward model does not assign any non-zero rewards.");
        }
        
        template <storm::dd::DdType Type>
        void checkRewards(storm::dd::Add<Type, storm::RationalFunction> const& rewards) {
            STORM_LOG_WARN_COND(!rewards.isZero(), "The reward model does not assign any non-zero rewards.");
        }
        
        template <storm::dd::DdType Type, typename ValueType>
        storm::models::symbolic::StandardRewardModel<Type, ValueType> DdPrismModelBuilder<Type, ValueType>::createRewardModelDecisionDiagrams(GenerationInformation& generationInfo, storm::prism::RewardModel const& rewardModel, ModuleDecisionDiagram const& globalModule, storm::dd::Add<Type, ValueType> const& reachableStatesAdd, storm::dd::Add<Type, ValueType> const& transitionMatrix, boost::optional<storm::dd::Add<Type, ValueType>>& stateActionDd) {
            
            // Start by creating the state reward vector.
            boost::optional<storm::dd::Add<Type, ValueType>> stateRewards;
            if (rewardModel.hasStateRewards()) {
                stateRewards = generationInfo.manager->template getAddZero<ValueType>();
                
                for (auto const& stateReward : rewardModel.getStateRewards()) {
                    storm::dd::Add<Type, ValueType> states = generationInfo.rowExpressionAdapter->translateExpression(stateReward.getStatePredicateExpression());
                    storm::dd::Add<Type, ValueType> rewards = generationInfo.rowExpressionAdapter->translateExpression(stateReward.getRewardValueExpression());
                    
                    // Restrict the rewards to those states that satisfy the condition.
                    rewards = reachableStatesAdd * states * rewards;
                    
                    // Perform some sanity checks.
                    checkRewards(rewards);
                    
                    // Add the rewards to the global state reward vector.
                    stateRewards.get() += rewards;
                }
            }
            
            // Next, build the state-action reward vector.
            boost::optional<storm::dd::Add<Type, ValueType>> stateActionRewards;
            if (rewardModel.hasStateActionRewards()) {
                stateActionRewards = generationInfo.manager->template getAddZero<ValueType>();
                
                for (auto const& stateActionReward : rewardModel.getStateActionRewards()) {
                    storm::dd::Add<Type, ValueType> states = generationInfo.rowExpressionAdapter->translateExpression(stateActionReward.getStatePredicateExpression());
                    storm::dd::Add<Type, ValueType> rewards = generationInfo.rowExpressionAdapter->translateExpression(stateActionReward.getRewardValueExpression());
                    storm::dd::Add<Type, ValueType> synchronization = generationInfo.manager->template getAddOne<ValueType>();
                    
                    if (generationInfo.program.getModelType() == storm::prism::Program::ModelType::MDP) {
                        synchronization = getSynchronizationDecisionDiagram(generationInfo, stateActionReward.getActionIndex());
                    }
                    ActionDecisionDiagram const& actionDd = stateActionReward.isLabeled() ? globalModule.synchronizingActionToDecisionDiagramMap.at(stateActionReward.getActionIndex()) : globalModule.independentAction;
                    states *= actionDd.guardDd.template toAdd<ValueType>() * reachableStatesAdd;
                    storm::dd::Add<Type, ValueType> stateActionRewardDd = synchronization * states * rewards;
                    
                    // If we are building the state-action rewards for an MDP, we need to make sure that the reward is
                    // only given on legal nondeterminism encodings, which is why we multiply with the state-action DD.
                    if (generationInfo.program.getModelType() == storm::prism::Program::ModelType::MDP) {
                        if (!stateActionDd) {
                            stateActionDd = transitionMatrix.notZero().existsAbstract(generationInfo.columnMetaVariables).template toAdd<ValueType>();
                        }
                        stateActionRewardDd *= stateActionDd.get();
                    } else if (generationInfo.program.getModelType() == storm::prism::Program::ModelType::DTMC || generationInfo.program.getModelType() == storm::prism::Program::ModelType::CTMC) {
                        // For DTMCs and CTMC, we need to multiply the entries with the multiplicity/exit rate of the corresponding action.
                        stateActionRewardDd *= actionDd.transitionsDd.sumAbstract(generationInfo.columnMetaVariables);
                    }
                    
                    // Perform some sanity checks.
                    checkRewards(stateActionRewardDd);
                    
                    // Add the rewards to the global transition reward matrix.
                    stateActionRewards.get() += stateActionRewardDd;
                }
                
                // Scale state-action rewards for DTMCs and CTMCs.
                if (generationInfo.program.getModelType() == storm::prism::Program::ModelType::DTMC || generationInfo.program.getModelType() == storm::prism::Program::ModelType::CTMC) {
                    if (!stateActionDd) {
                        stateActionDd = transitionMatrix.sumAbstract(generationInfo.columnMetaVariables);
                    }
                    
                    stateActionRewards.get() /= stateActionDd.get();
                }
            }
            
            // Then build the transition reward matrix.
            boost::optional<storm::dd::Add<Type, ValueType>> transitionRewards;
            if (rewardModel.hasTransitionRewards()) {
                transitionRewards = generationInfo.manager->template getAddZero<ValueType>();
                
                for (auto const& transitionReward : rewardModel.getTransitionRewards()) {
                    storm::dd::Add<Type, ValueType> sourceStates = generationInfo.rowExpressionAdapter->translateExpression(transitionReward.getSourceStatePredicateExpression());
                    storm::dd::Add<Type, ValueType> targetStates = generationInfo.rowExpressionAdapter->translateExpression(transitionReward.getTargetStatePredicateExpression());
                    storm::dd::Add<Type, ValueType> rewards = generationInfo.rowExpressionAdapter->translateExpression(transitionReward.getRewardValueExpression());
                    
                    storm::dd::Add<Type, ValueType> synchronization = generationInfo.manager->template getAddOne<ValueType>();
                    
                    storm::dd::Add<Type, ValueType> transitions;
                    if (transitionReward.isLabeled()) {
                        if (generationInfo.program.getModelType() == storm::prism::Program::ModelType::MDP) {
                            synchronization = getSynchronizationDecisionDiagram(generationInfo, transitionReward.getActionIndex());
                        }
                        transitions = globalModule.synchronizingActionToDecisionDiagramMap.at(transitionReward.getActionIndex()).transitionsDd;
                    } else {
                        if (generationInfo.program.getModelType() == storm::prism::Program::ModelType::MDP) {
                            synchronization = getSynchronizationDecisionDiagram(generationInfo);
                        }
                        transitions = globalModule.independentAction.transitionsDd;
                    }
                    
                    storm::dd::Add<Type, ValueType> transitionRewardDd = synchronization * sourceStates * targetStates * rewards;
                    if (generationInfo.program.getModelType() == storm::prism::Program::ModelType::DTMC) {
                        // For DTMCs we need to keep the weighting for the scaling that follows.
                        transitionRewardDd = transitions * transitionRewardDd;
                    } else {
                        // For all other model types, we do not scale the rewards.
                        transitionRewardDd = transitions.notZero().template toAdd<ValueType>() * transitionRewardDd;
                    }
                    
                    // Perform some sanity checks.
                    checkRewards(transitionRewardDd);
                    
                    // Add the rewards to the global transition reward matrix.
                    transitionRewards.get() += transitionRewardDd;
                }
                
                // Scale transition rewards for DTMCs.
                if (generationInfo.program.getModelType() == storm::prism::Program::ModelType::DTMC) {
                    transitionRewards.get() /= stateActionDd.get();
                }
            }
                        
            return storm::models::symbolic::StandardRewardModel<Type, ValueType>(stateRewards, stateActionRewards, transitionRewards);
        }
        
        template <storm::dd::DdType Type, typename ValueType>
        std::shared_ptr<storm::models::symbolic::Model<Type, ValueType>> DdPrismModelBuilder<Type, ValueType>::build(storm::prism::Program const& program, Options const& options) {
            if (!std::is_same<ValueType, storm::RationalFunction>::value && program.hasUndefinedConstants()) {
                std::vector<std::reference_wrapper<storm::prism::Constant const>> undefinedConstants = program.getUndefinedConstants();
                std::stringstream stream;
                bool printComma = false;
                for (auto const& constant : undefinedConstants) {
                    if (printComma) {
                        stream << ", ";
                    } else {
                        printComma = true;
                    }
                    stream << constant.get().getName() << " (" << constant.get().getType() << ")";
                }
                stream << ".";
                STORM_LOG_THROW(false, storm::exceptions::InvalidArgumentException, "Program still contains these undefined constants: " + stream.str());
            }
            
            STORM_LOG_TRACE("Building representation of program:" << std::endl << program << std::endl);
            
            // Start by initializing the structure used for storing all information needed during the model generation.
            // In particular, this creates the meta variables used to encode the model.
            GenerationInformation generationInfo(program);
            
            SystemResult system = createSystemDecisionDiagram(generationInfo);
            storm::dd::Add<Type, ValueType> transitionMatrix = system.allTransitionsDd;
            
            ModuleDecisionDiagram const& globalModule = system.globalModule;
            
            // If we were asked to treat some states as terminal states, we cut away their transitions now.
            storm::dd::Bdd<Type> terminalStatesBdd = generationInfo.manager->getBddZero();
            if (!options.terminalStates.empty()) {
                storm::expressions::Expression terminalExpression = options.terminalStates.asExpression([&program](std::string const& labelName) {
                        if (program.hasLabel(labelName)) {
                            return program.getLabelExpression(labelName);
                        } else {
                            STORM_LOG_THROW(labelName == "init" || labelName == "deadlock", storm::exceptions::InvalidArgumentException, "Terminal states refer to illegal label '" << labelName << "'.");
                            // If the label name is "init" we can abort 'exploration' directly at the initial state. If it is deadlock, we do not have to abort.
                            return program.getManager().boolean(labelName == "init");
                        }
                });
                terminalExpression = terminalExpression.substitute(program.getConstantsSubstitution());
                terminalStatesBdd = generationInfo.rowExpressionAdapter->translateExpression(terminalExpression).toBdd();
                transitionMatrix *= (!terminalStatesBdd).template toAdd<ValueType>();
            }
            
            // Cut the transitions and rewards to the reachable fragment of the state space.
            storm::dd::Bdd<Type> initialStates = createInitialStatesDecisionDiagram(generationInfo);
            
            storm::dd::Bdd<Type> transitionMatrixBdd = transitionMatrix.notZero();
            if (program.getModelType() == storm::prism::Program::ModelType::MDP) {
                transitionMatrixBdd = transitionMatrixBdd.existsAbstract(generationInfo.allNondeterminismVariables);
            }
            
            storm::dd::Bdd<Type> reachableStates = storm::utility::dd::computeReachableStates<Type>(initialStates, transitionMatrixBdd, generationInfo.rowMetaVariables, generationInfo.columnMetaVariables);
            storm::dd::Add<Type, ValueType> reachableStatesAdd = reachableStates.template toAdd<ValueType>();
            transitionMatrix *= reachableStatesAdd;
            if (system.stateActionDd) {
                system.stateActionDd.get() *= reachableStatesAdd;
            }
            
            // Detect deadlocks and 1) fix them if requested 2) throw an error otherwise.
            storm::dd::Bdd<Type> statesWithTransition = transitionMatrixBdd.existsAbstract(generationInfo.columnMetaVariables);
            storm::dd::Bdd<Type> deadlockStates = reachableStates && !statesWithTransition;
                        
            // If there are deadlocks, either fix them or raise an error.
            if (!deadlockStates.isZero()) {
                // If we need to fix deadlocks, we do so now.
                if (!storm::settings::getModule<storm::settings::modules::BuildSettings>().isDontFixDeadlocksSet()) {
                    STORM_LOG_INFO("Fixing deadlocks in " << deadlockStates.getNonZeroCount() << " states. The first three of these states are: ");

                    storm::dd::Add<Type, ValueType> deadlockStatesAdd = deadlockStates.template toAdd<ValueType>();
                    uint_fast64_t count = 0;
                    for (auto it = deadlockStatesAdd.begin(), ite = deadlockStatesAdd.end(); it != ite && count < 3; ++it, ++count) {
                        STORM_LOG_INFO((*it).first.toPrettyString(generationInfo.rowMetaVariables) << std::endl);
                    }
                    
                    if (program.getModelType() == storm::prism::Program::ModelType::DTMC || program.getModelType() == storm::prism::Program::ModelType::CTMC) {
                        storm::dd::Add<Type, ValueType> identity = globalModule.identity;
                        
                        // Make sure that global variables do not change along the introduced self-loops.
                        for (auto const& var : generationInfo.allGlobalVariables) {
                            identity *= generationInfo.variableToIdentityMap.at(var);
                        }

                        // For DTMCs, we can simply add the identity of the global module for all deadlock states.
                        transitionMatrix += deadlockStatesAdd * identity;
                    } else if (program.getModelType() == storm::prism::Program::ModelType::MDP) {
                        // For MDPs, however, we need to select an action associated with the self-loop, if we do not
                        // want to attach a lot of self-loops to the deadlock states.
                        storm::dd::Add<Type, ValueType> action = generationInfo.manager->template getAddOne<ValueType>();
                        for (auto const& metaVariable : generationInfo.allNondeterminismVariables) {
                            action *= generationInfo.manager->template getIdentity<ValueType>(metaVariable);
                        }
                        // Make sure that global variables do not change along the introduced self-loops.
                        for (auto const& var : generationInfo.allGlobalVariables) {
                            action *= generationInfo.variableToIdentityMap.at(var);
                        }
                        transitionMatrix += deadlockStatesAdd * globalModule.identity * action;
                    }
                } else {
                    STORM_LOG_THROW(false, storm::exceptions::InvalidArgumentException, "The model contains " << deadlockStates.getNonZeroCount() << " deadlock states. Please unset the option to not fix deadlocks, if you want to fix them automatically.");
                }
            }
            
            // Reduce the deadlock states by the states that we did simply not explore.
            deadlockStates = deadlockStates && !terminalStatesBdd;
            
            // Now build the reward models.
            std::vector<std::reference_wrapper<storm::prism::RewardModel const>> selectedRewardModels;
            
            // First, we make sure that all selected reward models actually exist.
            for (auto const& rewardModelName : options.rewardModelsToBuild) {
                STORM_LOG_THROW(rewardModelName.empty() || program.hasRewardModel(rewardModelName), storm::exceptions::InvalidArgumentException, "Model does not possess a reward model with the name '" << rewardModelName << "'.");
            }
            
            for (auto const& rewardModel : program.getRewardModels()) {
                if (options.buildAllRewardModels || options.rewardModelsToBuild.find(rewardModel.getName()) != options.rewardModelsToBuild.end()) {
                    selectedRewardModels.push_back(rewardModel);
                }
            }
            // If no reward model was selected until now and a referenced reward model appears to be unique, we build
            // the only existing reward model (given that no explicit name was given for the referenced reward model).
            if (selectedRewardModels.empty() && program.getNumberOfRewardModels() == 1 && options.rewardModelsToBuild.size() == 1 && *options.rewardModelsToBuild.begin() == "") {
                selectedRewardModels.push_back(program.getRewardModel(0));
            }
            
            std::unordered_map<std::string, storm::models::symbolic::StandardRewardModel<Type, ValueType>> rewardModels = createRewardModelDecisionDiagrams(selectedRewardModels, system, generationInfo, globalModule, reachableStatesAdd, transitionMatrix);
            
            // Build the labels that can be accessed as a shortcut.
            std::map<std::string, storm::expressions::Expression> labelToExpressionMapping;
            for (auto const& label : program.getLabels()) {
                labelToExpressionMapping.emplace(label.getName(), label.getStatePredicateExpression());
            }
            
            std::shared_ptr<storm::models::symbolic::Model<Type, ValueType>> result;
            if (program.getModelType() == storm::prism::Program::ModelType::DTMC) {
                result = std::shared_ptr<storm::models::symbolic::Model<Type, ValueType>>(new storm::models::symbolic::Dtmc<Type, ValueType>(generationInfo.manager, reachableStates, initialStates, deadlockStates, transitionMatrix, generationInfo.rowMetaVariables, generationInfo.rowExpressionAdapter, generationInfo.columnMetaVariables, generationInfo.rowColumnMetaVariablePairs, labelToExpressionMapping, rewardModels));
            } else if (program.getModelType() == storm::prism::Program::ModelType::CTMC) {
                result = std::shared_ptr<storm::models::symbolic::Model<Type, ValueType>>(new storm::models::symbolic::Ctmc<Type, ValueType>(generationInfo.manager, reachableStates, initialStates, deadlockStates, transitionMatrix, system.stateActionDd, generationInfo.rowMetaVariables, generationInfo.rowExpressionAdapter, generationInfo.columnMetaVariables, generationInfo.rowColumnMetaVariablePairs, labelToExpressionMapping, rewardModels));
            } else if (program.getModelType() == storm::prism::Program::ModelType::MDP) {
                result = std::shared_ptr<storm::models::symbolic::Model<Type, ValueType>>(new storm::models::symbolic::Mdp<Type, ValueType>(generationInfo.manager, reachableStates, initialStates, deadlockStates, transitionMatrix, generationInfo.rowMetaVariables, generationInfo.rowExpressionAdapter, generationInfo.columnMetaVariables, generationInfo.rowColumnMetaVariablePairs, generationInfo.allNondeterminismVariables, labelToExpressionMapping, rewardModels));
            } else {
                STORM_LOG_THROW(false, storm::exceptions::InvalidArgumentException, "Invalid model type.");
            }
            
            if (std::is_same<ValueType, storm::RationalFunction>::value) {
                result->addParameters(generationInfo.parameters);
            }
            
            return result;
        }
        
        template <storm::dd::DdType Type, typename ValueType>
        storm::dd::Bdd<Type> DdPrismModelBuilder<Type, ValueType>::createInitialStatesDecisionDiagram(GenerationInformation& generationInfo) {
            storm::dd::Bdd<Type> initialStates = generationInfo.rowExpressionAdapter->translateExpression(generationInfo.program.getInitialStatesExpression()).toBdd();
            
            for (auto const& metaVariable : generationInfo.rowMetaVariables) {
                initialStates &= generationInfo.manager->getRange(metaVariable);
            }
            
            return initialStates;
        }
        
        // Explicitly instantiate the symbolic model builder.
        template class DdPrismModelBuilder<storm::dd::DdType::CUDD>;
        template class DdPrismModelBuilder<storm::dd::DdType::Sylvan>;

        template class DdPrismModelBuilder<storm::dd::DdType::Sylvan, storm::RationalNumber>;
        template class DdPrismModelBuilder<storm::dd::DdType::Sylvan, storm::RationalFunction>;

    } // namespace adapters
} // namespace storm

<|MERGE_RESOLUTION|>--- conflicted
+++ resolved
@@ -540,16 +540,12 @@
         };
         
         template <storm::dd::DdType Type, typename ValueType>
-<<<<<<< HEAD
         bool DdPrismModelBuilder<Type, ValueType>::canHandle(storm::prism::Program const& program) {
             return program.getModelType() != storm::prism::Program::ModelType::PTA;
         }
         
         template <storm::dd::DdType Type, typename ValueType>
         DdPrismModelBuilder<Type, ValueType>::Options::Options() : buildAllRewardModels(false), rewardModelsToBuild(), buildAllLabels(false), labelsToBuild(), terminalStates(), negatedTerminalStates() {
-=======
-        DdPrismModelBuilder<Type, ValueType>::Options::Options() : buildAllRewardModels(false), rewardModelsToBuild(), buildAllLabels(false), labelsToBuild() {
->>>>>>> f7e2ff08
             // Intentionally left empty.
         }
         
