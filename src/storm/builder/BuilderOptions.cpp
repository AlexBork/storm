#include "storm/builder/BuilderOptions.h"

#include "storm/logic/Formulas.h"
#include "storm/logic/FragmentSpecification.h"

#include "storm/settings/SettingsManager.h"
#include "storm/settings/modules/BuildSettings.h"
#include "storm/settings/modules/GeneralSettings.h"

#include "storm/utility/macros.h"
#include "storm/exceptions/InvalidSettingsException.h"

namespace storm {
    namespace builder {
        
        LabelOrExpression::LabelOrExpression(storm::expressions::Expression const& expression) : labelOrExpression(expression) {
            // Intentionally left empty.
        }
        
        LabelOrExpression::LabelOrExpression(std::string const& label) : labelOrExpression(label) {
            // Intentionally left empty.
        }
        
        bool LabelOrExpression::isLabel() const {
            return labelOrExpression.which() == 0;
        }
        
        std::string const& LabelOrExpression::getLabel() const {
            return boost::get<std::string>(labelOrExpression);
        }
        
        bool LabelOrExpression::isExpression() const {
            return labelOrExpression.which() == 1;
        }
        
        storm::expressions::Expression const& LabelOrExpression::getExpression() const {
            return boost::get<storm::expressions::Expression>(labelOrExpression);
        }
        
<<<<<<< HEAD

        BuilderOptions::BuilderOptions(bool buildAllRewardModels, bool buildAllLabels) : buildAllRewardModels(buildAllRewardModels), buildAllLabels(buildAllLabels), buildChoiceLabels(false), buildStateValuations(false), buildChoiceOrigins(false), explorationChecks(false), showProgress(false),  inferObservationsFromActions(false), showProgressDelay(0) {
=======
        BuilderOptions::BuilderOptions(bool buildAllRewardModels, bool buildAllLabels) : buildAllRewardModels(buildAllRewardModels), buildAllLabels(buildAllLabels), buildChoiceLabels(false), buildStateValuations(false), buildChoiceOrigins(false), scaleAndLiftTransitionRewards(true), explorationChecks(false), addOverlappingGuardsLabel(false), addOutOfBoundsState(false), reservedBitsForUnboundedVariables(32), showProgress(false), showProgressDelay(0) {
>>>>>>> 4dc234d6
            // Intentionally left empty.
        }
        
        BuilderOptions::BuilderOptions(storm::logic::Formula const& formula) : BuilderOptions() {
            this->preserveFormula(formula);
            this->setTerminalStatesFromFormula(formula);
        }
        
        BuilderOptions::BuilderOptions(std::vector<std::shared_ptr<storm::logic::Formula const>> const& formulas) : BuilderOptions() {
            if (!formulas.empty()) {
                for (auto const& formula : formulas) {
                    this->preserveFormula(*formula);
                }
                if (formulas.size() == 1) {
                    this->setTerminalStatesFromFormula(*formulas.front());
                }
            }
            
            auto const& buildSettings = storm::settings::getModule<storm::settings::modules::BuildSettings>();
            auto const& generalSettings = storm::settings::getModule<storm::settings::modules::GeneralSettings>();
            explorationChecks = buildSettings.isExplorationChecksSet();
            reservedBitsForUnboundedVariables = buildSettings.getBitsForUnboundedVariables();
            showProgress = generalSettings.isVerboseSet();
            showProgressDelay = generalSettings.getShowProgressDelay();
        }
        
        void BuilderOptions::preserveFormula(storm::logic::Formula const& formula) {
            // If we already had terminal states, we need to erase them.
            if (hasTerminalStates()) {
                clearTerminalStates();
            }
            
            // Determine the reward models we need to build.
            std::set<std::string> referencedRewardModels = formula.getReferencedRewardModels();
            for (auto const& rewardModelName : referencedRewardModels) {
                rewardModelNames.push_back(rewardModelName);
            }
            
            // Extract all the labels used in the formula.
            std::vector<std::shared_ptr<storm::logic::AtomicLabelFormula const>> atomicLabelFormulas = formula.getAtomicLabelFormulas();
            for (auto const& formula : atomicLabelFormulas) {
                addLabel(formula->getLabel());
            }
            
            // Extract all the expressions used in the formula.
            std::vector<std::shared_ptr<storm::logic::AtomicExpressionFormula const>> atomicExpressionFormulas = formula.getAtomicExpressionFormulas();
            for (auto const& formula : atomicExpressionFormulas) {
                addLabel(formula->getExpression());
            }
            
            storm::logic::FragmentSpecification transitionRewardScalingFragment = storm::logic::csl().setRewardOperatorsAllowed(true).setReachabilityRewardFormulasAllowed(true).setLongRunAverageOperatorsAllowed(true).setMultiObjectiveFormulasAllowed(true).setTotalRewardFormulasAllowed(true).setStepBoundedCumulativeRewardFormulasAllowed(true).setTimeBoundedCumulativeRewardFormulasAllowed(true);
            scaleAndLiftTransitionRewards = scaleAndLiftTransitionRewards && formula.isInFragment(transitionRewardScalingFragment);
            
        }
        
        void BuilderOptions::setTerminalStatesFromFormula(storm::logic::Formula const& formula) {
            if (formula.isAtomicExpressionFormula()) {
                addTerminalExpression(formula.asAtomicExpressionFormula().getExpression(), true);
            } else if (formula.isAtomicLabelFormula()) {
                addTerminalLabel(formula.asAtomicLabelFormula().getLabel(), true);
            } else if (formula.isEventuallyFormula()) {
                storm::logic::Formula const& sub = formula.asEventuallyFormula().getSubformula();
                if (sub.isAtomicExpressionFormula() || sub.isAtomicLabelFormula()) {
                    this->setTerminalStatesFromFormula(sub);
                }
            } else if (formula.isUntilFormula()) {
                storm::logic::Formula const& right = formula.asUntilFormula().getRightSubformula();
                if (right.isAtomicExpressionFormula() || right.isAtomicLabelFormula()) {
                    this->setTerminalStatesFromFormula(right);
                }
                storm::logic::Formula const& left = formula.asUntilFormula().getLeftSubformula();
                if (left.isAtomicExpressionFormula()) {
                    addTerminalExpression(left.asAtomicExpressionFormula().getExpression(), false);
                } else if (left.isAtomicLabelFormula()) {
                    addTerminalLabel(left.asAtomicLabelFormula().getLabel(), false);
                }
            } else if (formula.isProbabilityOperatorFormula()) {
                storm::logic::Formula const& sub = formula.asProbabilityOperatorFormula().getSubformula();
                if (sub.isEventuallyFormula() || sub.isUntilFormula()) {
                    this->setTerminalStatesFromFormula(sub);
                }
            }
        }
        
        std::vector<std::string> const& BuilderOptions::getRewardModelNames() const {
            return rewardModelNames;
        }
        
        std::set<std::string> const& BuilderOptions::getLabelNames() const {
            return labelNames;
        }
        
        std::vector<std::pair<std::string, storm::expressions::Expression>> const& BuilderOptions::getExpressionLabels() const {
            return expressionLabels;
        }
        
        std::vector<std::pair<LabelOrExpression, bool>> const& BuilderOptions::getTerminalStates() const {
            return terminalStates;
        }
        
        bool BuilderOptions::hasTerminalStates() const {
            return !terminalStates.empty();
        }
        
        void BuilderOptions::clearTerminalStates() {
            terminalStates.clear();
        }
        
        bool BuilderOptions::isBuildChoiceLabelsSet() const {
            return buildChoiceLabels;
        }
        
       bool BuilderOptions::isBuildStateValuationsSet() const {
            return buildStateValuations;
        }
        
        bool BuilderOptions::isBuildChoiceOriginsSet() const {
            return buildChoiceOrigins;
        }
        
        bool BuilderOptions::isBuildAllRewardModelsSet() const {
            return buildAllRewardModels;
        }
        
        bool BuilderOptions::isBuildAllLabelsSet() const {
            return buildAllLabels;
        }

<<<<<<< HEAD
        bool BuilderOptions::isInferObservationsFromActionsSet() const {
            return inferObservationsFromActions;
=======
        bool BuilderOptions::isScaleAndLiftTransitionRewardsSet() const {
            return scaleAndLiftTransitionRewards;
        }

        bool BuilderOptions::isAddOutOfBoundsStateSet() const {
            return addOutOfBoundsState;
>>>>>>> 4dc234d6
        }
        
        uint64_t BuilderOptions::getReservedBitsForUnboundedVariables() const {
            return reservedBitsForUnboundedVariables;
        }

        bool BuilderOptions::isAddOverlappingGuardLabelSet() const {
            return addOverlappingGuardsLabel;
        }

        BuilderOptions& BuilderOptions::setBuildAllRewardModels(bool newValue) {
            buildAllRewardModels = newValue;
            return *this;
        }

        bool BuilderOptions::isExplorationChecksSet() const {
            return explorationChecks;
        }
        
        bool BuilderOptions::isShowProgressSet() const {
            return showProgress;
        }

        uint64_t BuilderOptions::getShowProgressDelay() const {
            return showProgressDelay;
        }

        BuilderOptions& BuilderOptions::setExplorationChecks(bool newValue) {
            explorationChecks = newValue;
            return *this;
        }
        
        BuilderOptions& BuilderOptions::addRewardModel(std::string const& rewardModelName) {
            STORM_LOG_THROW(!buildAllRewardModels, storm::exceptions::InvalidSettingsException, "Cannot add reward model, because all reward models are built anyway.");
            rewardModelNames.emplace_back(rewardModelName);
            return *this;
        }
        
        BuilderOptions& BuilderOptions::setBuildAllLabels(bool newValue) {
            buildAllLabels = newValue;
            return *this;
        }
        
        BuilderOptions& BuilderOptions::addLabel(storm::expressions::Expression const& expression) {
            std::stringstream stream;
            stream << expression;
            expressionLabels.emplace_back(stream.str(), expression);
            return *this;
        }
        
        BuilderOptions& BuilderOptions::addLabel(std::string const& labelName) {
            STORM_LOG_THROW(!buildAllLabels, storm::exceptions::InvalidSettingsException, "Cannot add label, because all labels are built anyway.");
            labelNames.insert(labelName);
            return *this;
        }
        
        BuilderOptions& BuilderOptions::addTerminalExpression(storm::expressions::Expression const& expression, bool value) {
            terminalStates.push_back(std::make_pair(LabelOrExpression(expression), value));
            return *this;
        }
        
        BuilderOptions& BuilderOptions::addTerminalLabel(std::string const& label, bool value) {
            terminalStates.push_back(std::make_pair(LabelOrExpression(label), value));
            return *this;
        }
        
        BuilderOptions& BuilderOptions::setBuildChoiceLabels(bool newValue) {
            buildChoiceLabels = newValue;
            return *this;
        }
        
        BuilderOptions& BuilderOptions::setBuildStateValuations(bool newValue) {
            buildStateValuations = newValue;
            return *this;
        }
 
        BuilderOptions& BuilderOptions::setBuildChoiceOrigins(bool newValue) {
            buildChoiceOrigins = newValue;
            return *this;
        }

        BuilderOptions& BuilderOptions::setScaleAndLiftTransitionRewards(bool newValue) {
            scaleAndLiftTransitionRewards = newValue;
            return *this;
        }
        
        BuilderOptions& BuilderOptions::setAddOutOfBoundsState(bool newValue) {
            addOutOfBoundsState = newValue;
            return *this;
        }
        
        BuilderOptions& BuilderOptions::setReservedBitsForUnboundedVariables(uint64_t newValue) {
            reservedBitsForUnboundedVariables = newValue;
            return *this;
        }

        BuilderOptions& BuilderOptions::setAddOverlappingGuardsLabel(bool newValue) {
            addOverlappingGuardsLabel = newValue;
            return *this;
        }

        BuilderOptions& BuilderOptions::substituteExpressions(std::function<storm::expressions::Expression(storm::expressions::Expression const&)> const& substitutionFunction) {
            for (auto& e : expressionLabels) {
                e.second = substitutionFunction(e.second);
            }
            
            for (auto& t : terminalStates) {
                if (t.first.isExpression()) {
                    t.first = LabelOrExpression(substitutionFunction(t.first.getExpression()));
                }
            }
            return *this;
        }

        
    }
}<|MERGE_RESOLUTION|>--- conflicted
+++ resolved
@@ -37,12 +37,8 @@
             return boost::get<storm::expressions::Expression>(labelOrExpression);
         }
         
-<<<<<<< HEAD
-
-        BuilderOptions::BuilderOptions(bool buildAllRewardModels, bool buildAllLabels) : buildAllRewardModels(buildAllRewardModels), buildAllLabels(buildAllLabels), buildChoiceLabels(false), buildStateValuations(false), buildChoiceOrigins(false), explorationChecks(false), showProgress(false),  inferObservationsFromActions(false), showProgressDelay(0) {
-=======
-        BuilderOptions::BuilderOptions(bool buildAllRewardModels, bool buildAllLabels) : buildAllRewardModels(buildAllRewardModels), buildAllLabels(buildAllLabels), buildChoiceLabels(false), buildStateValuations(false), buildChoiceOrigins(false), scaleAndLiftTransitionRewards(true), explorationChecks(false), addOverlappingGuardsLabel(false), addOutOfBoundsState(false), reservedBitsForUnboundedVariables(32), showProgress(false), showProgressDelay(0) {
->>>>>>> 4dc234d6
+
+        BuilderOptions::BuilderOptions(bool buildAllRewardModels, bool buildAllLabels) : buildAllRewardModels(buildAllRewardModels), buildAllLabels(buildAllLabels), buildChoiceLabels(false), buildStateValuations(false), buildChoiceOrigins(false), scaleAndLiftTransitionRewards(true), explorationChecks(false), addOverlappingGuardsLabel(false), addOutOfBoundsState(false), reservedBitsForUnboundedVariables(32), showProgress(false), inferObservationsFromActions(false),  showProgressDelay(0) {
             // Intentionally left empty.
         }
         
@@ -171,17 +167,16 @@
             return buildAllLabels;
         }
 
-<<<<<<< HEAD
         bool BuilderOptions::isInferObservationsFromActionsSet() const {
             return inferObservationsFromActions;
-=======
+        }
+
         bool BuilderOptions::isScaleAndLiftTransitionRewardsSet() const {
             return scaleAndLiftTransitionRewards;
         }
 
         bool BuilderOptions::isAddOutOfBoundsStateSet() const {
             return addOutOfBoundsState;
->>>>>>> 4dc234d6
         }
         
         uint64_t BuilderOptions::getReservedBitsForUnboundedVariables() const {
