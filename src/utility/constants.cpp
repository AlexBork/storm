--- conflicted
+++ resolved
@@ -4,7 +4,6 @@
 #include "src/storage/SparseMatrix.h"
 #include "src/settings/SettingsManager.h"
 #include "src/settings/modules/GeneralSettings.h"
-#include "src/utility/macros.h"
 
 #include "src/adapters/CarlAdapter.h"
 
@@ -74,21 +73,14 @@
         
         template<>
         storm::RationalFunction infinity() {
-<<<<<<< HEAD
-            // FIXME: this does not work.
-            STORM_LOG_ERROR("Tried to get infinity as a rational function, which does not seem to work");
-            return storm::RationalFunction(carl::rationalize<storm::RationalNumber>(std::numeric_limits<double>::infinity()));
-=======
             // FIXME: this should be treated more properly.
             return storm::RationalFunction(-1.0);
->>>>>>> c32b1530
         }
         
         template<>
         storm::RationalNumber infinity() {
-            // FIXME: this does not work.
-            STORM_LOG_ERROR("Tried to get infinity as a rational number, which does not seem to work");
-            return carl::rationalize<storm::RationalNumber>(std::numeric_limits<double>::infinity());
+        	// FIXME: this should be treated more properly.
+        	return storm::RationalNumber(-1);
         }
 #endif
         
