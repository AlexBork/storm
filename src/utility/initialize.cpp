#include "initialize.h"

#include "src/utility/macros.h"
#include "src/settings/SettingsManager.h"
#include "src/settings/modules/DebugSettings.h"

int storm_runtime_loglevel = STORM_LOGLEVEL_WARN;

namespace storm {
    namespace utility {
<<<<<<< HEAD


       void initializeLogger() {
#ifdef STORM_LOGGING_FRAMEWORK
            auto loglevel = storm::settings::getModule<storm::settings::modules::DebugSettings>().isTraceSet() ? log4cplus::TRACE_LOG_LEVEL : storm::settings::getModule<storm::settings::modules::DebugSettings>().isDebugSet() ? log4cplus::DEBUG_LOG_LEVEL : log4cplus::WARN_LOG_LEVEL;
            initializeLogger(loglevel);
#endif
       }

#ifdef STORM_LOGGING_FRAMEWORK
        void initializeLogger(log4cplus::LogLevel const& loglevel) {
            logger = log4cplus::Logger::getInstance(LOG4CPLUS_TEXT("main"));
            log4cplus::SharedAppenderPtr consoleLogAppender(new log4cplus::ConsoleAppender());
            consoleLogAppender->setName("mainConsoleAppender");
            consoleLogAppender->setLayout(std::auto_ptr<log4cplus::Layout>(new log4cplus::PatternLayout("%-5p - %D{%H:%M:%S} (%r ms) - %b:%L: %m%n")));
            logger.addAppender(consoleLogAppender);
            logger.setLogLevel(loglevel);
            consoleLogAppender->setThreshold(loglevel);
=======
        
        void initializeLogger() {
            // Intentionally left empty.
>>>>>>> 9d3dd100
        }
        
        void setUp() {
            initializeLogger();
            std::cout.precision(10);
        }
        
        void cleanUp() {
            // Intentionally left empty.
        }
        
        void initializeFileLogging() {
<<<<<<< HEAD
#ifdef STORM_LOGGING_FRAMEWORK
            log4cplus::SharedAppenderPtr fileLogAppender(new log4cplus::FileAppender(storm::settings::getModule<storm::settings::modules::DebugSettings>().getLogfilename()));
            fileLogAppender->setName("mainFileAppender");
            fileLogAppender->setLayout(std::auto_ptr<log4cplus::Layout>(new log4cplus::PatternLayout("%-5p - %D{%H:%M:%S} (%r ms) - %F:%L: %m%n")));
            logger.addAppender(fileLogAppender);
#endif
=======
            // FIXME.
>>>>>>> 9d3dd100
        }
        
    }
}<|MERGE_RESOLUTION|>--- conflicted
+++ resolved
@@ -8,30 +8,9 @@
 
 namespace storm {
     namespace utility {
-<<<<<<< HEAD
-
-
-       void initializeLogger() {
-#ifdef STORM_LOGGING_FRAMEWORK
-            auto loglevel = storm::settings::getModule<storm::settings::modules::DebugSettings>().isTraceSet() ? log4cplus::TRACE_LOG_LEVEL : storm::settings::getModule<storm::settings::modules::DebugSettings>().isDebugSet() ? log4cplus::DEBUG_LOG_LEVEL : log4cplus::WARN_LOG_LEVEL;
-            initializeLogger(loglevel);
-#endif
-       }
-
-#ifdef STORM_LOGGING_FRAMEWORK
-        void initializeLogger(log4cplus::LogLevel const& loglevel) {
-            logger = log4cplus::Logger::getInstance(LOG4CPLUS_TEXT("main"));
-            log4cplus::SharedAppenderPtr consoleLogAppender(new log4cplus::ConsoleAppender());
-            consoleLogAppender->setName("mainConsoleAppender");
-            consoleLogAppender->setLayout(std::auto_ptr<log4cplus::Layout>(new log4cplus::PatternLayout("%-5p - %D{%H:%M:%S} (%r ms) - %b:%L: %m%n")));
-            logger.addAppender(consoleLogAppender);
-            logger.setLogLevel(loglevel);
-            consoleLogAppender->setThreshold(loglevel);
-=======
         
         void initializeLogger() {
             // Intentionally left empty.
->>>>>>> 9d3dd100
         }
         
         void setUp() {
@@ -44,16 +23,7 @@
         }
         
         void initializeFileLogging() {
-<<<<<<< HEAD
-#ifdef STORM_LOGGING_FRAMEWORK
-            log4cplus::SharedAppenderPtr fileLogAppender(new log4cplus::FileAppender(storm::settings::getModule<storm::settings::modules::DebugSettings>().getLogfilename()));
-            fileLogAppender->setName("mainFileAppender");
-            fileLogAppender->setLayout(std::auto_ptr<log4cplus::Layout>(new log4cplus::PatternLayout("%-5p - %D{%H:%M:%S} (%r ms) - %F:%L: %m%n")));
-            logger.addAppender(fileLogAppender);
-#endif
-=======
             // FIXME.
->>>>>>> 9d3dd100
         }
         
     }
