#ifndef STORM_UTILITY_CLI_H_
#define STORM_UTILITY_CLI_H_

#include <iostream>
#include <iomanip>
#include <fstream>
#include <cstdio>
#include <sstream>
#include <memory>

#include "storm-config.h"
// Includes for the linked libraries and versions header.
#ifdef STORM_HAVE_INTELTBB
#	include "tbb/tbb_stddef.h"
#endif
#ifdef STORM_HAVE_GLPK
#	include "glpk.h"
#endif
#ifdef STORM_HAVE_GUROBI
#	include "gurobi_c.h"
#endif
#ifdef STORM_HAVE_Z3
#	include "z3.h"
#endif

#include "log4cplus/logger.h"
#include "log4cplus/loggingmacros.h"
#include "log4cplus/consoleappender.h"
#include "log4cplus/fileappender.h"
log4cplus::Logger logger;
log4cplus::Logger printer;

// Headers that provide auxiliary functionality.
#include "src/utility/storm-version.h"
#include "src/utility/OsDetection.h"
#include "src/settings/SettingsManager.h"

// Headers related to parsing.
#include "src/parser/AutoParser.h"
#include "src/parser/PrismParser.h"
#include "src/parser/PrctlParser.h"

// Model headers.
#include "src/models/AbstractModel.h"

// Headers of adapters.
#include "src/adapters/ExplicitModelAdapter.h"

// Headers for model processing.
#include "src/storage/NaiveDeterministicModelBisimulationDecomposition.h"
#include "src/storage/DeterministicModelBisimulationDecomposition.h"

// Headers for model checking.
#include "src/modelchecker/prctl/SparseDtmcPrctlModelChecker.h"
#include "src/modelchecker/prctl/SparseMdpPrctlModelChecker.h"

// Headers for counterexample generation.
#include "src/counterexamples/MILPMinimalLabelSetGenerator.h"
#include "src/counterexamples/SMTMinimalCommandSetGenerator.h"

// Headers related to exception handling.
#include "src/exceptions/InvalidSettingsException.h"
#include "src/exceptions/InvalidTypeException.h"

namespace storm {
    namespace utility {
        namespace cli {
            
            /*!
             * Initializes the logging framework and sets up logging to console.
             */
            void initializeLogger() {
                logger = log4cplus::Logger::getInstance(LOG4CPLUS_TEXT("main"));
                log4cplus::SharedAppenderPtr consoleLogAppender(new log4cplus::ConsoleAppender());
                consoleLogAppender->setName("mainConsoleAppender");
                consoleLogAppender->setLayout(std::auto_ptr<log4cplus::Layout>(new log4cplus::PatternLayout("%-5p - %D{%H:%M:%S} (%r ms) - %b:%L: %m%n")));
                logger.addAppender(consoleLogAppender);
				auto loglevel = storm::settings::debugSettings().isTraceSet() ? log4cplus::TRACE_LOG_LEVEL : storm::settings::debugSettings().isDebugSet() ? log4cplus::DEBUG_LOG_LEVEL : log4cplus::WARN_LOG_LEVEL;
                logger.setLogLevel(loglevel);
				consoleLogAppender->setThreshold(loglevel);
                
                
            }
            
            /*!
             * Performs some necessary initializations.
             */
            void setUp() {
                initializeLogger();
                std::cout.precision(10);
            }
            
            /*!
             * Performs some necessary clean-up.
             */
            void cleanUp() {
                // Intentionally left empty.
            }
            
            /*!
             * Sets up the logging to file.
             */
            void initializeFileLogging() {
                log4cplus::SharedAppenderPtr fileLogAppender(new log4cplus::FileAppender(storm::settings::debugSettings().getLogfilename()));
                fileLogAppender->setName("mainFileAppender");
                fileLogAppender->setLayout(std::auto_ptr<log4cplus::Layout>(new log4cplus::PatternLayout("%-5p - %D{%H:%M:%S} (%r ms) - %F:%L: %m%n")));
                logger.addAppender(fileLogAppender);
            }
            
            /*!
             * Gives the current working directory
             *
             * @return std::string The path of the current working directory
             */
            std::string getCurrentWorkingDirectory() {
                char temp[512];
                return (GetCurrentDir(temp, 512 - 1) ? std::string(temp) : std::string(""));
            }
            
            /*!
             * Prints the header including information about the linked libraries.
             */
            void printHeader(const int argc, const char* argv[]) {
                std::cout << "StoRM" << std::endl;
                std::cout << "-----" << std::endl << std::endl;
             	
			 
				std::cout << storm::utility::StormVersion::longVersionString() << std::endl;
#ifdef STORM_HAVE_INTELTBB
                std::cout << "Linked with Intel Threading Building Blocks v" << TBB_VERSION_MAJOR << "." << TBB_VERSION_MINOR << " (Interface version " << TBB_INTERFACE_VERSION << ")." << std::endl;
#endif
#ifdef STORM_HAVE_GLPK
                std::cout << "Linked with GNU Linear Programming Kit v" << GLP_MAJOR_VERSION << "." << GLP_MINOR_VERSION << "." << std::endl;
#endif
#ifdef STORM_HAVE_GUROBI
                std::cout << "Linked with Gurobi Optimizer v" << GRB_VERSION_MAJOR << "." << GRB_VERSION_MINOR << "." << GRB_VERSION_TECHNICAL << "." << std::endl;
#endif
#ifdef STORM_HAVE_Z3
                unsigned int z3Major, z3Minor, z3BuildNumber, z3RevisionNumber;
                Z3_get_version(&z3Major, &z3Minor, &z3BuildNumber, &z3RevisionNumber);
                std::cout << "Linked with Microsoft Z3 Optimizer v" << z3Major << "." << z3Minor << " Build " << z3BuildNumber << " Rev " << z3RevisionNumber << "." << std::endl;
#endif
                
                // "Compute" the command line argument string with which STORM was invoked.
                std::stringstream commandStream;
                for (int i = 0; i < argc; ++i) {
                    commandStream << argv[i] << " ";
                }
                std::cout << "Command line: " << commandStream.str() << std::endl;
                std::cout << "Current working directory: " << getCurrentWorkingDirectory() << std::endl << std::endl;
            }
            
            
            void printUsage() {
#ifndef WINDOWS
                struct rusage ru;
                getrusage(RUSAGE_SELF, &ru);
                
                std::cout << "===== Statistics ==============================" << std::endl;
                std::cout << "peak memory usage: " << ru.ru_maxrss/1024/1024 << "MB" << std::endl;
                std::cout << "CPU time: " << ru.ru_utime.tv_sec << "." << std::setw(3) << std::setfill('0') << ru.ru_utime.tv_usec/1000 << " seconds" << std::endl;
                std::cout << "===============================================" << std::endl;
#else
                HANDLE hProcess = GetCurrentProcess ();
                FILETIME ftCreation, ftExit, ftUser, ftKernel;
                PROCESS_MEMORY_COUNTERS pmc;
                if (GetProcessMemoryInfo( hProcess, &pmc, sizeof(pmc))) {
                    std::cout << "Memory Usage: " << std::endl;
                    std::cout << "\tPageFaultCount: " << pmc.PageFaultCount << std::endl;
                    std::cout << "\tPeakWorkingSetSize: " << pmc.PeakWorkingSetSize << std::endl;
                    std::cout << "\tWorkingSetSize: " << pmc.WorkingSetSize << std::endl;
                    std::cout << "\tQuotaPeakPagedPoolUsage: " << pmc.QuotaPeakPagedPoolUsage << std::endl;
                    std::cout << "\tQuotaPagedPoolUsage: " << pmc.QuotaPagedPoolUsage << std::endl;
                    std::cout << "\tQuotaPeakNonPagedPoolUsage: " << pmc.QuotaPeakNonPagedPoolUsage << std::endl;
                    std::cout << "\tQuotaNonPagedPoolUsage: " << pmc.QuotaNonPagedPoolUsage << std::endl;
                    std::cout << "\tPagefileUsage:" << pmc.PagefileUsage << std::endl;
                    std::cout << "\tPeakPagefileUsage: " << pmc.PeakPagefileUsage << std::endl;
                }
                
                GetProcessTimes (hProcess, &ftCreation, &ftExit, &ftKernel, &ftUser);
                
                ULARGE_INTEGER uLargeInteger;
                uLargeInteger.LowPart = ftKernel.dwLowDateTime;
                uLargeInteger.HighPart = ftKernel.dwHighDateTime;
                double kernelTime = static_cast<double>(uLargeInteger.QuadPart) / 10000.0; // 100 ns Resolution to milliseconds
                uLargeInteger.LowPart = ftUser.dwLowDateTime;
                uLargeInteger.HighPart = ftUser.dwHighDateTime;
                double userTime = static_cast<double>(uLargeInteger.QuadPart) / 10000.0;
                
                std::cout << "CPU Time: " << std::endl;
                std::cout << "\tKernel Time: " << std::setprecision(5) << kernelTime << "ms" << std::endl;
                std::cout << "\tUser Time: " << std::setprecision(5) << userTime << "ms" << std::endl;
#endif
            }
            
            
            /*!
             * Parses the given command line arguments.
             *
             * @param argc The argc argument of main().
             * @param argv The argv argument of main().
             * @return True iff the program should continue to run after parsing the options.
             */
            bool parseOptions(const int argc, const char* argv[]) {
                storm::settings::SettingsManager& manager = storm::settings::mutableManager();
                try {
                    manager.setFromCommandLine(argc, argv);
                } catch (storm::exceptions::OptionParserException& e) {
                    manager.printHelp();
                    throw e;
                    return false;
                }
                
                if (storm::settings::generalSettings().isHelpSet()) {
                    storm::settings::manager().printHelp(storm::settings::generalSettings().getHelpModuleName());
                    return false;
                }
				
				if (storm::settings::generalSettings().isVersionSet()) {
					storm::settings::manager().printVersion();
					return false;
				}
				
                
                if (storm::settings::generalSettings().isVerboseSet()) {
                    logger.getAppender("mainConsoleAppender")->setThreshold(log4cplus::INFO_LOG_LEVEL);
                    LOG4CPLUS_INFO(logger, "Enabled verbose mode, log output gets printed to console.");
                }
                if (storm::settings::debugSettings().isDebugSet()) {
                    logger.setLogLevel(log4cplus::DEBUG_LOG_LEVEL);
                    logger.getAppender("mainConsoleAppender")->setThreshold(log4cplus::DEBUG_LOG_LEVEL);
                    LOG4CPLUS_INFO(logger, "Enabled very verbose mode, log output gets printed to console.");
                }
                if (storm::settings::debugSettings().isTraceSet()) {
                    logger.setLogLevel(log4cplus::TRACE_LOG_LEVEL);
                    logger.getAppender("mainConsoleAppender")->setThreshold(log4cplus::TRACE_LOG_LEVEL);
                    LOG4CPLUS_INFO(logger, "Enabled trace mode, log output gets printed to console.");
                }
                if (storm::settings::debugSettings().isLogfileSet()) {
                    initializeFileLogging();
                }
                return true;
            }
            
            template<typename ValueType>
            std::shared_ptr<storm::models::AbstractModel<ValueType>> buildModel() {
                std::shared_ptr<storm::models::AbstractModel<ValueType>> result(nullptr);
                
                storm::settings::modules::GeneralSettings settings = storm::settings::generalSettings();

                if (settings.isExplicitSet()) {
                    std::string const transitionFile = settings.getTransitionFilename();
                    std::string const labelingFile = settings.getLabelingFilename();
                    
                    // Parse (and therefore build) the model.
                    result = storm::parser::AutoParser::parseModel(transitionFile, labelingFile, settings.isStateRewardsSet() ? settings.getStateRewardsFilename() : "", settings.isTransitionRewardsSet() ? settings.getTransitionRewardsFilename() : "");
                } else if (settings.isSymbolicSet()) {
                    std::string const programFile = settings.getSymbolicModelFilename();
                    std::string const constants = settings.getConstantDefinitionString();
                    
                    // Start by parsing the symbolic model file.
                    storm::prism::Program program = storm::parser::PrismParser::parse(programFile);
                    
                    // Then, build the model from the symbolic description.
<<<<<<< HEAD
                    result = storm::adapters::ExplicitModelAdapter<ValueType>::translateProgram(program, constants);
=======
                    result = storm::adapters::ExplicitModelAdapter<double>::translateProgram(program, settings.isSymbolicRewardModelNameSet() ? program.getRewardModel(settings.getSymbolicRewardModelName()) : storm::prism::RewardModel(), constants);
>>>>>>> 7644a74f
                } else {
                    STORM_LOG_THROW(false, storm::exceptions::InvalidSettingsException, "No input model.");
                }
                
                // Print some information about the model.
                result->printModelInformationToStream(std::cout);
                
                if (settings.isBisimulationSet()) {
                    STORM_LOG_THROW(result->getType() == storm::models::DTMC, storm::exceptions::InvalidSettingsException, "Bisimulation minimization is currently only compatible with DTMCs.");
                    std::shared_ptr<storm::models::Dtmc<double>> dtmc = result->template as<storm::models::Dtmc<double>>();
                    
                    STORM_PRINT(std::endl << "Performing bisimulation minimization..." << std::endl);
                    storm::storage::DeterministicModelBisimulationDecomposition<double> bisimulationDecomposition(*dtmc, boost::optional<std::set<std::string>>(), storm::settings::bisimulationSettings().isWeakBisimulationSet(), true);
                    
                    result = bisimulationDecomposition.getQuotient();
                    
                    STORM_PRINT_AND_LOG(std::endl << "Model after minimization:" << std::endl);
                    result->printModelInformationToStream(std::cout);
                }
                
                return result;
            }
            
            void generateCounterexample(std::shared_ptr<storm::models::AbstractModel<double>> model, std::shared_ptr<storm::properties::prctl::AbstractPrctlFormula<double>> const& formula) {
                if (storm::settings::counterexampleGeneratorSettings().isMinimalCommandSetGenerationSet()) {
                    STORM_LOG_THROW(model->getType() == storm::models::MDP, storm::exceptions::InvalidTypeException, "Minimal command set generation is only available for MDPs.");
                    STORM_LOG_THROW(storm::settings::generalSettings().isSymbolicSet(), storm::exceptions::InvalidSettingsException, "Minimal command set generation is only available for symbolic models.");
                    
                    std::shared_ptr<storm::models::Mdp<double>> mdp = model->as<storm::models::Mdp<double>>();

                    // FIXME: do not re-parse the program.
                    std::string const programFile = storm::settings::generalSettings().getSymbolicModelFilename();
                    std::string const constants = storm::settings::generalSettings().getConstantDefinitionString();
                    storm::prism::Program program = storm::parser::PrismParser::parse(programFile);

                    // Determine whether we are required to use the MILP-version or the SAT-version.
                    bool useMILP = storm::settings::counterexampleGeneratorSettings().isUseMilpBasedMinimalCommandSetGenerationSet();

                    if (useMILP) {
                        storm::counterexamples::MILPMinimalLabelSetGenerator<double>::computeCounterexample(program, *mdp, formula);
                    } else {
                        storm::counterexamples::SMTMinimalCommandSetGenerator<double>::computeCounterexample(program, constants, *mdp, formula);
                    }

                } else {
                    STORM_LOG_THROW(false, storm::exceptions::InvalidSettingsException, "No suitable counterexample representation selected.");
                }
            }
            
            void processOptions() {
                if (storm::settings::debugSettings().isLogfileSet()) {
                    initializeFileLogging();
                }
                
                storm::settings::modules::GeneralSettings const& settings = storm::settings::generalSettings();
                
                // Start by parsing/building the model.
                std::shared_ptr<storm::models::AbstractModel<double>> model = buildModel<double>();
                
                // If we were requested to generate a counterexample, we now do so.
                if (settings.isCounterexampleSet()) {
                    STORM_LOG_THROW(settings.isPctlPropertySet(), storm::exceptions::InvalidSettingsException, "Unable to generate counterexample without a property.");
                    std::shared_ptr<storm::properties::prctl::PrctlFilter<double>> filterFormula = storm::parser::PrctlParser::parsePrctlFormula(settings.getPctlProperty());
                    generateCounterexample(model, filterFormula->getChild());
                } else if (settings.isPctlPropertySet()) {
                    std::shared_ptr<storm::properties::prctl::PrctlFilter<double>> filterFormula = storm::parser::PrctlParser::parsePrctlFormula(storm::settings::generalSettings().getPctlProperty());

                    if (model->getType() == storm::models::DTMC) {
                        std::shared_ptr<storm::models::Dtmc<double>> dtmc = model->as<storm::models::Dtmc<double>>();
                        modelchecker::prctl::SparseDtmcPrctlModelChecker<double> modelchecker(*dtmc);
                        filterFormula->check(modelchecker);
                    }
                }
            }
        }
    }
}

#endif<|MERGE_RESOLUTION|>--- conflicted
+++ resolved
@@ -262,11 +262,7 @@
                     storm::prism::Program program = storm::parser::PrismParser::parse(programFile);
                     
                     // Then, build the model from the symbolic description.
-<<<<<<< HEAD
-                    result = storm::adapters::ExplicitModelAdapter<ValueType>::translateProgram(program, constants);
-=======
                     result = storm::adapters::ExplicitModelAdapter<double>::translateProgram(program, settings.isSymbolicRewardModelNameSet() ? program.getRewardModel(settings.getSymbolicRewardModelName()) : storm::prism::RewardModel(), constants);
->>>>>>> 7644a74f
                 } else {
                     STORM_LOG_THROW(false, storm::exceptions::InvalidSettingsException, "No input model.");
                 }
