
#ifndef STORM_H
#define	STORM_H

#include <iostream>
#include <iomanip>
#include <fstream>
#include <cstdio>
#include <sstream>
#include <memory>
#include <src/storage/ModelFormulasPair.h>

#include "initialize.h"

#include "storm-config.h"



// Headers that provide auxiliary functionality.
#include "src/settings/SettingsManager.h"


#include "src/settings/modules/MarkovChainSettings.h"
#include "src/settings/modules/IOSettings.h"
#include "src/settings/modules/BisimulationSettings.h"
#include "src/settings/modules/ParametricSettings.h"


// Formula headers.
#include "src/logic/Formulas.h"
#include "src/logic/FragmentSpecification.h"

// Model headers.
#include "src/models/ModelBase.h"
#include "src/models/sparse/Model.h"
#include "src/models/sparse/StandardRewardModel.h"
#include "src/models/sparse/MarkovAutomaton.h"
#include "src/models/symbolic/Model.h"
#include "src/models/symbolic/StandardRewardModel.h"

#include "src/storage/dd/Add.h"
#include "src/storage/dd/Bdd.h"

#include "src/parser/AutoParser.h"

// Headers of builders.
#include "src/builder/ExplicitPrismModelBuilder.h"
#include "src/builder/DdPrismModelBuilder.h"

// Headers for model processing.
#include "src/storage/bisimulation/DeterministicModelBisimulationDecomposition.h"
#include "src/storage/bisimulation/NondeterministicModelBisimulationDecomposition.h"
#include "src/storage/ModelFormulasPair.h"

// Headers for model checking.
#include "src/modelchecker/prctl/SparseDtmcPrctlModelChecker.h"
#include "src/modelchecker/prctl/SparseMdpPrctlModelChecker.h"
#include "src/modelchecker/prctl/HybridDtmcPrctlModelChecker.h"
#include "src/modelchecker/prctl/HybridMdpPrctlModelChecker.h"
#include "src/modelchecker/prctl/SymbolicDtmcPrctlModelChecker.h"
#include "src/modelchecker/prctl/SymbolicMdpPrctlModelChecker.h"
#include "src/modelchecker/reachability/SparseDtmcEliminationModelChecker.h"
#include "src/modelchecker/exploration/SparseExplorationModelChecker.h"
#include "src/modelchecker/csl/SparseCtmcCslModelChecker.h"
#include "src/modelchecker/csl/helper/SparseCtmcCslHelper.h"
#include "src/modelchecker/csl/SparseMarkovAutomatonCslModelChecker.h"
#include "src/modelchecker/csl/HybridCtmcCslModelChecker.h"
#include "src/modelchecker/csl/SparseMarkovAutomatonCslModelChecker.h"
#include "src/modelchecker/results/ExplicitQualitativeCheckResult.h"
#include "src/modelchecker/results/SymbolicQualitativeCheckResult.h"

// Headers for counterexample generation.
#include "src/counterexamples/MILPMinimalLabelSetGenerator.h"
#include "src/counterexamples/SMTMinimalCommandSetGenerator.h"

// Headers related to exception handling.
#include "src/exceptions/InvalidStateException.h"
#include "src/exceptions/InvalidArgumentException.h"
#include "src/exceptions/InvalidSettingsException.h"
#include "src/exceptions/InvalidTypeException.h"
#include "src/exceptions/NotImplementedException.h"
#include "src/exceptions/NotSupportedException.h"

// Notice: The implementation for the template functions must stay in the header.
// Otherwise the linker complains.

namespace storm {

    template<typename ValueType>
    std::shared_ptr<storm::models::sparse::Model<ValueType>> buildExplicitModel(std::string const& transitionsFile, std::string const& labelingFile, boost::optional<std::string> const& stateRewardsFile = boost::none, boost::optional<std::string> const& transitionRewardsFile = boost::none, boost::optional<std::string> const& choiceLabelingFile = boost::none) {
        return storm::parser::AutoParser<>::parseModel(transitionsFile, labelingFile, stateRewardsFile ? stateRewardsFile.get() : "", transitionRewardsFile ? transitionRewardsFile.get() : "", choiceLabelingFile ? choiceLabelingFile.get() : "" );
    }
            
    storm::prism::Program parseProgram(std::string const& path);
    std::vector<std::shared_ptr<storm::logic::Formula const>> parseFormulasForExplicit(std::string const& inputString);
    std::vector<std::shared_ptr<storm::logic::Formula const>> parseFormulasForProgram(std::string const& inputString, storm::prism::Program const& program);


    template<typename ValueType, storm::dd::DdType LibraryType = storm::dd::DdType::CUDD>
    storm::storage::ModelFormulasPair buildSymbolicModel(storm::prism::Program const& program, std::vector<std::shared_ptr<storm::logic::Formula const>> const& formulas) {
        storm::storage::ModelFormulasPair result;
        storm::prism::Program translatedProgram;

        // Get the string that assigns values to the unknown currently undefined constants in the model.
        std::string constants = storm::settings::getModule<storm::settings::modules::IOSettings>().getConstantDefinitionString();

        // Customize and perform model-building.
        if (storm::settings::getModule<storm::settings::modules::MarkovChainSettings>().getEngine() == storm::settings::modules::MarkovChainSettings::Engine::Sparse) {
            typename storm::builder::ExplicitPrismModelBuilder<ValueType, storm::models::sparse::StandardRewardModel<ValueType>>::Options options;
            options = typename storm::builder::ExplicitPrismModelBuilder<ValueType, storm::models::sparse::StandardRewardModel<ValueType>>::Options(formulas);
            options.addConstantDefinitionsFromString(program, constants);

            // Generate command labels if we are going to build a counterexample later.
            if (storm::settings::getModule<storm::settings::modules::CounterexampleGeneratorSettings>().isMinimalCommandSetGenerationSet()) {
                options.buildCommandLabels = true;
            }

            storm::builder::ExplicitPrismModelBuilder<ValueType> builder(program, options);
            result.model = builder.translate();
            translatedProgram = builder.getTranslatedProgram();
        } else if (storm::settings::getModule<storm::settings::modules::MarkovChainSettings>().getEngine() == storm::settings::modules::MarkovChainSettings::Engine::Dd || storm::settings::getModule<storm::settings::modules::MarkovChainSettings>().getEngine() == storm::settings::modules::MarkovChainSettings::Engine::Hybrid) {
            typename storm::builder::DdPrismModelBuilder<LibraryType>::Options options;
            options = typename storm::builder::DdPrismModelBuilder<LibraryType>::Options(formulas);
            options.addConstantDefinitionsFromString(program, constants);

            storm::builder::DdPrismModelBuilder<LibraryType> builder;
            result.model = builder.translateProgram(program, options);
            translatedProgram = builder.getTranslatedProgram();
        }
        // There may be constants of the model appearing in the formulas, so we replace all their occurrences
        // by their definitions in the translated program.

        // Start by building a mapping from constants of the (translated) model to their defining expressions.
        std::map<storm::expressions::Variable, storm::expressions::Expression> constantSubstitution;
        for (auto const& constant : translatedProgram.getConstants()) {
            if (constant.isDefined()) {
                constantSubstitution.emplace(constant.getExpressionVariable(), constant.getExpression());
            }
        }

        for (auto const& formula : formulas) {
            result.formulas.emplace_back(formula->substitute(constantSubstitution));
        }
        return result;
    }
    
    template<typename ModelType>
    std::shared_ptr<ModelType> performDeterministicSparseBisimulationMinimization(std::shared_ptr<ModelType> model, std::vector<std::shared_ptr<storm::logic::Formula const>> const& formulas, storm::storage::BisimulationType type) {
        STORM_LOG_INFO("Performing bisimulation minimization... ");
        typename storm::storage::DeterministicModelBisimulationDecomposition<ModelType>::Options options;
        if (!formulas.empty()) {
            options = typename storm::storage::DeterministicModelBisimulationDecomposition<ModelType>::Options(*model, formulas);
        }
        options.setType(type);
        
        storm::storage::DeterministicModelBisimulationDecomposition<ModelType> bisimulationDecomposition(*model, options);
        bisimulationDecomposition.computeBisimulationDecomposition();
        model = bisimulationDecomposition.getQuotient();
        STORM_LOG_INFO("Bisimulation done. ");
        return model;
    }
    
    template<typename ModelType>
    std::shared_ptr<ModelType> performNondeterministicSparseBisimulationMinimization(std::shared_ptr<ModelType> model, std::vector<std::shared_ptr<storm::logic::Formula const>> const& formulas, storm::storage::BisimulationType type) {
        STORM_LOG_INFO("Performing bisimulation minimization... ");
        typename storm::storage::DeterministicModelBisimulationDecomposition<ModelType>::Options options;
        if (!formulas.empty()) {
            options = typename storm::storage::NondeterministicModelBisimulationDecomposition<ModelType>::Options(*model, formulas);
        }
        options.setType(type);
        
        
        storm::storage::NondeterministicModelBisimulationDecomposition<ModelType> bisimulationDecomposition(*model, options);
        bisimulationDecomposition.computeBisimulationDecomposition();
        model = bisimulationDecomposition.getQuotient();
        STORM_LOG_INFO("Bisimulation done.");
        return model;
    }
    
    template<typename ModelType>
    std::shared_ptr<storm::models::sparse::Model<typename ModelType::ValueType>> performBisimulationMinimization(std::shared_ptr<storm::models::sparse::Model<typename ModelType::ValueType>> const& model, std::vector<std::shared_ptr<storm::logic::Formula const>> const& formulas, storm::storage::BisimulationType type) {
        using ValueType = typename ModelType::ValueType;
        
        STORM_LOG_THROW(model->isOfType(storm::models::ModelType::Dtmc) || model->isOfType(storm::models::ModelType::Ctmc) || model->isOfType(storm::models::ModelType::Mdp), storm::exceptions::InvalidSettingsException, "Bisimulation minimization is currently only available for DTMCs, CTMCs and MDPs.");
        model->reduceToStateBasedRewards();

        if (model->isOfType(storm::models::ModelType::Dtmc)) {
            return performDeterministicSparseBisimulationMinimization<storm::models::sparse::Dtmc<ValueType>>(model->template as<storm::models::sparse::Dtmc<ValueType>>(), formulas, type);
        } else if (model->isOfType(storm::models::ModelType::Ctmc)) {
            return performDeterministicSparseBisimulationMinimization<storm::models::sparse::Ctmc<ValueType>>(model->template as<storm::models::sparse::Ctmc<ValueType>>(), formulas, type);
        } else {
            return performNondeterministicSparseBisimulationMinimization<storm::models::sparse::Mdp<ValueType>>(model->template as<storm::models::sparse::Mdp<ValueType>>(), formulas, type);
        }       
    }
        
    template<typename ModelType>
    std::shared_ptr<storm::models::sparse::Model<typename ModelType::ValueType>> performBisimulationMinimization(std::shared_ptr<storm::models::sparse::Model<typename ModelType::ValueType>> const& model, std::shared_ptr<storm::logic::Formula const> const& formula, storm::storage::BisimulationType type) {
        std::vector<std::shared_ptr<storm::logic::Formula const>> formulas = { formula };
        return performBisimulationMinimization<ModelType>(model, formulas , type);
    }
    
    
    template<typename ModelType>
<<<<<<< HEAD
    std::shared_ptr<storm::models::ModelBase> preprocessModel(std::shared_ptr<storm::models::ModelBase> model, std::vector<std::shared_ptr<const storm::logic::Formula>> const& formulas) {
        if(model->getType() == storm::models::ModelType::MarkovAutomaton && model->isSparseModel()) {
            std::shared_ptr<storm::models::sparse::MarkovAutomaton<typename ModelType::ValueType>> ma = model->template as<storm::models::sparse::MarkovAutomaton<typename ModelType::ValueType>>();
            if (ma->hasOnlyTrivialNondeterminism()) {
                // Markov automaton can be converted into CTMC
                model = ma->convertToCTMC();
                
            } 
        }
        
        if (model->isSparseModel() && storm::settings::getModule<storm::settings::modules::GeneralSettings>().isBisimulationSet()) {
=======
    std::shared_ptr<storm::models::ModelBase> preprocessModel(std::shared_ptr<storm::models::ModelBase> model, std::vector<std::shared_ptr<storm::logic::Formula const>> const& formulas) {
        if (model->isSparseModel() && storm::settings::generalSettings().isBisimulationSet()) {
>>>>>>> 9d3dd100
            storm::storage::BisimulationType bisimType = storm::storage::BisimulationType::Strong;
            if (storm::settings::getModule<storm::settings::modules::BisimulationSettings>().isWeakBisimulationSet()) {
                bisimType = storm::storage::BisimulationType::Weak;
            }
            
            STORM_LOG_THROW(model->isSparseModel(), storm::exceptions::InvalidSettingsException, "Bisimulation minimization is currently only available for sparse models.");
            return performBisimulationMinimization<ModelType>(model->template as<storm::models::sparse::Model<typename ModelType::ValueType>>(), formulas, bisimType);
        }
        
        return model;
    }
    
    
    template<typename ValueType>
<<<<<<< HEAD
    void generateCounterexample(storm::prism::Program const& program, std::shared_ptr<storm::models::sparse::Model<ValueType>> model, std::shared_ptr<const storm::logic::Formula> const& formula) {
        if (storm::settings::getModule<storm::settings::modules::CounterexampleGeneratorSettings>().isMinimalCommandSetGenerationSet()) {
=======
    void generateCounterexample(storm::prism::Program const& program, std::shared_ptr<storm::models::sparse::Model<ValueType>> model, std::shared_ptr<storm::logic::Formula const> const& formula) {
        if (storm::settings::counterexampleGeneratorSettings().isMinimalCommandSetGenerationSet()) {
>>>>>>> 9d3dd100
            STORM_LOG_THROW(model->getType() == storm::models::ModelType::Mdp, storm::exceptions::InvalidTypeException, "Minimal command set generation is only available for MDPs.");
            STORM_LOG_THROW(storm::settings::getModule<storm::settings::modules::IOSettings>().isSymbolicSet(), storm::exceptions::InvalidSettingsException, "Minimal command set generation is only available for symbolic models.");

            std::shared_ptr<storm::models::sparse::Mdp<ValueType>> mdp = model->template as<storm::models::sparse::Mdp<ValueType>>();

            // Determine whether we are required to use the MILP-version or the SAT-version.
            bool useMILP = storm::settings::getModule<storm::settings::modules::CounterexampleGeneratorSettings>().isUseMilpBasedMinimalCommandSetGenerationSet();

            if (useMILP) {
                storm::counterexamples::MILPMinimalLabelSetGenerator<ValueType>::computeCounterexample(program, *mdp, formula);
            } else {
                storm::counterexamples::SMTMinimalCommandSetGenerator<ValueType>::computeCounterexample(program, storm::settings::getModule<storm::settings::modules::IOSettings>().getConstantDefinitionString(), *mdp, formula);
            }

        } else {
            STORM_LOG_THROW(false, storm::exceptions::InvalidSettingsException, "No suitable counterexample representation selected.");
        }
    }
            
#ifdef STORM_HAVE_CARL
    template<>
    inline void generateCounterexample(storm::prism::Program const& program, std::shared_ptr<storm::models::sparse::Model<storm::RationalFunction>> model, std::shared_ptr<storm::logic::Formula const> const& formula) {
        STORM_LOG_THROW(false, storm::exceptions::InvalidSettingsException, "Unable to generate counterexample for parametric model.");
    }
#endif

    template<typename ValueType, storm::dd::DdType DdType>
<<<<<<< HEAD
    std::unique_ptr<storm::modelchecker::CheckResult> verifyModel(std::shared_ptr<storm::models::ModelBase> model, std::shared_ptr<const storm::logic::Formula> const& formula, bool onlyInitialStatesRelevant) {
        switch(storm::settings::getModule<storm::settings::modules::MarkovChainSettings>().getEngine()) {
            case storm::settings::modules::MarkovChainSettings::Engine::Sparse: {
=======
    std::unique_ptr<storm::modelchecker::CheckResult> verifyModel(std::shared_ptr<storm::models::ModelBase> model, std::shared_ptr<storm::logic::Formula const> const& formula, bool onlyInitialStatesRelevant) {
        storm::settings::modules::GeneralSettings const& settings = storm::settings::generalSettings();
        switch(settings.getEngine()) {
            case storm::settings::modules::GeneralSettings::Engine::Sparse: {
>>>>>>> 9d3dd100
                std::shared_ptr<storm::models::sparse::Model<ValueType>> sparseModel = model->template as<storm::models::sparse::Model<ValueType>>();
                STORM_LOG_THROW(sparseModel != nullptr, storm::exceptions::InvalidArgumentException, "Sparse engine requires a sparse input model");
                return verifySparseModel(sparseModel, formula, onlyInitialStatesRelevant);
            }
            case storm::settings::modules::MarkovChainSettings::Engine::Hybrid: {
                std::shared_ptr<storm::models::symbolic::Model<DdType>> ddModel = model->template as<storm::models::symbolic::Model<DdType>>();
                STORM_LOG_THROW(ddModel != nullptr, storm::exceptions::InvalidArgumentException, "Hybrid engine requires a dd input model");
                return verifySymbolicModelWithHybridEngine(ddModel, formula, onlyInitialStatesRelevant);
            }
            case storm::settings::modules::MarkovChainSettings::Engine::Dd: {
                std::shared_ptr<storm::models::symbolic::Model<DdType>> ddModel = model->template as<storm::models::symbolic::Model<DdType>>();
                STORM_LOG_THROW(ddModel != nullptr, storm::exceptions::InvalidArgumentException, "Dd engine requires a dd input model");
                return verifySymbolicModelWithDdEngine(ddModel, formula, onlyInitialStatesRelevant);
            }
<<<<<<< HEAD
            case storm::settings::modules::MarkovChainSettings::Engine::AbstractionRefinement: {
=======
            default: {
>>>>>>> 9d3dd100
                STORM_LOG_ASSERT(false, "This position should not be reached, as at this point no model has been built.");
            }
        }
    }

    template<typename ValueType>
    std::unique_ptr<storm::modelchecker::CheckResult> verifySparseModel(std::shared_ptr<storm::models::sparse::Model<ValueType>> model, std::shared_ptr<storm::logic::Formula const> const& formula, bool onlyInitialStatesRelevant = false) {

        std::unique_ptr<storm::modelchecker::CheckResult> result;
        storm::modelchecker::CheckTask<storm::logic::Formula> task(*formula, onlyInitialStatesRelevant);
        if (model->getType() == storm::models::ModelType::Dtmc) {
            std::shared_ptr<storm::models::sparse::Dtmc<ValueType>> dtmc = model->template as<storm::models::sparse::Dtmc<ValueType>>();
            storm::modelchecker::SparseDtmcPrctlModelChecker<storm::models::sparse::Dtmc<ValueType>> modelchecker(*dtmc);
            if (modelchecker.canHandle(task)) {
                result = modelchecker.check(task);
            } else {
                storm::modelchecker::SparseDtmcEliminationModelChecker<storm::models::sparse::Dtmc<ValueType>> modelchecker2(*dtmc);
                if (modelchecker2.canHandle(task)) {
                    result = modelchecker2.check(task);
                } else {
                    STORM_LOG_THROW(false, storm::exceptions::NotSupportedException, "The property " << *formula << " is not supported on DTMCs.");
                }
            }
        } else if (model->getType() == storm::models::ModelType::Mdp) {
            std::shared_ptr<storm::models::sparse::Mdp<ValueType>> mdp = model->template as<storm::models::sparse::Mdp<ValueType>>();
#ifdef STORM_HAVE_CUDA
            if (storm::settings::getModule<storm::settings::modules::MarkovChainSettings>().isCudaSet()) {
                    storm::modelchecker::TopologicalValueIterationMdpPrctlModelChecker<ValueType> modelchecker(*mdp);
                    result = modelchecker.check(task);
                } else {
                    storm::modelchecker::SparseMdpPrctlModelChecker<storm::models::sparse::Mdp<ValueType>> modelchecker(*mdp);
                    result = modelchecker.check(task);
                }
#else
            storm::modelchecker::SparseMdpPrctlModelChecker<storm::models::sparse::Mdp<ValueType>> modelchecker(*mdp);
            result = modelchecker.check(task);
#endif
        } else if (model->getType() == storm::models::ModelType::Ctmc) {
            std::shared_ptr<storm::models::sparse::Ctmc<ValueType>> ctmc = model->template as<storm::models::sparse::Ctmc<ValueType>>();

            storm::modelchecker::SparseCtmcCslModelChecker<storm::models::sparse::Ctmc<ValueType>> modelchecker(*ctmc);
            result = modelchecker.check(task);
        } else if (model->getType() == storm::models::ModelType::MarkovAutomaton) {
            std::shared_ptr<storm::models::sparse::MarkovAutomaton<ValueType>> ma = model->template as<storm::models::sparse::MarkovAutomaton<ValueType>>();
            // Close the MA, if it is not already closed.
            if (!ma->isClosed()) {
                ma->close();
            }
            storm::modelchecker::SparseMarkovAutomatonCslModelChecker<storm::models::sparse::MarkovAutomaton<ValueType>> modelchecker(*ma);
            result = modelchecker.check(task);
        } else {
            STORM_LOG_THROW(false, storm::exceptions::NotSupportedException, "The model type " << model->getType() << " is not supported.");
        }
        return result;

    }
            
#ifdef STORM_HAVE_CARL
    inline void exportParametricResultToFile(storm::RationalFunction const& result, storm::models::sparse::Dtmc<storm::RationalFunction>::ConstraintCollector const& constraintCollector, std::string const& path) {
        std::ofstream filestream;
        filestream.open(path);
        // TODO: add checks.
        filestream << "!Parameters: ";
        std::set<storm::Variable> vars = result.gatherVariables();
        std::copy(vars.begin(), vars.end(), std::ostream_iterator<storm::Variable>(filestream, "; "));
        filestream << std::endl;
        filestream << "!Result: " << result << std::endl;
        filestream << "!Well-formed Constraints: " << std::endl;
        std::copy(constraintCollector.getWellformedConstraints().begin(), constraintCollector.getWellformedConstraints().end(), std::ostream_iterator<storm::ArithConstraint<storm::RationalFunction>>(filestream, "\n"));
        filestream << "!Graph-preserving Constraints: " << std::endl;
        std::copy(constraintCollector.getGraphPreservingConstraints().begin(), constraintCollector.getGraphPreservingConstraints().end(), std::ostream_iterator<storm::ArithConstraint<storm::RationalFunction>>(filestream, "\n"));
        filestream.close();
    }

    template<>
    inline std::unique_ptr<storm::modelchecker::CheckResult> verifySparseModel(std::shared_ptr<storm::models::sparse::Model<storm::RationalFunction>> model, std::shared_ptr<storm::logic::Formula const> const& formula, bool onlyInitialStatesRelevant) {
        std::unique_ptr<storm::modelchecker::CheckResult> result;
        if (model->getType() == storm::models::ModelType::Dtmc) {
            std::shared_ptr<storm::models::sparse::Dtmc<storm::RationalFunction>> dtmc = model->template as<storm::models::sparse::Dtmc<storm::RationalFunction>>();
            storm::modelchecker::SparseDtmcEliminationModelChecker<storm::models::sparse::Dtmc<storm::RationalFunction>> modelchecker(*dtmc);
            storm::modelchecker::CheckTask<storm::logic::Formula> task(*formula, onlyInitialStatesRelevant);
            if (modelchecker.canHandle(task)) {
                result = modelchecker.check(task);
            } else {
                STORM_LOG_THROW(false, storm::exceptions::NotSupportedException, "The parametric engine currently does not support this property on DTMCs.");
            }
        } else if (model->getType() == storm::models::ModelType::Mdp) {
            std::shared_ptr<storm::models::sparse::Mdp<storm::RationalFunction>> mdp = model->template as<storm::models::sparse::Mdp<storm::RationalFunction>>();
            STORM_LOG_THROW(false, storm::exceptions::NotSupportedException, "The parametric engine currently does not support MDPs.");
        } else if (model->getType() == storm::models::ModelType::Ctmc) {
            // Hack to avoid instantiating the CTMC Model Checker which currently does not work for rational functions
            if (formula->isTimeOperatorFormula()) {
                // Compute expected time for pCTMCs
                STORM_LOG_THROW(formula->asTimeOperatorFormula().getSubformula().isReachabilityTimeFormula(), storm::exceptions::NotSupportedException, "The parametric engine only supports reachability formulas for this property");
                storm::logic::EventuallyFormula eventuallyFormula = formula->asTimeOperatorFormula().getSubformula().asReachabilityTimeFormula();
                STORM_LOG_THROW(eventuallyFormula.getSubformula().isInFragment(storm::logic::propositional()), storm::exceptions::NotSupportedException, "The parametric engine does not support nested formulas on CTMCs");

                // Compute goal states
                std::shared_ptr<storm::models::sparse::Ctmc<storm::RationalFunction>> ctmc = model->template as<storm::models::sparse::Ctmc<storm::RationalFunction>>();
                storm::modelchecker::SparsePropositionalModelChecker<storm::models::sparse::Ctmc<storm::RationalFunction>> propositionalModelchecker(*ctmc);
                std::unique_ptr<storm::modelchecker::CheckResult> subResultPointer = propositionalModelchecker.check(eventuallyFormula.getSubformula());
                storm::storage::BitVector const& targetStates = subResultPointer->asExplicitQualitativeCheckResult().getTruthValuesVector();

                std::vector<storm::RationalFunction> numericResult = storm::modelchecker::helper::SparseCtmcCslHelper<storm::RationalFunction>::computeReachabilityTimesElimination(ctmc->getTransitionMatrix(), ctmc->getBackwardTransitions(), ctmc->getExitRateVector(), ctmc->getInitialStates(), targetStates, false);
                result = std::unique_ptr<storm::modelchecker::CheckResult>(new storm::modelchecker::ExplicitQuantitativeCheckResult<storm::RationalFunction>(std::move(numericResult)));

            } else if (formula->isProbabilityOperatorFormula()) {
                // Compute reachability probability for pCTMCs
                storm::logic::ProbabilityOperatorFormula probOpFormula = formula->asProbabilityOperatorFormula();
                STORM_LOG_THROW(probOpFormula.getSubformula().isUntilFormula() || probOpFormula.getSubformula().isEventuallyFormula(), storm::exceptions::NotSupportedException, "The parametric engine only supports Until formulas for this property");

                // Compute phi and psi states
                std::shared_ptr<storm::models::sparse::Ctmc<storm::RationalFunction>> ctmc = model->template as<storm::models::sparse::Ctmc<storm::RationalFunction>>();
                storm::modelchecker::SparsePropositionalModelChecker<storm::models::sparse::Ctmc<storm::RationalFunction>> propositionalModelchecker(*ctmc);
                storm::storage::BitVector phiStates(model->getNumberOfStates(), true);
                storm::storage::BitVector psiStates;
                if (probOpFormula.getSubformula().isUntilFormula()) {
                    // Until formula
                    storm::logic::UntilFormula untilFormula = formula->asProbabilityOperatorFormula().getSubformula().asUntilFormula();
                    STORM_LOG_THROW(untilFormula.getLeftSubformula().isInFragment(storm::logic::propositional()), storm::exceptions::NotSupportedException, "The parametric engine does not support nested formulas on CTMCs");
                    STORM_LOG_THROW(untilFormula.getRightSubformula().isInFragment(storm::logic::propositional()), storm::exceptions::NotSupportedException, "The parametric engine does not support nested formulas on CTMCs");
                    std::unique_ptr<storm::modelchecker::CheckResult> leftResultPointer = propositionalModelchecker.check(untilFormula.getLeftSubformula());
                    std::unique_ptr<storm::modelchecker::CheckResult> rightResultPointer = propositionalModelchecker.check(untilFormula.getRightSubformula());
                    phiStates = leftResultPointer->asExplicitQualitativeCheckResult().getTruthValuesVector();
                    psiStates = rightResultPointer->asExplicitQualitativeCheckResult().getTruthValuesVector();
                } else {
                    // Eventually formula
                    assert(probOpFormula.getSubformula().isEventuallyFormula());
                    storm::logic::EventuallyFormula eventuallyFormula = probOpFormula.getSubformula().asEventuallyFormula();
                    STORM_LOG_THROW(eventuallyFormula.getSubformula().isInFragment(storm::logic::propositional()), storm::exceptions::NotSupportedException, "The parametric engine does not support nested formulas on CTMCs");
                    std::unique_ptr<storm::modelchecker::CheckResult> resultPointer = propositionalModelchecker.check(eventuallyFormula.getSubformula());
                    psiStates = resultPointer->asExplicitQualitativeCheckResult().getTruthValuesVector();
                }

                std::vector<storm::RationalFunction> numericResult = storm::modelchecker::helper::SparseCtmcCslHelper<storm::RationalFunction>::computeUntilProbabilitiesElimination(ctmc->getTransitionMatrix(), ctmc->getBackwardTransitions(), ctmc->getExitRateVector(), ctmc->getInitialStates(), phiStates, psiStates, false);
                result = std::unique_ptr<storm::modelchecker::CheckResult>(new storm::modelchecker::ExplicitQuantitativeCheckResult<storm::RationalFunction>(std::move(numericResult)));

            } else {
                STORM_LOG_THROW(false, storm::exceptions::NotSupportedException, "The parametric engine currently does not support this property on CTMCs.");
            }
        } else {
            STORM_LOG_THROW(false, storm::exceptions::NotSupportedException, "The parametric engine currently does not support " << model->getType());
        }
        return result;
    }
            
#endif

    template<storm::dd::DdType DdType>
    std::unique_ptr<storm::modelchecker::CheckResult> verifySymbolicModelWithHybridEngine(std::shared_ptr<storm::models::symbolic::Model<DdType>> model, std::shared_ptr<storm::logic::Formula const> const& formula, bool onlyInitialStatesRelevant = false) {
        std::unique_ptr<storm::modelchecker::CheckResult> result;
        storm::modelchecker::CheckTask<storm::logic::Formula> task(*formula, onlyInitialStatesRelevant);
        if (model->getType() == storm::models::ModelType::Dtmc) {
            std::shared_ptr<storm::models::symbolic::Dtmc<DdType>> dtmc = model->template as<storm::models::symbolic::Dtmc<DdType>>();
            storm::modelchecker::HybridDtmcPrctlModelChecker<DdType, double> modelchecker(*dtmc);
            if (modelchecker.canHandle(task)) {
                result = modelchecker.check(task);
            }
        } else if (model->getType() == storm::models::ModelType::Ctmc) {
            std::shared_ptr<storm::models::symbolic::Ctmc<DdType>> ctmc = model->template as<storm::models::symbolic::Ctmc<DdType>>();
            storm::modelchecker::HybridCtmcCslModelChecker<DdType, double> modelchecker(*ctmc);
            if (modelchecker.canHandle(task)) {
                result = modelchecker.check(task);
            }
        } else if (model->getType() == storm::models::ModelType::Mdp) {
            std::shared_ptr<storm::models::symbolic::Mdp<DdType>> mdp = model->template as<storm::models::symbolic::Mdp<DdType>>();
            storm::modelchecker::HybridMdpPrctlModelChecker<DdType, double> modelchecker(*mdp);
            if (modelchecker.canHandle(task)) {
                result = modelchecker.check(task);
            }
        } else {
            STORM_LOG_THROW(false, storm::exceptions::NotImplementedException, "This functionality is not yet implemented.");
        }
        return result;
    }


    template<storm::dd::DdType DdType>
    std::unique_ptr<storm::modelchecker::CheckResult> verifySymbolicModelWithDdEngine(std::shared_ptr<storm::models::symbolic::Model<DdType>> model, std::shared_ptr<storm::logic::Formula const> const& formula, bool onlyInitialStatesRelevant) {
        std::unique_ptr<storm::modelchecker::CheckResult> result;
        storm::modelchecker::CheckTask<storm::logic::Formula> task(*formula, onlyInitialStatesRelevant);
        if (model->getType() == storm::models::ModelType::Dtmc) {
            std::shared_ptr<storm::models::symbolic::Dtmc<DdType>> dtmc = model->template as<storm::models::symbolic::Dtmc<DdType>>();
            storm::modelchecker::SymbolicDtmcPrctlModelChecker<DdType, double> modelchecker(*dtmc);
            if (modelchecker.canHandle(task)) {
                result = modelchecker.check(task);
            }
        } else if (model->getType() == storm::models::ModelType::Mdp) {
            std::shared_ptr<storm::models::symbolic::Mdp<DdType>> mdp = model->template as<storm::models::symbolic::Mdp<DdType>>();
            storm::modelchecker::SymbolicMdpPrctlModelChecker<DdType, double> modelchecker(*mdp);
            if (modelchecker.canHandle(task)) {
                result = modelchecker.check(task);
            }
        } else {
            STORM_LOG_THROW(false, storm::exceptions::NotImplementedException, "This functionality is not yet implemented.");
        }
        return result;
    }

    template<typename ValueType>
    void exportMatrixToFile(std::shared_ptr<storm::models::sparse::Model<ValueType>> model, std::string const& filepath) {
        STORM_LOG_THROW(model->getType() != storm::models::ModelType::Ctmc, storm::exceptions::NotImplementedException, "This functionality is not yet implemented." );
        std::ofstream ofs;
        ofs.open (filepath, std::ofstream::out);
        model->getTransitionMatrix().printAsMatlabMatrix(ofs);
        ofs.close();
    }
        
}

#endif	/* STORM_H */
<|MERGE_RESOLUTION|>--- conflicted
+++ resolved
@@ -201,22 +201,16 @@
     
     
     template<typename ModelType>
-<<<<<<< HEAD
-    std::shared_ptr<storm::models::ModelBase> preprocessModel(std::shared_ptr<storm::models::ModelBase> model, std::vector<std::shared_ptr<const storm::logic::Formula>> const& formulas) {
+    std::shared_ptr<storm::models::ModelBase> preprocessModel(std::shared_ptr<storm::models::ModelBase> model, std::vector<std::shared_ptr<storm::logic::Formula const>> const& formulas) {
         if(model->getType() == storm::models::ModelType::MarkovAutomaton && model->isSparseModel()) {
             std::shared_ptr<storm::models::sparse::MarkovAutomaton<typename ModelType::ValueType>> ma = model->template as<storm::models::sparse::MarkovAutomaton<typename ModelType::ValueType>>();
             if (ma->hasOnlyTrivialNondeterminism()) {
                 // Markov automaton can be converted into CTMC
                 model = ma->convertToCTMC();
-                
             } 
         }
         
         if (model->isSparseModel() && storm::settings::getModule<storm::settings::modules::GeneralSettings>().isBisimulationSet()) {
-=======
-    std::shared_ptr<storm::models::ModelBase> preprocessModel(std::shared_ptr<storm::models::ModelBase> model, std::vector<std::shared_ptr<storm::logic::Formula const>> const& formulas) {
-        if (model->isSparseModel() && storm::settings::generalSettings().isBisimulationSet()) {
->>>>>>> 9d3dd100
             storm::storage::BisimulationType bisimType = storm::storage::BisimulationType::Strong;
             if (storm::settings::getModule<storm::settings::modules::BisimulationSettings>().isWeakBisimulationSet()) {
                 bisimType = storm::storage::BisimulationType::Weak;
@@ -231,13 +225,8 @@
     
     
     template<typename ValueType>
-<<<<<<< HEAD
-    void generateCounterexample(storm::prism::Program const& program, std::shared_ptr<storm::models::sparse::Model<ValueType>> model, std::shared_ptr<const storm::logic::Formula> const& formula) {
+    void generateCounterexample(storm::prism::Program const& program, std::shared_ptr<storm::models::sparse::Model<ValueType>> model, std::shared_ptr<storm::logic::Formula const> const& formula) {
         if (storm::settings::getModule<storm::settings::modules::CounterexampleGeneratorSettings>().isMinimalCommandSetGenerationSet()) {
-=======
-    void generateCounterexample(storm::prism::Program const& program, std::shared_ptr<storm::models::sparse::Model<ValueType>> model, std::shared_ptr<storm::logic::Formula const> const& formula) {
-        if (storm::settings::counterexampleGeneratorSettings().isMinimalCommandSetGenerationSet()) {
->>>>>>> 9d3dd100
             STORM_LOG_THROW(model->getType() == storm::models::ModelType::Mdp, storm::exceptions::InvalidTypeException, "Minimal command set generation is only available for MDPs.");
             STORM_LOG_THROW(storm::settings::getModule<storm::settings::modules::IOSettings>().isSymbolicSet(), storm::exceptions::InvalidSettingsException, "Minimal command set generation is only available for symbolic models.");
 
@@ -265,16 +254,9 @@
 #endif
 
     template<typename ValueType, storm::dd::DdType DdType>
-<<<<<<< HEAD
-    std::unique_ptr<storm::modelchecker::CheckResult> verifyModel(std::shared_ptr<storm::models::ModelBase> model, std::shared_ptr<const storm::logic::Formula> const& formula, bool onlyInitialStatesRelevant) {
+    std::unique_ptr<storm::modelchecker::CheckResult> verifyModel(std::shared_ptr<storm::models::ModelBase> model, std::shared_ptr<storm::logic::Formula const> const& formula, bool onlyInitialStatesRelevant) {
         switch(storm::settings::getModule<storm::settings::modules::MarkovChainSettings>().getEngine()) {
             case storm::settings::modules::MarkovChainSettings::Engine::Sparse: {
-=======
-    std::unique_ptr<storm::modelchecker::CheckResult> verifyModel(std::shared_ptr<storm::models::ModelBase> model, std::shared_ptr<storm::logic::Formula const> const& formula, bool onlyInitialStatesRelevant) {
-        storm::settings::modules::GeneralSettings const& settings = storm::settings::generalSettings();
-        switch(settings.getEngine()) {
-            case storm::settings::modules::GeneralSettings::Engine::Sparse: {
->>>>>>> 9d3dd100
                 std::shared_ptr<storm::models::sparse::Model<ValueType>> sparseModel = model->template as<storm::models::sparse::Model<ValueType>>();
                 STORM_LOG_THROW(sparseModel != nullptr, storm::exceptions::InvalidArgumentException, "Sparse engine requires a sparse input model");
                 return verifySparseModel(sparseModel, formula, onlyInitialStatesRelevant);
@@ -289,11 +271,7 @@
                 STORM_LOG_THROW(ddModel != nullptr, storm::exceptions::InvalidArgumentException, "Dd engine requires a dd input model");
                 return verifySymbolicModelWithDdEngine(ddModel, formula, onlyInitialStatesRelevant);
             }
-<<<<<<< HEAD
-            case storm::settings::modules::MarkovChainSettings::Engine::AbstractionRefinement: {
-=======
             default: {
->>>>>>> 9d3dd100
                 STORM_LOG_ASSERT(false, "This position should not be reached, as at this point no model has been built.");
             }
         }
