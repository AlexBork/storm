--- conflicted
+++ resolved
@@ -61,13 +61,10 @@
 #include "src/modelchecker/prctl/SymbolicDtmcPrctlModelChecker.h"
 #include "src/modelchecker/prctl/SymbolicMdpPrctlModelChecker.h"
 #include "src/modelchecker/reachability/SparseDtmcEliminationModelChecker.h"
-<<<<<<< HEAD
 #include "src/modelchecker/abstraction/GameBasedMdpModelChecker.h"
-=======
 #include "src/modelchecker/region/SparseDtmcRegionModelChecker.h"
 #include "src/modelchecker/region/SparseMdpRegionModelChecker.h"
 #include "src/modelchecker/region/ParameterRegion.h"
->>>>>>> 1b19372a
 #include "src/modelchecker/exploration/SparseExplorationModelChecker.h"
 
 #include "src/modelchecker/csl/SparseCtmcCslModelChecker.h"
@@ -532,10 +529,15 @@
     std::unique_ptr<storm::modelchecker::CheckResult> verifyProgramWithAbstractionRefinementEngine(storm::prism::Program const& program, std::shared_ptr<const storm::logic::Formula> const& formula, bool onlyInitialStatesRelevant = false) {
         STORM_LOG_THROW(program.getModelType() == storm::prism::Program::ModelType::DTMC || program.getModelType() == storm::prism::Program::ModelType::MDP, storm::exceptions::InvalidSettingsException, "Can only treat DTMCs/MDPs using the abstraction refinement engine.");
         
-        // FIXME: Cudd -> ValueType, double -> ValueType
-        storm::modelchecker::GameBasedMdpModelChecker<storm::dd::DdType::CUDD, double> modelchecker(program);
-        storm::modelchecker::CheckTask<storm::logic::Formula> task(*formula, onlyInitialStatesRelevant);
-        return modelchecker.check(task);
+        if (program.isDeterministicModel()) {
+            storm::modelchecker::GameBasedMdpModelChecker<DdType, storm::models::symbolic::Dtmc<DdType, ValueType>> modelchecker(program);
+            storm::modelchecker::CheckTask<storm::logic::Formula> task(*formula, onlyInitialStatesRelevant);
+            return modelchecker.check(task);
+        } else {
+            storm::modelchecker::GameBasedMdpModelChecker<DdType, storm::models::symbolic::Mdp<DdType, ValueType>> modelchecker(program);
+            storm::modelchecker::CheckTask<storm::logic::Formula> task(*formula, onlyInitialStatesRelevant);
+            return modelchecker.check(task);
+        }
     }
 
     template<typename ValueType>
