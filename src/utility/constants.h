#ifndef STORM_UTILITY_CONSTANTS_H_
#define STORM_UTILITY_CONSTANTS_H_

#ifdef max
#	undef max
#endif

#ifdef min
#	undef min
#endif

#include <limits>
#include <cstdint>
#include <string>

#include <vector>
#include <map>

namespace storm {

    // Forward-declare MatrixEntry class.
    namespace storage {
        template<typename IndexType, typename ValueType> class MatrixEntry;
    }

    namespace utility {

        template<typename ValueType>
        ValueType one();

        template<typename ValueType>
        ValueType zero();

        template<typename ValueType>
        ValueType infinity();

        template<typename ValueType>
        bool isOne(ValueType const& a);

        template<typename ValueType>
        bool isZero(ValueType const& a);

        template<typename ValueType>
        bool isConstant(ValueType const& a);

        template<typename ValueType>
        bool isInfinity(ValueType const& a);

        template<typename ValueType>
        ValueType pow(ValueType const& value, uint_fast64_t exponent);

        template<typename ValueType>
        ValueType simplify(ValueType value);

        template<typename ValueType>
        ValueType minimum(std::vector<ValueType> const& values);
        
        template<typename ValueType>
        ValueType maximum(std::vector<ValueType> const& values);
        
        template< typename K, typename ValueType>
        ValueType minimum(std::map<K, ValueType> const& values);
        
        template<typename K, typename ValueType>
        ValueType maximum(std::map<K, ValueType> const& values);
        
        
        template<typename IndexType, typename ValueType>
        storm::storage::MatrixEntry<IndexType, ValueType>& simplify(storm::storage::MatrixEntry<IndexType, ValueType>& matrixEntry);

        template<typename IndexType, typename ValueType>
        storm::storage::MatrixEntry<IndexType, ValueType>&& simplify(storm::storage::MatrixEntry<IndexType, ValueType>&& matrixEntry);

        template<typename TargetType, typename SourceType>
        TargetType convertNumber(SourceType const& number);

<<<<<<< HEAD
=======
        template<typename ValueType>
        ValueType sqrt(ValueType const& number);
        
>>>>>>> 48b82e7b
        template<typename ValueType>
        ValueType abs(ValueType const& number);
        
        template<typename ValueType>
        bool isInteger(ValueType const& number);
        
        template<typename ValueType>
        std::string to_string(ValueType const& value);
    }
}

#endif /* STORM_UTILITY_CONSTANTS_H_ */<|MERGE_RESOLUTION|>--- conflicted
+++ resolved
@@ -74,12 +74,9 @@
         template<typename TargetType, typename SourceType>
         TargetType convertNumber(SourceType const& number);
 
-<<<<<<< HEAD
-=======
         template<typename ValueType>
         ValueType sqrt(ValueType const& number);
         
->>>>>>> 48b82e7b
         template<typename ValueType>
         ValueType abs(ValueType const& number);
         
