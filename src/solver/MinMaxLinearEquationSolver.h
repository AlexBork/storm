--- conflicted
+++ resolved
@@ -38,12 +38,10 @@
             
         protected:
             AbstractMinMaxLinearEquationSolver(double precision, bool relativeError, uint_fast64_t maximalIterations, bool trackPolicy, MinMaxTechniqueSelection prefTech);
-<<<<<<< HEAD
             
             /// The direction in which to optimize, can be unset.
             OptimizationDirectionSetting direction;
-=======
->>>>>>> 08bc810b
+
             
             /// The required precision for the iterative methods.
             double precision;
