--- conflicted
+++ resolved
@@ -23,21 +23,6 @@
             this->trackScheduler = trackScheduler;
         }
         
-<<<<<<< HEAD
-        std::vector<storm::storage::sparse::state_type> AbstractMinMaxLinearEquationSolver::getPolicy() const {
-            assert(!policy.empty());
-            return policy;
-        }
-        
-        double AbstractMinMaxLinearEquationSolver::getPrecision() const {
-            return precision;
-        }
-        
-        bool AbstractMinMaxLinearEquationSolver::getRelative() const {
-            return relative;
-        }
-        
-=======
         template<typename ValueType>
         bool AbstractMinMaxLinearEquationSolver<ValueType>::hasScheduler() const {
             return static_cast<bool>(scheduler);
@@ -73,6 +58,5 @@
         template class AbstractMinMaxLinearEquationSolver<float>;
         template class AbstractMinMaxLinearEquationSolver<double>;
 
->>>>>>> 39acf244
     }
 }