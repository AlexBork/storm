#include "GradientDescentInstantiationSearcher.h"
#include <cln/random.h>
#include <cln/real.h>
#include <cmath>
#include <cstdint>
#include <random>
#include "analysis/GraphConditions.h"
#include "environment/Environment.h"
#include "environment/solver/GmmxxSolverEnvironment.h"
#include "environment/solver/MinMaxSolverEnvironment.h"
#include "environment/solver/NativeSolverEnvironment.h"
#include "environment/solver/SolverEnvironment.h"
#include "modelchecker/results/CheckResult.h"
#include "settings/SettingsManager.h"
#include "settings/modules/GeneralSettings.h"
#include "solver/helper/SoundValueIterationHelper.h"
#include "storm-pars/modelchecker/instantiation/SparseDtmcInstantiationModelChecker.h"
#include "storm/exceptions/WrongFormatException.h"
#include "storm/modelchecker/results/ExplicitQuantitativeCheckResult.h"
#include "storm/solver/EliminationLinearEquationSolver.h"
#include "storm/utility/constants.h"
#include "utility/SignalHandler.h"
#include "utility/graph.h"

namespace storm {
namespace derivative {

template<typename FunctionType>
using VariableType = typename utility::parametric::VariableType<FunctionType>::type;
template<typename FunctionType>
using CoefficientType = typename utility::parametric::CoefficientType<FunctionType>::type;

template<typename FunctionType, typename ConstantType>
ConstantType GradientDescentInstantiationSearcher<FunctionType, ConstantType>::doStep(
    VariableType<FunctionType> steppingParameter, std::map<VariableType<FunctionType>, CoefficientType<FunctionType>>& position,
    const std::map<VariableType<FunctionType>, ConstantType>& gradient, uint64_t stepNum) {
    const ConstantType precisionAsConstant =
        utility::convertNumber<ConstantType>(storm::settings::getModule<storm::settings::modules::GeneralSettings>().getPrecision());
    const CoefficientType<FunctionType> precision =
        storm::utility::convertNumber<CoefficientType<FunctionType>>(storm::settings::getModule<storm::settings::modules::GeneralSettings>().getPrecision());
    CoefficientType<FunctionType> const oldPos = position[steppingParameter];
    ConstantType const oldPosAsConstant = utility::convertNumber<ConstantType>(position[steppingParameter]);

    ConstantType projectedGradient;
    if (constraintMethod == GradientDescentConstraintMethod::PROJECT_WITH_GRADIENT) {
        // Project gradient
        ConstantType newPlainPosition = oldPosAsConstant + precisionAsConstant * gradient.at(steppingParameter);
        if (newPlainPosition < utility::zero<ConstantType>() + precisionAsConstant || newPlainPosition > utility::one<ConstantType>() - precisionAsConstant) {
            projectedGradient = 0;
        } else {
            projectedGradient = gradient.at(steppingParameter);
        }
    } else if (constraintMethod == GradientDescentConstraintMethod::LOGISTIC_SIGMOID) {
        // We want the derivative of f(logit(x)), this happens to be exp(x) * f'(logit(x)) / (exp(x) + 1)^2
        const double expX = std::exp(utility::convertNumber<double>(oldPos));
        projectedGradient = gradient.at(steppingParameter) * utility::convertNumber<ConstantType>(expX / std::pow(expX + 1, 2));
    } else if (constraintMethod == GradientDescentConstraintMethod::BARRIER_INFINITY) {
        if (oldPosAsConstant < precisionAsConstant) {
            projectedGradient = 1000;
        } else if (oldPosAsConstant > utility::one<ConstantType>() - precisionAsConstant) {
            projectedGradient = -1000;
        } else {
            projectedGradient = gradient.at(steppingParameter);
        }
    } else if (constraintMethod == GradientDescentConstraintMethod::BARRIER_LOGARITHMIC) {
        // Our barrier is:
        // log(x) if 0 < x < 0.5
        // log(1 - x) if 0.5 <= x < 1
        // -infinity otherwise
        // The gradient of this is
        // 1/x, 1/(1-x), +/-infinity respectively
        if (oldPosAsConstant >= precisionAsConstant && oldPosAsConstant <= utility::one<ConstantType>() - precisionAsConstant) {
            /* const double mu = (double) parameters.size() / (double) stepNum; */
            if (oldPosAsConstant * 2 < utility::one<ConstantType>()) {
                projectedGradient = gradient.at(steppingParameter) + logarithmicBarrierTerm / (oldPosAsConstant - precisionAsConstant);
            } else {
                projectedGradient =
                    gradient.at(steppingParameter) - logarithmicBarrierTerm / (utility::one<ConstantType>() - precisionAsConstant - oldPosAsConstant);
            }
        } else {
            if (oldPosAsConstant < precisionAsConstant) {
                projectedGradient = utility::one<ConstantType>() / logarithmicBarrierTerm;
            } else if (oldPosAsConstant > utility::one<ConstantType>() - precisionAsConstant) {
                projectedGradient = -utility::one<ConstantType>() / logarithmicBarrierTerm;
            }
        }
    } else {
        projectedGradient = gradient.at(steppingParameter);
    }

    // Compute step based on used gradient descent method
    ConstantType step;
    if (Adam* adam = boost::get<Adam>(&gradientDescentType)) {
        // For this algorihm, see the various sources available on the ADAM algorithm. This implementation should
        // be correct, as it is compared with a run of keras's ADAM optimizer in the test.
        adam->decayingStepAverage[steppingParameter] =
            adam->averageDecay * adam->decayingStepAverage[steppingParameter] + (utility::one<ConstantType>() - adam->averageDecay) * projectedGradient;
        adam->decayingStepAverageSquared[steppingParameter] = adam->squaredAverageDecay * adam->decayingStepAverageSquared[steppingParameter] +
                                                              (utility::one<ConstantType>() - adam->squaredAverageDecay) * utility::pow(projectedGradient, 2);

        const ConstantType correctedGradient =
            adam->decayingStepAverage[steppingParameter] / (utility::one<ConstantType>() - utility::pow(adam->averageDecay, stepNum + 1));
        const ConstantType correctedSquaredGradient =
            adam->decayingStepAverageSquared[steppingParameter] / (utility::one<ConstantType>() - utility::pow(adam->squaredAverageDecay, stepNum + 1));

        const ConstantType toSqrt = correctedSquaredGradient;
        ConstantType sqrtResult = constantTypeSqrt(toSqrt);

        step = (adam->learningRate / (sqrtResult + precisionAsConstant)) * correctedGradient;
    } else if (RAdam* radam = boost::get<RAdam>(&gradientDescentType)) {
        // You can compare this with the RAdam paper's "Algorithm 2: Rectified Adam".
        // The line numbers and comments are matched.
        // Initializing / Compute Gradient: Already happened.
        // 2: Compute maximum length of approximated simple moving average
        const ConstantType maxLengthApproxSMA = 2 / (utility::one<ConstantType>() - radam->squaredAverageDecay) - utility::one<ConstantType>();

        // 5: Update exponential moving 2nd moment
        radam->decayingStepAverageSquared[steppingParameter] = radam->squaredAverageDecay * radam->decayingStepAverageSquared[steppingParameter] +
                                                               (utility::one<ConstantType>() - radam->squaredAverageDecay) * utility::pow(projectedGradient, 2);
        // 6: Update exponential moving 1st moment
        radam->decayingStepAverage[steppingParameter] =
            radam->averageDecay * radam->decayingStepAverage[steppingParameter] + (utility::one<ConstantType>() - radam->averageDecay) * projectedGradient;
        // 7: Compute bias corrected moving average
        const ConstantType biasCorrectedMovingAverage =
            radam->decayingStepAverage[steppingParameter] / (utility::one<ConstantType>() - utility::pow(radam->averageDecay, stepNum + 1));
        const ConstantType squaredAverageDecayPow = utility::pow(radam->squaredAverageDecay, stepNum + 1);
        // 8: Compute the length of the approximated single moving average
        const ConstantType lengthApproxSMA =
            maxLengthApproxSMA -
            ((2 * (utility::convertNumber<ConstantType>(stepNum) + utility::one<ConstantType>()) * squaredAverageDecayPow) / (1 - squaredAverageDecayPow));
        // 9: If the variance is tractable, i.e. lengthApproxSMA > 4, then
        if (lengthApproxSMA > 4) {
            // 10: Compute adaptive learning rate
            const ConstantType adaptiveLearningRate =
                constantTypeSqrt((utility::one<ConstantType>() - squaredAverageDecayPow) / radam->decayingStepAverageSquared[steppingParameter]);
            // 11: Compute the variance rectification term
            const ConstantType varianceRectification =
                constantTypeSqrt(((lengthApproxSMA - 4) / (maxLengthApproxSMA - 4)) * ((lengthApproxSMA - 2) / (maxLengthApproxSMA - 2)) *
                                 ((maxLengthApproxSMA) / (lengthApproxSMA)));
            // 12: Update parameters with adaptive momentum
            step = radam->learningRate * varianceRectification * biasCorrectedMovingAverage * adaptiveLearningRate;
        } else {
            // 14: Update parameters with un-adapted momentum
            step = radam->learningRate * biasCorrectedMovingAverage;
        }
    } else if (RmsProp* rmsProp = boost::get<RmsProp>(&gradientDescentType)) {
        rmsProp->rootMeanSquare[steppingParameter] = rmsProp->averageDecay * rmsProp->rootMeanSquare[steppingParameter] +
                                                     (utility::one<ConstantType>() - rmsProp->averageDecay) * projectedGradient * projectedGradient;

        const ConstantType toSqrt = rmsProp->rootMeanSquare[steppingParameter] + precisionAsConstant;
        ConstantType sqrtResult = constantTypeSqrt(toSqrt);

        step = (rmsProp->learningRate / sqrtResult) * projectedGradient;
    } else if (Plain* plain = boost::get<Plain>(&gradientDescentType)) {
        if (useSignsOnly) {
            if (projectedGradient < utility::zero<ConstantType>()) {
                step = -plain->learningRate;
            } else if (projectedGradient > utility::zero<ConstantType>()) {
                step = plain->learningRate;
            } else {
                step = utility::zero<ConstantType>();
            }
        } else {
            step = plain->learningRate * projectedGradient;
        }
    } else if (Momentum* momentum = boost::get<Momentum>(&gradientDescentType)) {
        if (useSignsOnly) {
            if (projectedGradient < utility::zero<ConstantType>()) {
                step = -momentum->learningRate;
            } else if (projectedGradient > utility::zero<ConstantType>()) {
                step = momentum->learningRate;
            } else {
                step = utility::zero<ConstantType>();
            }
        } else {
            step = momentum->learningRate * projectedGradient;
        }
        step += momentum->momentumTerm * momentum->pastStep.at(steppingParameter);
        momentum->pastStep[steppingParameter] = step;
    } else if (Nesterov* nesterov = boost::get<Nesterov>(&gradientDescentType)) {
        if (useSignsOnly) {
            if (projectedGradient < utility::zero<ConstantType>()) {
                step = -nesterov->learningRate;
            } else if (projectedGradient > utility::zero<ConstantType>()) {
                step = nesterov->learningRate;
            } else {
                step = utility::zero<ConstantType>();
            }
        } else {
            step = nesterov->learningRate * projectedGradient;
        }
        step += nesterov->momentumTerm * nesterov->pastStep.at(steppingParameter);
        nesterov->pastStep[steppingParameter] = step;
    } else {
        STORM_LOG_ERROR("GradientDescentType was not a known one");
    }

    const CoefficientType<FunctionType> convertedStep = utility::convertNumber<CoefficientType<FunctionType>>(step);
    const CoefficientType<FunctionType> newPos = position[steppingParameter] + convertedStep;
    position[steppingParameter] = newPos;
    // Map parameter back to (0, 1).
    if (constraintMethod == GradientDescentConstraintMethod::PROJECT || constraintMethod == GradientDescentConstraintMethod::PROJECT_WITH_GRADIENT) {
        position[steppingParameter] = utility::max(precision, position[steppingParameter]);
        CoefficientType<FunctionType> const upperBound = utility::one<CoefficientType<FunctionType>>() - precision;
        position[steppingParameter] = utility::min(upperBound, position[steppingParameter]);
    }
    return utility::abs<ConstantType>(oldPosAsConstant - utility::convertNumber<ConstantType>(position[steppingParameter]));
}

template<typename FunctionType, typename ConstantType>
ConstantType GradientDescentInstantiationSearcher<FunctionType, ConstantType>::stochasticGradientDescent(
    Environment const& env, std::map<VariableType<FunctionType>, CoefficientType<FunctionType>>& position) {
    uint_fast64_t initialStateModel = model.getStates("init").getNextSetIndex(0);

    ConstantType currentValue;
    switch (this->currentCheckTask->getBound().comparisonType) {
        case logic::ComparisonType::Greater:
        case logic::ComparisonType::GreaterEqual:
            currentValue = -utility::infinity<ConstantType>();
            break;
        case logic::ComparisonType::Less:
        case logic::ComparisonType::LessEqual:
            currentValue = utility::infinity<ConstantType>();
            break;
    }

    // We count the number of iterations where the value changes less than the threshold, and terminate if it is large enough.
    uint64_t tinyChangeIterations = 0;

    std::map<VariableType<FunctionType>, ConstantType> deltaVector;

    std::vector<VariableType<FunctionType>> parameterEnumeration;
    for (auto parameter : this->parameters) {
        parameterEnumeration.push_back(parameter);
    }

    utility::Stopwatch printUpdateStopwatch;
    printUpdateStopwatch.start();

    // The index to keep track of what parameter(s) to consider next.
    // The "mini-batch", so the parameters to consider, are parameterNum..parameterNum+miniBatchSize-1
    uint_fast64_t parameterNum = 0;
    for (uint_fast64_t stepNum = 0; true; ++stepNum) {
        if (printUpdateStopwatch.getTimeInSeconds() >= 15) {
            printUpdateStopwatch.restart();
            std::cout << "Currently at ";
            std::cout << currentValue << std::endl;
        }

        std::vector<VariableType<FunctionType>> miniBatch;
        for (uint_fast64_t i = parameterNum; i < std::min((uint_fast64_t)parameterEnumeration.size(), parameterNum + miniBatchSize); i++) {
            miniBatch.push_back(parameterEnumeration[i]);
        }

        ConstantType oldValue = currentValue;
        CoefficientType<FunctionType> const precision = storm::utility::convertNumber<CoefficientType<FunctionType>>(
            storm::settings::getModule<storm::settings::modules::GeneralSettings>().getPrecision());

        // If nesterov is enabled, we need to compute the gradient on the predicted position
        std::map<VariableType<FunctionType>, CoefficientType<FunctionType>> nesterovPredictedPosition(position);
        if (Nesterov* nesterov = boost::get<Nesterov>(&gradientDescentType)) {
            CoefficientType<FunctionType> const upperBound = (utility::one<CoefficientType<FunctionType>>() - precision);
            for (auto const& parameter : miniBatch) {
                ConstantType const addedTerm = nesterov->momentumTerm * nesterov->pastStep[parameter];
                nesterovPredictedPosition[parameter] += storm::utility::convertNumber<CoefficientType<FunctionType>>(addedTerm);
                nesterovPredictedPosition[parameter] = utility::max(precision, nesterovPredictedPosition[parameter]);
                nesterovPredictedPosition[parameter] = utility::min(upperBound, nesterovPredictedPosition[parameter]);
            }
        }
        if (constraintMethod == GradientDescentConstraintMethod::LOGISTIC_SIGMOID) {
            // Apply sigmoid function
            for (auto const& parameter : parameters) {
                nesterovPredictedPosition[parameter] =
                    utility::one<CoefficientType<FunctionType>>() /
                    (utility::one<CoefficientType<FunctionType>>() +
                     utility::convertNumber<CoefficientType<FunctionType>>(std::exp(-utility::convertNumber<double>(nesterovPredictedPosition[parameter]))));
            }
        }

        // Compute the value of our position and terminate if it satisfies the bound or is
        // zero or one when computing probabilities. The "valueVector" (just the probability/expected
        // reward for eventually reaching the target from every state) is also used for computing
        // the gradient later. We only need one computation of the "valueVector" per mini-batch.
        //
        // If nesterov is activated, we need to do this twice. First, to check the value of the current position.
        // Second, to compute the valueVector at the nesterovPredictedPosition.
        // If nesterov is deactivated, then nesterovPredictedPosition == position.

        // Are we at a stochastic (in bounds) position?
        bool stochasticPosition = true;
        for (auto const& parameter : parameters) {
            if (nesterovPredictedPosition[parameter] < 0 + precision || nesterovPredictedPosition[parameter] > 1 - precision) {
                stochasticPosition = false;
                break;
            }
        }

        bool computeValue = true;
        if (constraintMethod == GradientDescentConstraintMethod::BARRIER_INFINITY || constraintMethod == GradientDescentConstraintMethod::BARRIER_LOGARITHMIC) {
            if (!stochasticPosition) {
                computeValue = false;
            }
        }

        if (computeValue) {
            std::unique_ptr<storm::modelchecker::CheckResult> intermediateResult = instantiationModelChecker->check(env, nesterovPredictedPosition);
            std::vector<ConstantType> valueVector = intermediateResult->asExplicitQuantitativeCheckResult<ConstantType>().getValueVector();
            if (Nesterov* nesterov = boost::get<Nesterov>(&gradientDescentType)) {
                std::map<VariableType<FunctionType>, CoefficientType<FunctionType>> modelCheckPosition(position);
                if (constraintMethod == GradientDescentConstraintMethod::LOGISTIC_SIGMOID) {
                    for (auto const& parameter : parameters) {
                        modelCheckPosition[parameter] =
                            utility::one<CoefficientType<FunctionType>>() /
                            (utility::one<CoefficientType<FunctionType>>() +
                             utility::convertNumber<CoefficientType<FunctionType>>(std::exp(-utility::convertNumber<double>(modelCheckPosition[parameter]))));
                    }
                }
                std::unique_ptr<storm::modelchecker::CheckResult> terminationResult = instantiationModelChecker->check(env, modelCheckPosition);
                std::vector<ConstantType> terminationValueVector = terminationResult->asExplicitQuantitativeCheckResult<ConstantType>().getValueVector();
                currentValue = terminationValueVector[initialStateModel];
            } else {
                currentValue = valueVector[initialStateModel];
            }

            if (currentCheckTask->getBound().isSatisfied(currentValue) && stochasticPosition) {
                break;
            }

            for (auto const& parameter : miniBatch) {
                auto checkResult = derivativeEvaluationHelper->check(env, nesterovPredictedPosition, parameter, valueVector);
                ConstantType delta = checkResult->getValueVector()[derivativeEvaluationHelper->getInitialState()];
                if (currentCheckTask->getBound().comparisonType == logic::ComparisonType::Less ||
                    currentCheckTask->getBound().comparisonType == logic::ComparisonType::LessEqual) {
                    delta = -delta;
                }
                deltaVector[parameter] = delta;
            }
        } else {
            if (currentCheckTask->getBound().comparisonType == logic::ComparisonType::Less ||
                currentCheckTask->getBound().comparisonType == logic::ComparisonType::LessEqual) {
                currentValue = utility::infinity<ConstantType>();
            } else {
                currentValue = -utility::infinity<ConstantType>();
            }
        }

        // Log position and probability information for later use in visualizing the descent, if wished.
        if (recordRun) {
            VisualizationPoint point;
            point.position = nesterovPredictedPosition;
            point.value = currentValue;
            walk.push_back(point);
        }

        // Perform the step. The actualChange is the change in position the step caused. This is different from the
        // delta in multiple ways: First, it's multiplied with the learning rate and stuff. Second, if the current value
        // is at epsilon, and the delta would step out of the constrained which is then corrected, the actualChange is the
        // change from the last to the current corrected position (so might be zero while the delta is not).
        for (auto const& parameter : miniBatch) {
            doStep(parameter, position, deltaVector, stepNum);
        }

        if (storm::utility::abs<ConstantType>(oldValue - currentValue) < terminationEpsilon) {
            tinyChangeIterations += miniBatch.size();
            if (tinyChangeIterations > parameterEnumeration.size()) {
                break;
            }
        } else {
            tinyChangeIterations = 0;
        }

        // Consider the next parameter
        parameterNum = parameterNum + miniBatchSize;
        if (parameterNum >= parameterEnumeration.size()) {
            parameterNum = 0;
        }

        if (storm::utility::resources::isTerminate()) {
            STORM_LOG_WARN("Aborting Gradient Descent, returning non-optimal value.");
            break;
        }
    }
    return currentValue;
}

template<typename FunctionType, typename ConstantType>
std::pair<std::map<VariableType<FunctionType>, CoefficientType<FunctionType>>, ConstantType>
GradientDescentInstantiationSearcher<FunctionType, ConstantType>::gradientDescent(Environment const& env) {
    STORM_LOG_ASSERT(this->currentCheckTask, "Call specifyFormula before calling gradientDescent");

    resetDynamicValues();

    STORM_LOG_ASSERT(this->currentCheckTask->isBoundSet(), "No bound on formula! E.g. P>=0.5 [F \"goal\"]");

    std::map<VariableType<FunctionType>, CoefficientType<FunctionType>> bestInstantiation;
    ConstantType bestValue;
    switch (this->currentCheckTask->getBound().comparisonType) {
        case logic::ComparisonType::Greater:
        case logic::ComparisonType::GreaterEqual:
            bestValue = -utility::infinity<ConstantType>();
            break;
        case logic::ComparisonType::Less:
        case logic::ComparisonType::LessEqual:
            bestValue = utility::infinity<ConstantType>();
            break;
    }

    std::random_device device;
    std::default_random_engine engine(device());
    std::uniform_real_distribution<> dist(0, 1);
    bool initialGuess = true;
    std::map<VariableType<FunctionType>, CoefficientType<FunctionType>> point;
    while (true) {
        std::cout << "Trying out a new starting point" << std::endl;
        if (initialGuess) {
            std::cout << "Trying initial guess (p->0.5 for every parameter p or set start point)" << std::endl;
        }
        // Generate random starting point
        for (auto const& param : this->parameters) {
            if (initialGuess) {
                logarithmicBarrierTerm = utility::convertNumber<ConstantType>(0.1);
                if (startPoint) {
                    point[param] = (*startPoint)[param];
                } else {
                    point[param] = utility::convertNumber<CoefficientType<FunctionType>>(0.5 + 1e-6);
                }
            } else if (!initialGuess && constraintMethod == GradientDescentConstraintMethod::BARRIER_LOGARITHMIC &&
                       logarithmicBarrierTerm > utility::convertNumber<ConstantType>(0.00001)) {
                // Do nothing
            } else {
                logarithmicBarrierTerm = utility::convertNumber<ConstantType>(0.1);
                point[param] = utility::convertNumber<CoefficientType<FunctionType>>(dist(engine));
            }
        }
        initialGuess = false;

        /* walk.clear(); */

        stochasticWatch.start();
        std::cout << "Starting at " << point << std::endl;
        ConstantType prob = stochasticGradientDescent(env, point);
        stochasticWatch.stop();

        bool isFoundPointBetter = false;
        switch (this->currentCheckTask->getBound().comparisonType) {
            case logic::ComparisonType::Greater:
            case logic::ComparisonType::GreaterEqual:
                isFoundPointBetter = prob > bestValue;
                break;
            case logic::ComparisonType::Less:
            case logic::ComparisonType::LessEqual:
                isFoundPointBetter = prob < bestValue;
                break;
        }
<<<<<<< HEAD

        template<typename FunctionType, typename ConstantType>
        std::pair<std::map<VariableType<FunctionType>, CoefficientType<FunctionType>>, ConstantType> GradientDescentInstantiationSearcher<FunctionType, ConstantType>::gradientDescentOpt(
                Environment const& env, uint64_t maxInstantiations
        ) {
            //TODO find a good breaking condition, for now, just iterate a bit
            uint64_t currIter = 0;
            STORM_LOG_ASSERT(this->currentCheckTask, "Call specifyFormula before calling gradientDescent");

            resetDynamicValues();

            STORM_LOG_ASSERT(this->currentCheckTask->isOptimizationDirectionSet(), "No optimization direction in formula!");

            std::map<VariableType<FunctionType>, CoefficientType<FunctionType>> bestInstantiation;
            ConstantType bestValue;
            switch (this->currentCheckTask->getOptimizationDirection()) {
                case storm::OptimizationDirection::Maximize:
                    bestValue = -utility::infinity<ConstantType>();
                    break;
                case storm::OptimizationDirection::Minimize:
                    bestValue = utility::infinity<ConstantType>();
                    break;
            }

            std::random_device device;
            std::default_random_engine engine(device());
            std::uniform_real_distribution<> dist(0, 1);
            bool initialGuess = true;
            while (true) {
                std::cout << "Trying out a new starting point" << std::endl;
                if (initialGuess) {
                    std::cout << "Trying initial guess (p->0.5 for every parameter p or set start point)" << std::endl;
                }
                // Generate random starting point
                std::map<VariableType<FunctionType>, CoefficientType<FunctionType>> point;
                for (auto const& param : this->parameters) {
                    if (initialGuess) {
                        if (startPoint) {
                            point[param] = (*startPoint)[param];
                        } else {
                            point[param] = utility::convertNumber<CoefficientType<FunctionType>>(0.5 + 1e-6);
                        }
                    } else {
                        point[param] = utility::convertNumber<CoefficientType<FunctionType>>(dist(engine));
                    }
                }
                initialGuess = false;

                walk.clear();

                stochasticWatch.start();
                ConstantType prob = stochasticGradientDescentOpt(env, point);
                stochasticWatch.stop();

                bool isFoundPointBetter = false;
                switch (this->currentCheckTask->getOptimizationDirection()) {
                    case storm::OptimizationDirection::Maximize:
                        isFoundPointBetter = prob > bestValue;
                        break;
                    case storm::OptimizationDirection::Minimize:
                        isFoundPointBetter = prob < bestValue;
                        break;
                }
                if (isFoundPointBetter) {
                    bestInstantiation = point;
                    bestValue = prob;
                }
                ++currIter;
                if (currIter >= maxInstantiations) {
                    std::cout << "Aborting with value " << bestValue << " as max. number of instantiations (" << maxInstantiations << ") reached." << std::endl;
                    break;
                } else if (storm::utility::resources::isTerminate()) {
                    break;
                } else {
                    std::cout << "Best found value so far: " << bestValue << std::endl;
                    continue;
                }
            }

            return std::make_pair(bestInstantiation, bestValue);
        }

        template<typename FunctionType, typename ConstantType>
        ConstantType GradientDescentInstantiationSearcher<FunctionType, ConstantType>::stochasticGradientDescentOpt(
                Environment const& env,
                std::map<VariableType<FunctionType>, CoefficientType<FunctionType>> &position
        ) {
            uint_fast64_t initialState;
            const storm::storage::BitVector initialVector = model.getInitialStates();
            for (uint_fast64_t x : initialVector) {
                initialState = x;
                break;
            }

            ConstantType currentValue;
            switch (this->currentCheckTask->getOptimizationDirection()) {
                case storm::OptimizationDirection::Maximize:
                    currentValue = -utility::infinity<ConstantType>();
                    break;
                case storm::OptimizationDirection::Minimize:
                    currentValue = utility::infinity<ConstantType>();
                    break;
            }
            // We count the number of iterations where the value changes less than the threshold, and terminate if it is large enough.
            uint64_t tinyChangeIterations = 0;

            std::map<VariableType<FunctionType>, ConstantType> deltaVector;

            std::vector<VariableType<FunctionType>> parameterEnumeration;
            for (auto parameter : this->parameters) {
                parameterEnumeration.push_back(parameter);
            }

            utility::Stopwatch printUpdateStopwatch;
            printUpdateStopwatch.start();

            utility::Stopwatch stepStopwatch;
            stepStopwatch.start();
            // The index to keep track of what parameter(s) to consider next.
            // The "mini-batch", so the parameters to consider, are parameterNum..parameterNum+miniBatchSize-1
            uint_fast64_t parameterNum = 0;
            for (uint_fast64_t stepNum = 0; true; ++stepNum) {
                if (printUpdateStopwatch.getTimeInSeconds() >= 15) {
                    printUpdateStopwatch.restart();
                    std::cout << "Currently at ";
                    std::cout << currentValue << std::endl;
                }

                std::vector<VariableType<FunctionType>> miniBatch;
                for (uint_fast64_t i = parameterNum; i < std::min((uint_fast64_t) parameterEnumeration.size(), parameterNum + miniBatchSize); i++) {
                    miniBatch.push_back(parameterEnumeration[i]);
                }

                ConstantType oldValue = currentValue;

                // If nesterov is enabled, we need to compute the gradient on the predicted position
                std::map<VariableType<FunctionType>, CoefficientType<FunctionType>> nesterovPredictedPosition(position);
                if (Nesterov* nesterov = boost::get<Nesterov>(&gradientDescentType)) {
                    for (auto const& parameter : miniBatch) {
                        nesterovPredictedPosition[parameter] += storm::utility::convertNumber<CoefficientType<FunctionType>>(nesterov->momentumTerm)
                                                                * storm::utility::convertNumber<CoefficientType<FunctionType>>(nesterov->pastStep[parameter]);
                        const auto precision = storm::utility::convertNumber<CoefficientType<FunctionType>>(storm::settings::getModule<storm::settings::modules::GeneralSettings>().getPrecision());
                        nesterovPredictedPosition[parameter] = utility::max(utility::zero<CoefficientType<FunctionType>>() + precision, nesterovPredictedPosition[parameter]);
                        nesterovPredictedPosition[parameter] = utility::min(utility::one<CoefficientType<FunctionType>>() - precision, nesterovPredictedPosition[parameter]);
                    }
                }
                // Compute the value of our position and terminate if it satisfies the bound or is
                // zero or one when computing probabilities. The "valueVector" (just the probability/expected
                // reward for eventually reaching the target from every state) is also used for computing
                // the gradient later. We only need one computation of the "valueVector" per mini-batch.
                //
                // If nesterov is activated, we need to do this twice. First, to check the value of the current position.
                // Second, to compute the valueVector at the nesterovPredictedPosition.

                // If nesterov is deactivated, then nesterovPredictedPosition == position.
                std::unique_ptr<storm::modelchecker::CheckResult> intermediateResult = instantiationModelChecker->check(env, nesterovPredictedPosition);
                std::vector<ConstantType> valueVector = intermediateResult->asExplicitQuantitativeCheckResult<ConstantType>().getValueVector();
                if (Nesterov* nesterov = boost::get<Nesterov>(&gradientDescentType)) {
                    std::unique_ptr<storm::modelchecker::CheckResult> terminationResult = instantiationModelChecker->check(env, position);
                    std::vector<ConstantType> terminationValueVector = terminationResult->asExplicitQuantitativeCheckResult<ConstantType>().getValueVector();
                    currentValue = terminationValueVector[initialState];
                } else {
                    currentValue = valueVector[initialState];
                }

                for (auto const& parameter : miniBatch) {
                    auto checkResult = derivativeEvaluationHelper->check(env, nesterovPredictedPosition, parameter, valueVector);
                    ConstantType delta = checkResult->getValueVector()[0];
                    if (this->currentCheckTask->getOptimizationDirection() == storm::OptimizationDirection::Minimize) {
                        delta *= -1;
                    }
                    deltaVector[parameter] = delta;
                }

                // Perform the step. The actualChange is the change in position the step caused. This is different from the
                // delta in multiple ways: First, it's multiplied with the learning rate and stuff. Second, if the current value
                // is at epsilon, and the delta would step out of the constrained which is then corrected, the actualChange is the
                // change from the last to the current corrected position (so might be zero while the delta is not).
                for (auto const& parameter : miniBatch) {
                    doStep(parameter, position, deltaVector, stepNum);
                }

                if (storm::utility::abs<ConstantType>(oldValue - currentValue) < terminationEpsilon) {
                    tinyChangeIterations += miniBatch.size();
                    if (tinyChangeIterations > parameterEnumeration.size()) {
                        break;
                    }
                } else {
                    tinyChangeIterations = 0;
                }

/*                if (stepStopwatch.getTimeInSeconds() >= 300) {
                    break;
                }*/

                // Consider the next parameter
                parameterNum = parameterNum + miniBatchSize;
                if (parameterNum >= parameterEnumeration.size()) {
                    parameterNum = 0;
                }

                if (storm::utility::resources::isTerminate()) {
                    STORM_LOG_WARN("Aborting Gradient Descent, returning non-optimal value.");
                    break;
                }
            }
            return currentValue;
        }

        template<typename FunctionType, typename ConstantType>
        void GradientDescentInstantiationSearcher<FunctionType, ConstantType>::resetDynamicValues() {
            if (Adam* adam = boost::get<Adam>(&gradientDescentType)) {
                for (auto const& parameter : this->parameters) {
                    adam->decayingStepAverage[parameter] = utility::zero<ConstantType>();
                    adam->decayingStepAverageSquared[parameter] = utility::zero<ConstantType>();
                }
            } else if (RAdam* radam = boost::get<RAdam>(&gradientDescentType)) {
                for (auto const& parameter : this->parameters) {
                    radam->decayingStepAverage[parameter] = utility::zero<ConstantType>();
                    radam->decayingStepAverageSquared[parameter] = utility::zero<ConstantType>();
                }
            } else if (RmsProp* rmsProp = boost::get<RmsProp>(&gradientDescentType)) {
                for (auto const& parameter : this->parameters) {
                    rmsProp->rootMeanSquare[parameter] = utility::zero<ConstantType>();
                }
            } else if (Momentum* momentum = boost::get<Momentum>(&gradientDescentType)) {
                for (auto const& parameter : this->parameters) {
                    momentum->pastStep[parameter] = utility::zero<ConstantType>();
                }
            } else if (Nesterov* nesterov = boost::get<Nesterov>(&gradientDescentType)) {
                for (auto const& parameter : this->parameters) {
                    nesterov->pastStep[parameter] = utility::zero<ConstantType>();
                }
            }
=======
        if (isFoundPointBetter) {
            bestInstantiation = point;
            bestValue = prob;
>>>>>>> b728f4d0
        }

        if (currentCheckTask->getBound().isSatisfied(bestValue)) {
            std::cout << "Aborting because the bound is satisfied" << std::endl;
            break;
        } else if (storm::utility::resources::isTerminate()) {
            break;
        } else {
            if (constraintMethod == GradientDescentConstraintMethod::BARRIER_LOGARITHMIC) {
                logarithmicBarrierTerm = logarithmicBarrierTerm / 10;
                std::cout << "Smaller term" << std::endl;
                std::cout << bestValue << std::endl;
                std::cout << logarithmicBarrierTerm << std::endl;
                continue;
            }
            std::cout << "Sorry, couldn't satisfy the bound (yet). Best found value so far: " << bestValue << std::endl;
            continue;
        }
    }

    if (constraintMethod == GradientDescentConstraintMethod::LOGISTIC_SIGMOID) {
        // Apply sigmoid function
        for (auto const& parameter : parameters) {
            bestInstantiation[parameter] =
                utility::one<CoefficientType<FunctionType>>() /
                (utility::one<CoefficientType<FunctionType>>() +
                 utility::convertNumber<CoefficientType<FunctionType>>(std::exp(-utility::convertNumber<double>(bestInstantiation[parameter]))));
        }
    }

    return std::make_pair(bestInstantiation, bestValue);
}

template<typename FunctionType, typename ConstantType>
void GradientDescentInstantiationSearcher<FunctionType, ConstantType>::resetDynamicValues() {
    if (Adam* adam = boost::get<Adam>(&gradientDescentType)) {
        for (auto const& parameter : this->parameters) {
            adam->decayingStepAverage[parameter] = utility::zero<ConstantType>();
            adam->decayingStepAverageSquared[parameter] = utility::zero<ConstantType>();
        }
    } else if (RAdam* radam = boost::get<RAdam>(&gradientDescentType)) {
        for (auto const& parameter : this->parameters) {
            radam->decayingStepAverage[parameter] = utility::zero<ConstantType>();
            radam->decayingStepAverageSquared[parameter] = utility::zero<ConstantType>();
        }
    } else if (RmsProp* rmsProp = boost::get<RmsProp>(&gradientDescentType)) {
        for (auto const& parameter : this->parameters) {
            rmsProp->rootMeanSquare[parameter] = utility::zero<ConstantType>();
        }
    } else if (Momentum* momentum = boost::get<Momentum>(&gradientDescentType)) {
        for (auto const& parameter : this->parameters) {
            momentum->pastStep[parameter] = utility::zero<ConstantType>();
        }
    } else if (Nesterov* nesterov = boost::get<Nesterov>(&gradientDescentType)) {
        for (auto const& parameter : this->parameters) {
            nesterov->pastStep[parameter] = utility::zero<ConstantType>();
        }
    }
}

template<typename FunctionType, typename ConstantType>
void GradientDescentInstantiationSearcher<FunctionType, ConstantType>::printRunAsJson() {
    std::cout << "[";
    for (auto s = walk.begin(); s != walk.end(); ++s) {
        std::cout << "{";
        auto point = s->position;
        for (auto iter = point.begin(); iter != point.end(); ++iter) {
            std::cout << "\"" << iter->first.name() << "\"";
            std::cout << ":";
            std::cout << utility::convertNumber<double>(iter->second);
            std::cout << ",";
        }
        std::cout << "\"value\":";
        std::cout << s->value;
        std::cout << "}";
        if (std::next(s) != walk.end()) {
            std::cout << ",";
        }
    }
    std::cout << "]" << std::endl;
    // Print value at last step for data collection
    std::cout << storm::utility::convertNumber<double>(walk.at(walk.size() - 1).value) << std::endl;
}

template<typename FunctionType, typename ConstantType>
std::vector<typename GradientDescentInstantiationSearcher<FunctionType, ConstantType>::VisualizationPoint>
GradientDescentInstantiationSearcher<FunctionType, ConstantType>::getVisualizationWalk() {
    return walk;
}

template class GradientDescentInstantiationSearcher<RationalFunction, RationalNumber>;
template class GradientDescentInstantiationSearcher<RationalFunction, double>;
}  // namespace derivative
}  // namespace storm<|MERGE_RESOLUTION|>--- conflicted
+++ resolved
@@ -452,246 +452,9 @@
                 isFoundPointBetter = prob < bestValue;
                 break;
         }
-<<<<<<< HEAD
-
-        template<typename FunctionType, typename ConstantType>
-        std::pair<std::map<VariableType<FunctionType>, CoefficientType<FunctionType>>, ConstantType> GradientDescentInstantiationSearcher<FunctionType, ConstantType>::gradientDescentOpt(
-                Environment const& env, uint64_t maxInstantiations
-        ) {
-            //TODO find a good breaking condition, for now, just iterate a bit
-            uint64_t currIter = 0;
-            STORM_LOG_ASSERT(this->currentCheckTask, "Call specifyFormula before calling gradientDescent");
-
-            resetDynamicValues();
-
-            STORM_LOG_ASSERT(this->currentCheckTask->isOptimizationDirectionSet(), "No optimization direction in formula!");
-
-            std::map<VariableType<FunctionType>, CoefficientType<FunctionType>> bestInstantiation;
-            ConstantType bestValue;
-            switch (this->currentCheckTask->getOptimizationDirection()) {
-                case storm::OptimizationDirection::Maximize:
-                    bestValue = -utility::infinity<ConstantType>();
-                    break;
-                case storm::OptimizationDirection::Minimize:
-                    bestValue = utility::infinity<ConstantType>();
-                    break;
-            }
-
-            std::random_device device;
-            std::default_random_engine engine(device());
-            std::uniform_real_distribution<> dist(0, 1);
-            bool initialGuess = true;
-            while (true) {
-                std::cout << "Trying out a new starting point" << std::endl;
-                if (initialGuess) {
-                    std::cout << "Trying initial guess (p->0.5 for every parameter p or set start point)" << std::endl;
-                }
-                // Generate random starting point
-                std::map<VariableType<FunctionType>, CoefficientType<FunctionType>> point;
-                for (auto const& param : this->parameters) {
-                    if (initialGuess) {
-                        if (startPoint) {
-                            point[param] = (*startPoint)[param];
-                        } else {
-                            point[param] = utility::convertNumber<CoefficientType<FunctionType>>(0.5 + 1e-6);
-                        }
-                    } else {
-                        point[param] = utility::convertNumber<CoefficientType<FunctionType>>(dist(engine));
-                    }
-                }
-                initialGuess = false;
-
-                walk.clear();
-
-                stochasticWatch.start();
-                ConstantType prob = stochasticGradientDescentOpt(env, point);
-                stochasticWatch.stop();
-
-                bool isFoundPointBetter = false;
-                switch (this->currentCheckTask->getOptimizationDirection()) {
-                    case storm::OptimizationDirection::Maximize:
-                        isFoundPointBetter = prob > bestValue;
-                        break;
-                    case storm::OptimizationDirection::Minimize:
-                        isFoundPointBetter = prob < bestValue;
-                        break;
-                }
-                if (isFoundPointBetter) {
-                    bestInstantiation = point;
-                    bestValue = prob;
-                }
-                ++currIter;
-                if (currIter >= maxInstantiations) {
-                    std::cout << "Aborting with value " << bestValue << " as max. number of instantiations (" << maxInstantiations << ") reached." << std::endl;
-                    break;
-                } else if (storm::utility::resources::isTerminate()) {
-                    break;
-                } else {
-                    std::cout << "Best found value so far: " << bestValue << std::endl;
-                    continue;
-                }
-            }
-
-            return std::make_pair(bestInstantiation, bestValue);
-        }
-
-        template<typename FunctionType, typename ConstantType>
-        ConstantType GradientDescentInstantiationSearcher<FunctionType, ConstantType>::stochasticGradientDescentOpt(
-                Environment const& env,
-                std::map<VariableType<FunctionType>, CoefficientType<FunctionType>> &position
-        ) {
-            uint_fast64_t initialState;
-            const storm::storage::BitVector initialVector = model.getInitialStates();
-            for (uint_fast64_t x : initialVector) {
-                initialState = x;
-                break;
-            }
-
-            ConstantType currentValue;
-            switch (this->currentCheckTask->getOptimizationDirection()) {
-                case storm::OptimizationDirection::Maximize:
-                    currentValue = -utility::infinity<ConstantType>();
-                    break;
-                case storm::OptimizationDirection::Minimize:
-                    currentValue = utility::infinity<ConstantType>();
-                    break;
-            }
-            // We count the number of iterations where the value changes less than the threshold, and terminate if it is large enough.
-            uint64_t tinyChangeIterations = 0;
-
-            std::map<VariableType<FunctionType>, ConstantType> deltaVector;
-
-            std::vector<VariableType<FunctionType>> parameterEnumeration;
-            for (auto parameter : this->parameters) {
-                parameterEnumeration.push_back(parameter);
-            }
-
-            utility::Stopwatch printUpdateStopwatch;
-            printUpdateStopwatch.start();
-
-            utility::Stopwatch stepStopwatch;
-            stepStopwatch.start();
-            // The index to keep track of what parameter(s) to consider next.
-            // The "mini-batch", so the parameters to consider, are parameterNum..parameterNum+miniBatchSize-1
-            uint_fast64_t parameterNum = 0;
-            for (uint_fast64_t stepNum = 0; true; ++stepNum) {
-                if (printUpdateStopwatch.getTimeInSeconds() >= 15) {
-                    printUpdateStopwatch.restart();
-                    std::cout << "Currently at ";
-                    std::cout << currentValue << std::endl;
-                }
-
-                std::vector<VariableType<FunctionType>> miniBatch;
-                for (uint_fast64_t i = parameterNum; i < std::min((uint_fast64_t) parameterEnumeration.size(), parameterNum + miniBatchSize); i++) {
-                    miniBatch.push_back(parameterEnumeration[i]);
-                }
-
-                ConstantType oldValue = currentValue;
-
-                // If nesterov is enabled, we need to compute the gradient on the predicted position
-                std::map<VariableType<FunctionType>, CoefficientType<FunctionType>> nesterovPredictedPosition(position);
-                if (Nesterov* nesterov = boost::get<Nesterov>(&gradientDescentType)) {
-                    for (auto const& parameter : miniBatch) {
-                        nesterovPredictedPosition[parameter] += storm::utility::convertNumber<CoefficientType<FunctionType>>(nesterov->momentumTerm)
-                                                                * storm::utility::convertNumber<CoefficientType<FunctionType>>(nesterov->pastStep[parameter]);
-                        const auto precision = storm::utility::convertNumber<CoefficientType<FunctionType>>(storm::settings::getModule<storm::settings::modules::GeneralSettings>().getPrecision());
-                        nesterovPredictedPosition[parameter] = utility::max(utility::zero<CoefficientType<FunctionType>>() + precision, nesterovPredictedPosition[parameter]);
-                        nesterovPredictedPosition[parameter] = utility::min(utility::one<CoefficientType<FunctionType>>() - precision, nesterovPredictedPosition[parameter]);
-                    }
-                }
-                // Compute the value of our position and terminate if it satisfies the bound or is
-                // zero or one when computing probabilities. The "valueVector" (just the probability/expected
-                // reward for eventually reaching the target from every state) is also used for computing
-                // the gradient later. We only need one computation of the "valueVector" per mini-batch.
-                //
-                // If nesterov is activated, we need to do this twice. First, to check the value of the current position.
-                // Second, to compute the valueVector at the nesterovPredictedPosition.
-
-                // If nesterov is deactivated, then nesterovPredictedPosition == position.
-                std::unique_ptr<storm::modelchecker::CheckResult> intermediateResult = instantiationModelChecker->check(env, nesterovPredictedPosition);
-                std::vector<ConstantType> valueVector = intermediateResult->asExplicitQuantitativeCheckResult<ConstantType>().getValueVector();
-                if (Nesterov* nesterov = boost::get<Nesterov>(&gradientDescentType)) {
-                    std::unique_ptr<storm::modelchecker::CheckResult> terminationResult = instantiationModelChecker->check(env, position);
-                    std::vector<ConstantType> terminationValueVector = terminationResult->asExplicitQuantitativeCheckResult<ConstantType>().getValueVector();
-                    currentValue = terminationValueVector[initialState];
-                } else {
-                    currentValue = valueVector[initialState];
-                }
-
-                for (auto const& parameter : miniBatch) {
-                    auto checkResult = derivativeEvaluationHelper->check(env, nesterovPredictedPosition, parameter, valueVector);
-                    ConstantType delta = checkResult->getValueVector()[0];
-                    if (this->currentCheckTask->getOptimizationDirection() == storm::OptimizationDirection::Minimize) {
-                        delta *= -1;
-                    }
-                    deltaVector[parameter] = delta;
-                }
-
-                // Perform the step. The actualChange is the change in position the step caused. This is different from the
-                // delta in multiple ways: First, it's multiplied with the learning rate and stuff. Second, if the current value
-                // is at epsilon, and the delta would step out of the constrained which is then corrected, the actualChange is the
-                // change from the last to the current corrected position (so might be zero while the delta is not).
-                for (auto const& parameter : miniBatch) {
-                    doStep(parameter, position, deltaVector, stepNum);
-                }
-
-                if (storm::utility::abs<ConstantType>(oldValue - currentValue) < terminationEpsilon) {
-                    tinyChangeIterations += miniBatch.size();
-                    if (tinyChangeIterations > parameterEnumeration.size()) {
-                        break;
-                    }
-                } else {
-                    tinyChangeIterations = 0;
-                }
-
-/*                if (stepStopwatch.getTimeInSeconds() >= 300) {
-                    break;
-                }*/
-
-                // Consider the next parameter
-                parameterNum = parameterNum + miniBatchSize;
-                if (parameterNum >= parameterEnumeration.size()) {
-                    parameterNum = 0;
-                }
-
-                if (storm::utility::resources::isTerminate()) {
-                    STORM_LOG_WARN("Aborting Gradient Descent, returning non-optimal value.");
-                    break;
-                }
-            }
-            return currentValue;
-        }
-
-        template<typename FunctionType, typename ConstantType>
-        void GradientDescentInstantiationSearcher<FunctionType, ConstantType>::resetDynamicValues() {
-            if (Adam* adam = boost::get<Adam>(&gradientDescentType)) {
-                for (auto const& parameter : this->parameters) {
-                    adam->decayingStepAverage[parameter] = utility::zero<ConstantType>();
-                    adam->decayingStepAverageSquared[parameter] = utility::zero<ConstantType>();
-                }
-            } else if (RAdam* radam = boost::get<RAdam>(&gradientDescentType)) {
-                for (auto const& parameter : this->parameters) {
-                    radam->decayingStepAverage[parameter] = utility::zero<ConstantType>();
-                    radam->decayingStepAverageSquared[parameter] = utility::zero<ConstantType>();
-                }
-            } else if (RmsProp* rmsProp = boost::get<RmsProp>(&gradientDescentType)) {
-                for (auto const& parameter : this->parameters) {
-                    rmsProp->rootMeanSquare[parameter] = utility::zero<ConstantType>();
-                }
-            } else if (Momentum* momentum = boost::get<Momentum>(&gradientDescentType)) {
-                for (auto const& parameter : this->parameters) {
-                    momentum->pastStep[parameter] = utility::zero<ConstantType>();
-                }
-            } else if (Nesterov* nesterov = boost::get<Nesterov>(&gradientDescentType)) {
-                for (auto const& parameter : this->parameters) {
-                    nesterov->pastStep[parameter] = utility::zero<ConstantType>();
-                }
-            }
-=======
         if (isFoundPointBetter) {
             bestInstantiation = point;
             bestValue = prob;
->>>>>>> b728f4d0
         }
 
         if (currentCheckTask->getBound().isSatisfied(bestValue)) {
