--- conflicted
+++ resolved
@@ -58,12 +58,6 @@
                 /// Controls how large the gap between known lower- and upper bounds at a beliefstate needs to be in order to explore
                 double getGapThresholdInit() const;
                 double getGapThresholdFactor() const;
-
-                /// Controls how large the delta is allowed to be for clipping
-                double getClippingThresholdInit() const;
-
-                /// Controls if the clipping set reduction heuristic is used
-                bool isDisableClippingReductionSet() const;
                 
                 /// Controls whether "almost optimal" choices will be considered optimal
                 double getOptimalChoiceValueThresholdInit() const;
@@ -84,30 +78,19 @@
                 bool isBeliefTypeSetFromDefault() const;
                 storm::pomdp::BeliefNumberType getBeliefType() const;
 
-<<<<<<< HEAD
-                bool isClassicClippingModeSet() const;
-                bool isGridClippingModeSet() const;
-=======
                 /// Controls if (grid) clipping is to be used
                 bool isUseClippingSet() const;
->>>>>>> ecd6af98
 
                 bool isParametricPreprocessingSet() const;
                 double getParametricGDEpsilon() const;
                 uint64_t getParametricGDMaxInstantiations() const;
                 uint64_t getParametricPreprocessingMemoryBound() const;
 
-<<<<<<< HEAD
-                bool isExplicitCutoffSet() const;
+                bool isStateEliminationCutoffSet() const;
 
                 storm::builder::ExplorationHeuristic getExplorationHeuristic() const;
 
                 storm::solver::MinMaxMethod getPreProcMinMaxMethod() const;
-=======
-                bool isStateEliminationCutoffSet() const;
-
-                storm::builder::ExplorationHeuristic getExplorationHeuristic() const;
->>>>>>> ecd6af98
     
                 template<typename ValueType>
                 void setValuesInOptionsStruct(storm::pomdp::modelchecker::BeliefExplorationPomdpModelCheckerOptions<ValueType>& options) const;
