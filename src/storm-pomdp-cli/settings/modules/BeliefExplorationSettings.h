#pragma once

#include "storm-config.h"
#include "storm/settings/modules/ModuleSettings.h"

namespace storm {
namespace builder {
template<typename PomdpType, typename BeliefValueType>
class BeliefMdpExplorer;
}
namespace pomdp {
namespace modelchecker {
template<typename ValueType>
struct BeliefExplorationPomdpModelCheckerOptions;
}

enum BeliefNumberType { Default, Float, Rational };
}  // namespace pomdp

namespace settings {
<<<<<<< HEAD
        namespace modules {

            /*!
             * This class represents the settings for POMDP model checking.
             */
            class BeliefExplorationSettings : public ModuleSettings {
            public:

                /*!
                 * Creates a new set of POMDP settings.
                 */
                BeliefExplorationSettings();

                virtual ~BeliefExplorationSettings() = default;

                bool isCutZeroGapSet() const;
                bool isRefineSet() const;
                double getRefinePrecision() const;
                uint64_t getRefineStepLimit() const;

                uint64_t getExplorationTimeLimit() const;
                
                /// Discretization Resolution
                uint64_t getResolutionInit() const;
                double getResolutionFactor() const;

                /// Clipping Grid Resolution
                uint64_t getClippingGridResolution() const;

                /// The maximal number of newly expanded MDP states in a refinement step
                uint64_t getSizeThresholdInit() const;
                double getSizeThresholdFactor() const;
                
                /// Controls how large the gap between known lower- and upper bounds at a beliefstate needs to be in order to explore
                double getGapThresholdInit() const;
                double getGapThresholdFactor() const;
                
                /// Controls whether "almost optimal" choices will be considered optimal
                double getOptimalChoiceValueThresholdInit() const;
                double getOptimalChoiceValueThresholdFactor() const;
                
                /// Controls which observations are refined.
                double getObservationScoreThresholdInit() const;
                double getObservationScoreThresholdFactor() const;
                
                /// Used to determine whether two beliefs are equal
                bool isNumericPrecisionSetFromDefault() const;
                double getNumericPrecision() const;
                
                bool isDynamicTriangulationModeSet() const;
                bool isStaticTriangulationModeSet() const;

                /// Controls if (grid) clipping is to be used
                bool isUseClippingSet() const;

                bool isStateEliminationCutoffSet() const;

                template<typename ValueType>
                void setValuesInOptionsStruct(storm::pomdp::modelchecker::BeliefExplorationPomdpModelCheckerOptions<ValueType>& options) const;
                
                // The name of the module.
                static const std::string moduleName;

            private:

                
            };

        } // namespace modules
    } // namespace settings
} // namespace storm
=======
namespace modules {

/*!
 * This class represents the settings for POMDP model checking.
 */
class BeliefExplorationSettings : public ModuleSettings {
   public:
    /*!
     * Creates a new set of POMDP settings.
     */
    BeliefExplorationSettings();

    virtual ~BeliefExplorationSettings() = default;

    bool isCutZeroGapSet() const;
    bool isRefineSet() const;
    double getRefinePrecision() const;
    uint64_t getRefineStepLimit() const;

    uint64_t getExplorationTimeLimit() const;

    /// Discretization Resolution
    uint64_t getResolutionInit() const;
    double getResolutionFactor() const;

    /// Clipping Grid Resolution
    uint64_t getClippingGridResolution() const;

    /// The maximal number of newly expanded MDP states in a refinement step
    uint64_t getSizeThresholdInit() const;
    double getSizeThresholdFactor() const;

    /// Controls how large the gap between known lower- and upper bounds at a beliefstate needs to be in order to explore
    double getGapThresholdInit() const;
    double getGapThresholdFactor() const;

    /// Controls whether "almost optimal" choices will be considered optimal
    double getOptimalChoiceValueThresholdInit() const;
    double getOptimalChoiceValueThresholdFactor() const;

    /// Controls which observations are refined.
    double getObservationScoreThresholdInit() const;
    double getObservationScoreThresholdFactor() const;

    /// Used to determine whether two beliefs are equal
    bool isNumericPrecisionSetFromDefault() const;
    double getNumericPrecision() const;

    bool isDynamicTriangulationModeSet() const;
    bool isStaticTriangulationModeSet() const;

    /// Controls if (grid) clipping is to be used
    bool isUseClippingSet() const;

    bool isStateEliminationCutoffSet() const;

    template<typename ValueType>
    void setValuesInOptionsStruct(storm::pomdp::modelchecker::BeliefExplorationPomdpModelCheckerOptions<ValueType>& options) const;

    // The name of the module.
    static const std::string moduleName;

   private:
};

}  // namespace modules
}  // namespace settings
}  // namespace storm
>>>>>>> 219dc4b2
<|MERGE_RESOLUTION|>--- conflicted
+++ resolved
@@ -18,79 +18,6 @@
 }  // namespace pomdp
 
 namespace settings {
-<<<<<<< HEAD
-        namespace modules {
-
-            /*!
-             * This class represents the settings for POMDP model checking.
-             */
-            class BeliefExplorationSettings : public ModuleSettings {
-            public:
-
-                /*!
-                 * Creates a new set of POMDP settings.
-                 */
-                BeliefExplorationSettings();
-
-                virtual ~BeliefExplorationSettings() = default;
-
-                bool isCutZeroGapSet() const;
-                bool isRefineSet() const;
-                double getRefinePrecision() const;
-                uint64_t getRefineStepLimit() const;
-
-                uint64_t getExplorationTimeLimit() const;
-                
-                /// Discretization Resolution
-                uint64_t getResolutionInit() const;
-                double getResolutionFactor() const;
-
-                /// Clipping Grid Resolution
-                uint64_t getClippingGridResolution() const;
-
-                /// The maximal number of newly expanded MDP states in a refinement step
-                uint64_t getSizeThresholdInit() const;
-                double getSizeThresholdFactor() const;
-                
-                /// Controls how large the gap between known lower- and upper bounds at a beliefstate needs to be in order to explore
-                double getGapThresholdInit() const;
-                double getGapThresholdFactor() const;
-                
-                /// Controls whether "almost optimal" choices will be considered optimal
-                double getOptimalChoiceValueThresholdInit() const;
-                double getOptimalChoiceValueThresholdFactor() const;
-                
-                /// Controls which observations are refined.
-                double getObservationScoreThresholdInit() const;
-                double getObservationScoreThresholdFactor() const;
-                
-                /// Used to determine whether two beliefs are equal
-                bool isNumericPrecisionSetFromDefault() const;
-                double getNumericPrecision() const;
-                
-                bool isDynamicTriangulationModeSet() const;
-                bool isStaticTriangulationModeSet() const;
-
-                /// Controls if (grid) clipping is to be used
-                bool isUseClippingSet() const;
-
-                bool isStateEliminationCutoffSet() const;
-
-                template<typename ValueType>
-                void setValuesInOptionsStruct(storm::pomdp::modelchecker::BeliefExplorationPomdpModelCheckerOptions<ValueType>& options) const;
-                
-                // The name of the module.
-                static const std::string moduleName;
-
-            private:
-
-                
-            };
-
-        } // namespace modules
-    } // namespace settings
-} // namespace storm
-=======
 namespace modules {
 
 /*!
@@ -158,5 +85,4 @@
 
 }  // namespace modules
 }  // namespace settings
-}  // namespace storm
->>>>>>> 219dc4b2
+}  // namespace storm