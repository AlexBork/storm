--- conflicted
+++ resolved
@@ -154,17 +154,13 @@
                                          .addValidatorString(storm::settings::ArgumentValidatorFactory::createMultipleChoiceValidator({"dynamic", "static"}))
                                          .build())
                         .build());
-
     this->addOption(
             storm::settings::OptionBuilder(moduleName, clippingOption, false, "If this is set, unfolding will use  (grid) clipping instead of cut-offs only.")
             .build());
-<<<<<<< HEAD
-
-=======
     this->addOption(storm::settings::OptionBuilder(moduleName, revisedImplementationOption, false,
                                                    "If set, the revised implementation is used (which does not yet support all features).")
                         .build());
->>>>>>> 5f07bf4d
+
     this->addOption(
             storm::settings::OptionBuilder(moduleName, cutZeroGapOption, false, "Cut beliefs where the gap between over- and underapproximation is 0.")
             .build());
