--- conflicted
+++ resolved
@@ -5,52 +5,6 @@
 #include "storm/settings/modules/ModuleSettings.h"
 
 namespace storm {
-<<<<<<< HEAD
-    namespace settings {
-        namespace modules {
-
-            /*!
-             * This class represents the settings for POMDP model checking.
-             */
-            class POMDPSettings : public ModuleSettings {
-            public:
-
-                /*!
-                 * Creates a new set of POMDP settings.
-                 */
-                POMDPSettings();
-
-                virtual ~POMDPSettings() = default;
-                
-                bool isExportToParametricSet() const;
-                std::string getExportToParametricFilename() const;
-                
-                bool isQualitativeReductionSet() const;
-
-                bool isNoCanonicSet() const;
-                bool isBeliefExplorationSet() const;
-                bool isBeliefExplorationDiscretizeSet() const;
-                bool isBeliefExplorationUnfoldSet() const;
-                bool isAnalyzeUniqueObservationsSet() const;
-                bool isSelfloopReductionSet() const;
-                bool isCheckFullyObservableSet() const;
-                bool isQualitativeAnalysisSet() const;
-                uint64_t getMemoryBound() const;
-
-                storm::storage::PomdpMemoryPattern getMemoryPattern() const;
-                
-                bool check() const override;
-                void finalize() override;
-
-                // The name of the module.
-                static const std::string moduleName;
-
-            };
-
-        } // namespace modules
-    } // namespace settings
-} // namespace storm
-=======
 namespace settings {
 namespace modules {
 
@@ -92,5 +46,4 @@
 
 }  // namespace modules
 }  // namespace settings
-}  // namespace storm
->>>>>>> 219dc4b2
+}  // namespace storm