--- conflicted
+++ resolved
@@ -26,17 +26,7 @@
 #include "storm-pomdp/transformer/GlobalPomdpMecChoiceEliminator.h"
 #include "storm-pomdp/transformer/KnownProbabilityTransformer.h"
 #include "storm-pomdp/transformer/MakePOMDPCanonic.h"
-<<<<<<< HEAD
-#include "storm-pomdp/analysis/UniqueObservationStates.h"
-#include "storm-pomdp/analysis/QualitativeAnalysisOnGraphs.h"
-#include "storm-pomdp/modelchecker/BeliefExplorationPomdpModelChecker.h"
-#include "storm-pomdp/analysis/FormulaInformation.h"
-#include "storm-pomdp/analysis/IterativePolicySearch.h"
-#include "storm-pomdp/analysis/OneShotPolicySearch.h"
-#include "storm-pomdp/analysis/JaniBeliefSupportMdpGenerator.h"
-=======
 #include "storm-pomdp/transformer/PomdpMemoryUnfolder.h"
->>>>>>> 219dc4b2
 #include "storm/api/storm.h"
 #include "storm/modelchecker/results/ExplicitQualitativeCheckResult.h"
 #include "storm/utility/NumberTraits.h"
@@ -146,37 +136,8 @@
         options.setExportSATCalls(qualSettings.getExportSATCallsPath());
     }
 
-<<<<<<< HEAD
-            }
-            
-            template<typename ValueType, storm::dd::DdType DdType, typename BeliefType>
-            bool performAnalysis(std::shared_ptr<storm::models::sparse::Pomdp<ValueType>> const& pomdp, storm::pomdp::analysis::FormulaInformation const& formulaInfo, storm::logic::Formula const& formula) {
-                auto const& pomdpSettings = storm::settings::getModule<storm::settings::modules::POMDPSettings>();
-                bool analysisPerformed = false;
-                if (pomdpSettings.isBeliefExplorationSet()) {
-                    STORM_PRINT_AND_LOG("Exploring the belief MDP... \n");
-                    auto options = storm::pomdp::modelchecker::BeliefExplorationPomdpModelCheckerOptions<ValueType>(pomdpSettings.isBeliefExplorationDiscretizeSet(), pomdpSettings.isBeliefExplorationUnfoldSet());
-                    auto const& beliefExplorationSettings = storm::settings::getModule<storm::settings::modules::BeliefExplorationSettings>();
-                    beliefExplorationSettings.setValuesInOptionsStruct(options);
-                    storm::pomdp::modelchecker::BeliefExplorationPomdpModelChecker<storm::models::sparse::Pomdp<ValueType>, BeliefType> checker(pomdp, options);
-                    auto result = checker.check(formula);
-                    checker.printStatisticsToStream(std::cout);
-                    if (storm::utility::resources::isTerminate()) {
-                        STORM_PRINT_AND_LOG("\nResult till abort: ")
-                    } else {
-                        STORM_PRINT_AND_LOG("\nResult: ")
-                    }
-                    printResult(result.lowerBound, result.upperBound);
-                    STORM_PRINT_AND_LOG('\n');
-                    analysisPerformed = true;
-                }
-                if (pomdpSettings.isQualitativeAnalysisSet()) {
-                    performQualitativeAnalysis(pomdp, formulaInfo, formula);
-                    analysisPerformed = true;
-=======
     return options;
 }
->>>>>>> 219dc4b2
 
 template<typename ValueType>
 void performQualitativeAnalysis(std::shared_ptr<storm::models::sparse::Pomdp<ValueType>> const& origpomdp,
@@ -230,132 +191,6 @@
                 }
             }
 
-<<<<<<< HEAD
-            template<typename ValueType, storm::dd::DdType DdType>
-            bool performTransformation(std::shared_ptr<storm::models::sparse::Pomdp<ValueType>>& pomdp, storm::logic::Formula const& formula) {
-                auto const& pomdpSettings = storm::settings::getModule<storm::settings::modules::POMDPSettings>();
-                auto const& ioSettings = storm::settings::getModule<storm::settings::modules::IOSettings>();
-                auto const& transformSettings = storm::settings::getModule<storm::settings::modules::ToParametricSettings>();
-                bool transformationPerformed = false;
-                bool memoryUnfolded = false;
-                if (pomdpSettings.getMemoryBound() > 1) {
-                    STORM_PRINT_AND_LOG("Computing the unfolding for memory bound " << pomdpSettings.getMemoryBound() << " and memory pattern '" << storm::storage::toString(pomdpSettings.getMemoryPattern()) << "' ...");
-                    storm::storage::PomdpMemory memory = storm::storage::PomdpMemoryBuilder().build(pomdpSettings.getMemoryPattern(), pomdpSettings.getMemoryBound());
-                    std::cout << memory.toString() << '\n';
-                    storm::transformer::PomdpMemoryUnfolder<ValueType> memoryUnfolder(*pomdp, memory);
-                    pomdp = memoryUnfolder.transform();
-                    STORM_PRINT_AND_LOG(" done.\n");
-                    pomdp->printModelInformationToStream(std::cout);
-                    transformationPerformed = true;
-                    memoryUnfolded = true;
-                }
-
-                // From now on the POMDP is considered memoryless
-
-                if (transformSettings.isMecReductionSet()) {
-                    STORM_PRINT_AND_LOG("Eliminating mec choices ...");
-                    // Note: Elimination of mec choices only preserves memoryless schedulers.
-                    uint64_t oldChoiceCount = pomdp->getNumberOfChoices();
-                    storm::transformer::GlobalPomdpMecChoiceEliminator<ValueType> mecChoiceEliminator(*pomdp);
-                    pomdp = mecChoiceEliminator.transform(formula);
-                    STORM_PRINT_AND_LOG(" done.\n");
-                    STORM_PRINT_AND_LOG(oldChoiceCount - pomdp->getNumberOfChoices() << " choices eliminated through MEC choice elimination.\n");
-                    pomdp->printModelInformationToStream(std::cout);
-                    transformationPerformed = true;
-                }
-        
-                if (transformSettings.isTransformBinarySet() || transformSettings.isTransformSimpleSet()) {
-                    if (transformSettings.isTransformSimpleSet()) {
-                        STORM_PRINT_AND_LOG("Transforming the POMDP to a simple POMDP.");
-                        pomdp = storm::transformer::BinaryPomdpTransformer<ValueType>().transform(*pomdp, true).transformedPomdp;
-                    } else {
-                        STORM_PRINT_AND_LOG("Transforming the POMDP to a binary POMDP.");
-                        pomdp = storm::transformer::BinaryPomdpTransformer<ValueType>().transform(*pomdp, false).transformedPomdp;
-                    }
-                    pomdp->printModelInformationToStream(std::cout);
-                    STORM_PRINT_AND_LOG(" done.\n");
-                    transformationPerformed = true;
-                }
-        
-                if (pomdpSettings.isExportToParametricSet()) {
-                    STORM_PRINT_AND_LOG("Transforming memoryless POMDP to pMC...");
-                    storm::transformer::ApplyFiniteSchedulerToPomdp<ValueType> toPMCTransformer(*pomdp);
-                    std::string transformMode = transformSettings.getFscApplicationTypeString();
-                    auto pmc = toPMCTransformer.transform(storm::transformer::parsePomdpFscApplicationMode(transformMode));
-                    STORM_PRINT_AND_LOG(" done.\n");
-                    if (transformSettings.allowPostSimplifications()) {
-                        STORM_PRINT_AND_LOG("Simplifying pMC...");
-                        pmc = storm::api::performBisimulationMinimization<storm::RationalFunction>(pmc->template as<storm::models::sparse::Dtmc<storm::RationalFunction>>(),{formula.asSharedPointer()}, storm::storage::BisimulationType::Strong)->template as<storm::models::sparse::Dtmc<storm::RationalFunction>>();
-                        STORM_PRINT_AND_LOG(" done.\n");
-                        pmc->printModelInformationToStream(std::cout);
-                    }
-                    if (pmc->hasRewardModel() && transformSettings.isConstantRewardsSet()) {
-                        STORM_PRINT_AND_LOG("Ensuring constant rewards...");
-                        pmc = storm::transformer::makeRewardsConstant(*(pmc->template as<storm::models::sparse::Dtmc<storm::RationalFunction>>()));
-                        STORM_PRINT_AND_LOG(" done.\n");
-                        pmc->printModelInformationToStream(std::cout);
-                    }
-                    STORM_PRINT_AND_LOG("Exporting pMC...");
-                    storm::analysis::ConstraintCollector<storm::RationalFunction> constraints(*pmc);
-                    auto const& parameterSet = constraints.getVariables();
-                    std::vector<storm::RationalFunctionVariable> parameters(parameterSet.begin(), parameterSet.end());
-                    std::vector<std::string> parameterNames;
-                    for (auto const& parameter : parameters) {
-                        parameterNames.push_back(parameter.name());
-                    }
-                    storm::api::exportSparseModelAsDrn(pmc, pomdpSettings.getExportToParametricFilename(), parameterNames, !ioSettings.isExplicitExportPlaceholdersDisabled());
-                    STORM_PRINT_AND_LOG(" done.\n");
-                    transformationPerformed = true;
-                }
-                if (transformationPerformed && !memoryUnfolded) {
-                    STORM_PRINT_AND_LOG("Implicitly assumed restriction to memoryless schedulers for at least one transformation.\n");
-                }
-                return transformationPerformed;
-            }
-            
-            template<typename ValueType, storm::dd::DdType DdType>
-            void processOptionsWithValueTypeAndDdLib(storm::cli::SymbolicInput const& symbolicInput, storm::cli::ModelProcessingInformation const& mpi) {
-                auto const& pomdpSettings = storm::settings::getModule<storm::settings::modules::POMDPSettings>();
-                
-                auto model = storm::cli::buildPreprocessExportModelWithValueTypeAndDdlib<DdType, ValueType>(symbolicInput, mpi);
-                if (!model) {
-                    STORM_PRINT_AND_LOG("No input model given.\n");
-                    return;
-                }
-                STORM_LOG_THROW(model->getType() == storm::models::ModelType::Pomdp && model->isSparseModel(), storm::exceptions::WrongFormatException, "Expected a POMDP in sparse representation.");
-            
-                std::shared_ptr<storm::models::sparse::Pomdp<ValueType>> pomdp = model->template as<storm::models::sparse::Pomdp<ValueType>>();
-
-                std::shared_ptr<storm::logic::Formula const> formula;
-                if (!symbolicInput.properties.empty()) {
-                    formula = symbolicInput.properties.front().getRawFormula();
-                    STORM_PRINT_AND_LOG("Analyzing property '" << *formula << "'\n");
-                    STORM_LOG_WARN_COND(symbolicInput.properties.size() == 1, "There is currently no support for multiple properties. All other properties will be ignored.");
-                }
-
-                if (!pomdpSettings.isNoCanonicSet()) {
-                    storm::transformer::MakePOMDPCanonic<ValueType> makeCanonic(*pomdp);
-                    pomdp = makeCanonic.transform();
-                }
-
-                if (pomdpSettings.isAnalyzeUniqueObservationsSet()) {
-                    STORM_PRINT_AND_LOG("Analyzing states with unique observation ...\n");
-                    storm::analysis::UniqueObservationStates<ValueType> uniqueAnalysis(*pomdp);
-                    std::cout << uniqueAnalysis.analyse() << '\n';
-                }
-            
-                if (formula) {
-                    auto formulaInfo = storm::pomdp::analysis::getFormulaInformation(*pomdp, *formula);
-                    STORM_LOG_THROW(!formulaInfo.isUnsupported(), storm::exceptions::InvalidPropertyException, "The formula '" << *formula << "' is not supported by storm-pomdp.");
-                    
-                    storm::utility::Stopwatch sw(true);
-                    // Note that formulaInfo contains state-based information which potentially needs to be updated during preprocessing
-                    if (performPreprocessing<ValueType, DdType>(pomdp, formulaInfo, *formula)) {
-                        sw.stop();
-                        STORM_PRINT_AND_LOG("Time for graph-based POMDP (pre-)processing: " << sw << ".\n");
-                        pomdp->printModelInformationToStream(std::cout);
-                    }
-=======
             if (qualSettings.isPrintWinningRegionSet()) {
                 search.getLastWinningRegion().print();
                 std::cout << '\n';
@@ -364,7 +199,6 @@
                 std::size_t hash = pomdp.hash();
                 search.getLastWinningRegion().storeToFile(qualSettings.exportWinningRegionPath(), "model hash: " + std::to_string(hash));
             }
->>>>>>> 219dc4b2
 
             search.finalizeStatistics();
             if (pomdp.getInitialStates().getNumberOfSetBits() == 1) {
@@ -376,14 +210,6 @@
                     if (state == initialState) {
                         break;
                     }
-<<<<<<< HEAD
-
-                    sw.restart();
-                    if (performAnalysis<ValueType, DdType, ValueType>(pomdp, formulaInfo, *formula)) {
-                        sw.stop();
-                        STORM_PRINT_AND_LOG("Time for POMDP analysis: " << sw << "s.\n");
-                    }
-=======
                     if (pomdp.getObservation(state) == initialObservation) {
                         ++offset;
                     }
@@ -391,7 +217,6 @@
 
                 if (search.getLastWinningRegion().isWinning(initialObservation, offset)) {
                     STORM_PRINT_AND_LOG("Initial state is safe!\n");
->>>>>>> 219dc4b2
                 } else {
                     STORM_PRINT_AND_LOG("Initial state may not be safe.\n");
                 }
