--- conflicted
+++ resolved
@@ -26,11 +26,6 @@
     typedef boost::container::flat_set<StateType> BeliefSupportType;
     typedef uint64_t BeliefId;
 
-<<<<<<< HEAD
-    enum class TriangulationMode { Static,
-                Dynamic
-            };
-=======
     enum class TriangulationMode { Static, Dynamic };
 
     BeliefManager(PomdpType const &pomdp, BeliefValueType const &precision, TriangulationMode const &triangulationMode);
@@ -71,40 +66,22 @@
     ValueType getBeliefActionReward(BeliefId const &beliefId, uint64_t const &localActionIndex) const;
 
     uint32_t getBeliefObservation(BeliefId beliefId);
->>>>>>> 219dc4b2
 
     uint64_t getBeliefNumberOfChoices(BeliefId beliefId);
 
-<<<<<<< HEAD
-            void setRewardModel(std::optional<std::string> rewardModelName = std::nullopt);
-=======
     /**
      * Returns the first state in the belief as a representative
      * @param beliefId
      * @return
      */
     uint64_t getRepresentativeState(BeliefId const &beliefId);
->>>>>>> 219dc4b2
 
     Triangulation triangulateBelief(BeliefId beliefId, BeliefValueType resolution);
 
     template<typename DistributionType>
     void addToDistribution(DistributionType &distr, StateType const &state, BeliefValueType const &value);
 
-<<<<<<< HEAD
-            struct BeliefClipping {
-                bool isClippable;
-                BeliefId startingBelief;
-                BeliefId targetBelief;
-                BeliefValueType delta;
-                BeliefType deltaValues;
-                bool onGrid = false;
-            };
-
-            BeliefId noId() const;
-=======
     void joinSupport(BeliefId const &beliefId, BeliefSupportType &support);
->>>>>>> 219dc4b2
 
     BeliefId getNumberOfBeliefIds() const;
 
@@ -118,13 +95,7 @@
 
     BeliefClipping clipBeliefToGrid(BeliefId const &beliefId, uint64_t resolution, storm::storage::BitVector isInfinite = storm::storage::BitVector());
 
-<<<<<<< HEAD
-            std::pair<bool, ValueType> getWeightedSum(BeliefId const &beliefId, std::unordered_map<StateType, ValueType> const &summands);
-
-            BeliefId const &getInitialBelief() const;
-=======
     std::string getObservationLabel(BeliefId const &beliefId);
->>>>>>> 219dc4b2
 
     std::vector<BeliefValueType> computeMatrixBeliefProduct(BeliefId const &beliefId, storm::storage::SparseMatrix<BeliefValueType> &matrix);
 
@@ -133,18 +104,7 @@
 
     std::vector<BeliefValueType> getBeliefAsVector(const BeliefType &belief);
 
-<<<<<<< HEAD
-            /**
-             * Returns the first state in the belief as a representative
-             * @param beliefId
-             * @return
-             */
-            uint64_t getRepresentativeState(BeliefId const &beliefId);
-
-            Triangulation triangulateBelief(BeliefId beliefId, BeliefValueType resolution);
-=======
     BeliefClipping clipBeliefToGrid(BeliefType const &belief, uint64_t resolution, const storm::storage::BitVector &isInfinite);
->>>>>>> 219dc4b2
 
     template<typename DistributionType>
     void adjustDistribution(DistributionType &distr);
@@ -160,40 +120,6 @@
     struct FreudenthalDiff {
         FreudenthalDiff(StateType const &dimension, BeliefValueType diff);
 
-<<<<<<< HEAD
-            std::vector<std::pair<BeliefId, ValueType>>
-            expandAndClip(BeliefId const &beliefId, uint64_t actionIndex, std::vector<uint64_t> const &observationResolutions);
-
-            std::vector<std::pair<BeliefId, ValueType>> expand(BeliefId const &beliefId, uint64_t actionIndex);
-
-            BeliefClipping clipBeliefToGrid(BeliefId const &beliefId, uint64_t resolution, storm::storage::BitVector isInfinite = storm::storage::BitVector());
-
-            std::string getObservationLabel(BeliefId const & beliefId);
-
-            std::vector<BeliefValueType> computeMatrixBeliefProduct(BeliefId const & beliefId, storm::storage::SparseMatrix<BeliefValueType> &matrix);
-
-        private:
-
-            std::vector<BeliefValueType> getBeliefAsVector(BeliefId const &beliefId);
-
-            std::vector<BeliefValueType> getBeliefAsVector(const BeliefType &belief);
-
-            BeliefClipping clipBeliefToGrid(BeliefType const &belief, uint64_t resolution, const storm::storage::BitVector& isInfinite);
-
-            template<typename DistributionType>
-            void adjustDistribution(DistributionType &distr);
-
-            struct BeliefHash {
-                std::size_t operator()(const BeliefType &belief) const;
-            };
-
-            struct Belief_equal_to {
-                bool operator()(const BeliefType &lhBelief, const BeliefType &rhBelief) const;
-            };
-
-            struct FreudenthalDiff {
-                FreudenthalDiff(StateType const &dimension, BeliefValueType diff);
-=======
         StateType dimension;   // i
         BeliefValueType diff;  // d[i]
         bool operator>(FreudenthalDiff const &other) const;
@@ -204,7 +130,6 @@
     BeliefId getId(BeliefType const &belief) const;
 
     std::string toString(BeliefType const &belief) const;
->>>>>>> 219dc4b2
 
     bool isEqual(BeliefType const &first, BeliefType const &second) const;
 
@@ -231,41 +156,15 @@
     PomdpType const &pomdp;
     std::vector<ValueType> pomdpActionRewardVector;
 
-<<<<<<< HEAD
-            std::vector<std::pair<BeliefId, ValueType>> expandInternal(
-                BeliefId const &beliefId, uint64_t actionIndex,
-                std::optional<std::vector<BeliefValueType>> const &observationTriangulationResolutions = std::nullopt,
-                std::optional<std::vector<uint64_t>> const &observationGridClippingResolutions = std::nullopt);
-=======
     std::vector<BeliefType> beliefs;
     std::vector<std::unordered_map<BeliefType, BeliefId, BeliefHash, Belief_equal_to>> beliefToIdMap;
     BeliefId initialBeliefId;
->>>>>>> 219dc4b2
 
     storm::utility::ConstantsComparator<BeliefValueType> cc;
 
     std::shared_ptr<storm::solver::LpSolver<BeliefValueType>> lpSolver;
 
-<<<<<<< HEAD
-            PomdpType const& pomdp;
-            std::vector<ValueType> pomdpActionRewardVector;
-            
-            std::vector<BeliefType> beliefs;
-            std::vector<std::unordered_map<BeliefType, BeliefId, BeliefHash, Belief_equal_to>> beliefToIdMap;
-            BeliefId initialBeliefId;
-            
-            storm::utility::ConstantsComparator<BeliefValueType> cc;
-
-            std::shared_ptr<storm::solver::LpSolver<BeliefValueType>> lpSolver;
-            
-            TriangulationMode triangulationMode;
-            
-        };
-    }
-}
-=======
     TriangulationMode triangulationMode;
 };
 }  // namespace storage
-}  // namespace storm
->>>>>>> 219dc4b2
+}  // namespace storm