--- conflicted
+++ resolved
@@ -10,15 +10,8 @@
 #include "storm/solver/LpSolver.h"
 #include "storm/storage/BitVector.h"
 #include "storm/utility/ConstantsComparator.h"
-<<<<<<< HEAD
-#include "storm/utility/solver.h"
-#include "storm/solver/LpSolver.h"
-#include "storm/utility/constants.h"
-#include "storm/storage/BitVector.h"
-=======
 #include "storm/utility/constants.h"
 #include "storm/utility/solver.h"
->>>>>>> ecd6af98
 
 namespace storm {
     namespace storage {
@@ -102,21 +95,12 @@
 
             std::vector<std::pair<BeliefId, ValueType>> expand(BeliefId const &beliefId, uint64_t actionIndex);
 
-<<<<<<< HEAD
-            BeliefClipping clipBelief(BeliefId const &beliefId, BeliefValueType threshold = storm::utility::one<BeliefValueType>(), boost::optional<std::vector<BeliefId>> const &targets = boost::none);
-
-=======
->>>>>>> ecd6af98
             BeliefValueType computeDifference1norm(BeliefId const &belief1, BeliefId const &belief2);
 
             BeliefClipping clipBeliefToGrid(BeliefId const &beliefId, uint64_t resolution, storm::storage::BitVector isInfinite);
 
             std::string getObservationLabel(BeliefId const & beliefId);
 
-<<<<<<< HEAD
-        private:
-
-=======
             std::vector<BeliefValueType> computeMatrixBeliefProduct(BeliefId const & beliefId, storm::storage::SparseMatrix<BeliefValueType> &matrix);
 
         private:
@@ -125,7 +109,6 @@
 
             std::vector<BeliefValueType> getBeliefAsVector(const BeliefType &belief);
 
->>>>>>> ecd6af98
             BeliefClipping clipBeliefToGrid(BeliefType const &belief, uint64_t resolution, const storm::storage::BitVector& isInfinite);
 
             template<typename DistributionType>
