--- conflicted
+++ resolved
@@ -564,48 +564,6 @@
             }
 
             return destinations;
-        }
-
-        template<typename PomdpType, typename BeliefValueType, typename StateType>
-<<<<<<< HEAD
-        BeliefValueType BeliefManager<PomdpType, BeliefValueType, StateType>::computeDifference1norm(BeliefId const &belief1, BeliefId const &belief2){
-            return computeDifference1normInternal(getBelief(belief1), getBelief(belief2));
-        }
-
-       template<typename PomdpType, typename BeliefValueType, typename StateType>
-       BeliefValueType BeliefManager<PomdpType, BeliefValueType, StateType>::computeDifference1normInternal(BeliefType const &belief1, BeliefType const &belief2){
-            auto sum = storm::utility::zero<BeliefValueType>();
-
-            auto lhIt = belief1.begin();
-            auto rhIt = belief2.begin();
-            while(lhIt != belief1.end() || rhIt != belief2.end()){
-                // Iterate over the entries simultaneously
-                if(lhIt == belief1.end()){
-                    sum += rhIt->second;
-                    ++rhIt;
-                } else if(rhIt == belief2.end()){
-                    sum += lhIt->second;
-                    ++lhIt;
-                } else if(lhIt->first == rhIt->first){
-                    // Both iterators are on the same state, take the difference and add it to the sum
-                    if(lhIt->second > rhIt->second) {
-                        sum += lhIt->second - rhIt->second;
-                    } else if(rhIt->second > lhIt->second){
-                        sum += rhIt->second - lhIt->second;
-                    }
-                    ++lhIt;
-                    ++rhIt;
-                } else if(lhIt->first > rhIt->first){
-                    // Iterator 1 skipped a state which belief 2 contains
-                    sum += rhIt->second;
-                    ++rhIt;
-                } else {
-                    // Iterator 2 skipped a state which belief 1 contains
-                    sum += lhIt->second;
-                    ++lhIt;
-                }
-            }
-            return sum;
         }
 
         template<typename PomdpType, typename BeliefValueType, typename StateType>
@@ -723,122 +681,6 @@
                         ++helperIt;
                     }
 
-=======
-        typename BeliefManager<PomdpType, BeliefValueType, StateType>::BeliefClipping
-        BeliefManager<PomdpType, BeliefValueType, StateType>::clipBeliefToGrid(BeliefId const &beliefId, uint64_t resolution, storm::storage::BitVector isInfinite){
-            auto res = clipBeliefToGrid(getBelief(beliefId), resolution, isInfinite);
-            res.startingBelief = beliefId;
-            return res;
-        }
-
-        template<typename PomdpType, typename BeliefValueType, typename StateType>
-        typename BeliefManager<PomdpType, BeliefValueType, StateType>::BeliefClipping
-        BeliefManager<PomdpType, BeliefValueType, StateType>::clipBeliefToGrid(BeliefType const &belief, uint64_t resolution, const storm::storage::BitVector& isInfinite){
-            uint32_t obs = getBeliefObservation(belief);
-            STORM_LOG_ASSERT(obs < beliefToIdMap.size(), "Belief has unknown observation.");
-            if(!lpSolver){
-                lpSolver = storm::utility::solver::getLpSolver<BeliefValueType>("POMDP LP Solver");
-            } else {
-                lpSolver->pop();
-            }
-            lpSolver->push();
-
-            std::vector<BeliefValueType> helper(belief.size(), storm::utility::zero<BeliefValueType>());
-            helper[0] = storm::utility::convertNumber<BeliefValueType>(resolution);
-            bool done = false;
-            // Set-up Variables
-            std::vector<storm::expressions::Expression> decisionVariables;
-            // Add variable for the clipping value, it is to be minimized
-            auto bigDelta = lpSolver->addBoundedContinuousVariable("D", storm::utility::zero<BeliefValueType>(), storm::utility::one<BeliefValueType>(),
-                                                                   storm::utility::one<BeliefValueType>());
-            // State clipping values
-            std::vector<storm::expressions::Expression> deltas;
-            uint64_t i = 0;
-            for (auto const &state : belief) {
-                // This is a quite dirty fix to enable GLPK for the TACAS22 implementation without substantially changing the implementation for Gurobi.
-                // TODO introduce a function in lpSolver to get the used LP solver
-                if(typeid(*lpSolver) == typeid(storm::solver::GlpkLpSolver<ValueType>) && isInfinite[state.first]){
-                    auto localDelta = lpSolver->addBoundedContinuousVariable("d_" + std::to_string(i),
-                                                                             storm::utility::zero<BeliefValueType>(), state.second);
-                    auto deltaExpr = storm::expressions::Expression(localDelta);
-                    deltas.push_back(deltaExpr);
-                    lpSolver->addConstraint("state_val_inf_" + std::to_string(i) , deltaExpr == lpSolver->getConstant(storm::utility::zero<BeliefValueType>()));
-                } else {
-                    auto localDelta = lpSolver->addBoundedContinuousVariable("d_" + std::to_string(i),
-                                                                         storm::utility::zero<BeliefValueType>(),
-                                                                         isInfinite[state.first] ? storm::utility::zero<BeliefValueType>() : state.second);
-                    deltas.push_back(storm::expressions::Expression(localDelta));
-                }
-                ++i;
-            }
-            lpSolver->update();
-            std::vector<BeliefType> gridCandidates;
-            while (!done) {
-                BeliefType candidate;
-                auto belIter = belief.begin();
-                for (size_t i = 0; i < belief.size() - 1; ++i) {
-                    if(!cc.isEqual(helper[i] - helper[i + 1], storm::utility::zero<BeliefValueType>())) {
-                        candidate[belIter->first] = (helper[i] - helper[i + 1]) / storm::utility::convertNumber<BeliefValueType>(resolution);
-                    }
-                    belIter++;
-                }
-                if(!cc.isEqual(helper[belief.size() - 1], storm::utility::zero<BeliefValueType>())){
-                    candidate[belIter->first] = helper[belief.size() - 1] / storm::utility::convertNumber<BeliefValueType>(resolution);
-                }
-                if(isEqual(candidate, belief)){
-                    // TODO Do something for successors which are already on the grid
-                    //STORM_PRINT("Belief on grid" << std::endl)
-                    return BeliefClipping{false, noId(), noId(), storm::utility::zero<BeliefValueType>(), {}, true};
-                } else {
-                    //STORM_PRINT("Add candidate " << toString(candidate) << std::endl)
-                    gridCandidates.push_back(candidate);
-
-                    // Add variables a_j
-                    auto decisionVar = lpSolver->addBinaryVariable("a_" + std::to_string(gridCandidates.size() - 1));
-                    decisionVariables.push_back(storm::expressions::Expression(decisionVar));
-                    lpSolver->update();
-
-                    i = 0;
-                    for (auto const &state : belief) {
-                        // Add the constraint to describe the transformation between the state values in the beliefs
-                        // d_i
-                        storm::expressions::Expression leftSide = deltas[i];
-                        storm::expressions::Expression targetValue = lpSolver->getConstant(candidate[i]);
-                        if (candidate.find(state.first) != candidate.end()) {
-                            targetValue = lpSolver->getConstant(candidate.at(state.first));
-                        } else {
-                            targetValue = lpSolver->getConstant(storm::utility::zero<BeliefValueType>());
-                        }
-
-                        // b(s_i) - b_j(s_i) + D * b_j(s_i) - 1 + a_j
-                        storm::expressions::Expression rightSide = lpSolver->getConstant(state.second) - targetValue + storm::expressions::Expression(bigDelta) * targetValue - lpSolver->getConstant(storm::utility::one<BeliefValueType>()) +  storm::expressions::Expression(decisionVar);
-
-                        // Add left >= right
-                        lpSolver->addConstraint("state_eq_" + std::to_string(i) + "_" + std::to_string(gridCandidates.size() - 1), leftSide >= rightSide);
-                        ++i;
-                        lpSolver->update();
-                    }
-                }
-                if (helper.back() == storm::utility::convertNumber<BeliefValueType>(resolution)) {
-                    // If the last entry of helper is the gridResolution, we have enumerated all necessary distributions
-                    done = true;
-                } else {
-                    // Update helper by finding the index to increment
-                    auto helperIt = helper.end()-1;
-                    while (*helperIt == *(helperIt-1)) {
-                        --helperIt;
-                    }
-                    STORM_LOG_ASSERT(helperIt != helper.begin(), "Error in grid clipping - index wrong");
-                    // Increment the value at the index
-                    *helperIt += 1;
-                    // Reset all indices greater than the changed one to 0
-                    ++helperIt;
-                    while (helperIt != helper.end()) {
-                        *helperIt = 0;
-                        ++helperIt;
-                    }
-
->>>>>>> ecd6af98
                 }
             }
 
@@ -907,154 +749,6 @@
                 //return BeliefClipping{false, noId(), noId(), storm::utility::zero<BeliefValueType>(), {}, false};
             }*/
             return BeliefClipping{lpSolver->isOptimal(), noId(), targetBelief, optDelta, deltaValues, false};
-<<<<<<< HEAD
-        }
-
-        template<typename PomdpType, typename BeliefValueType, typename StateType>
-        typename BeliefManager<PomdpType, BeliefValueType, StateType>::BeliefClipping
-        BeliefManager<PomdpType, BeliefValueType, StateType>::clipBelief(BeliefId const &beliefId, BeliefValueType threshold, boost::optional<std::vector<BeliefId>> const &targets){
-            //TODO compare performance if a blacklist is used instead of target list (whitelist)
-            uint32_t obs = getBeliefObservation(beliefId);
-            STORM_LOG_ASSERT(obs < beliefToIdMap.size(), "Belief has unknown observation.");
-            if(beliefToIdMap[obs].size() < 2){
-                STORM_LOG_DEBUG("Belief " << beliefId << " cannot be clipped - only one belief with observation " << obs);
-                return BeliefClipping{false, beliefId, noId(), storm::utility::zero<BeliefValueType>()};
-            }
-            if(!lpSolver){
-                lpSolver = storm::utility::solver::getLpSolver<BeliefValueType>("POMDP LP Solver");
-            } else {
-                lpSolver->pop();
-            }
-            lpSolver->push();
-            // Iterate over all possible candidates TODO optimize this
-            //Set-up Variables
-            std::vector<storm::expressions::Expression> decisionVariables;
-            // Add variable for the clipping value, it is to be minimized
-            auto bigDelta = lpSolver->addBoundedContinuousVariable("D", storm::utility::zero<BeliefValueType>(), storm::utility::one<BeliefValueType>(),
-                                                                   storm::utility::one<BeliefValueType>());
-            // State clipping values
-            std::vector<storm::expressions::Expression> deltas;
-            uint64_t i = 0;
-            for (auto const &state : getBelief(beliefId)) {
-                auto localDelta = lpSolver->addBoundedContinuousVariable("d_" + std::to_string(i),
-                                                                         storm::utility::zero<BeliefValueType>(),
-                                                                         state.second);
-                deltas.push_back(storm::expressions::Expression(localDelta));
-                ++i;
-            }
-            lpSolver->update();
-
-            std::vector<BeliefId> consideredCandidates;
-            STORM_LOG_DEBUG("Clip Belief with ID " << beliefId << " (" << toString(beliefId) << ")");
-            for(auto const &candidate : beliefToIdMap[obs]) {
-                if (candidate.second != beliefId) {
-                    if(targets){
-                        // if a target list is set and the candidate is not on it, skip
-                        if(std::find(targets.get().begin(), targets.get().end(), candidate.second) == targets.get().end()){
-                            //STORM_LOG_DEBUG("Belief with ID " << candidate.second << " not on target list!!!");
-                            continue;
-                        }
-                    }
-                    if (!std::includes(getBelief(beliefId).begin(), getBelief(beliefId).end(), candidate.first.begin(), candidate.first.end(),
-                                      [](const std::pair<StateType, BeliefValueType> b1, const std::pair<StateType, BeliefValueType> b2){
-                                            return b1.first < b2.first;
-                                        })
-                    ){
-                        // Check if the support of the candidate is a subset of the belief's support
-                        STORM_LOG_DEBUG("Belief with ID " << candidate.second << " has unsuitable support for clipping");
-                    } else {
-                        // Check if reductions to zero would exceed the threshold
-                        // First create a map of all 0 values in the candidate which are set in the belief
-                        std::map<StateType, BeliefValueType> compHelper;
-                        std::set_difference(getBelief(beliefId).begin(), getBelief(beliefId).end(), candidate.first.begin(), candidate.first.end(), std::inserter(compHelper, compHelper.end()),
-                                            [](const std::pair<StateType, BeliefValueType> b1, const std::pair<StateType, BeliefValueType> b2) {
-                                                return b1.first < b2.first;
-                                            });
-                        // Check if the sum of all values in the newly created map exceeds the threshold
-                        if (std::accumulate(compHelper.begin(), compHelper.end(), storm::utility::zero<BeliefValueType>(),
-                                            [](const BeliefValueType acc, const std::pair<StateType, BeliefValueType> belief) { return acc + belief.second; }) > threshold) {
-                            STORM_LOG_DEBUG("Belief with ID " << candidate.second << " exceeds clipping threshold");
-                        } else {
-                            STORM_LOG_DEBUG("Add constraints for Belief with ID " << candidate.second << " " << toString(candidate.second));
-                            consideredCandidates.push_back(candidate.second);
-                            // Add variables a_j, D_j
-                            auto decisionVar = lpSolver->addBinaryVariable("a_" + std::to_string(candidate.second));
-                            decisionVariables.push_back(storm::expressions::Expression(decisionVar));
-                            i = 0;
-                            for (auto const &state : getBelief(beliefId)) {
-
-                                // Add the constraint to describe the transformation between the state values in the beliefs
-                                // d_i
-                                storm::expressions::Expression leftSide = deltas[i];
-                                storm::expressions::Expression targetValue;
-                                try {
-                                    targetValue = lpSolver->getConstant(candidate.first.at(state.first));
-                                } catch (const std::out_of_range &) {
-                                    targetValue = lpSolver->getConstant(storm::utility::zero<BeliefValueType>());
-                                }
-                                // b(s_i) - b_j(s_i) + D * b_j(s_i) - 1 + a_j
-                                storm::expressions::Expression rightSide = lpSolver->getConstant(state.second) - targetValue + storm::expressions::Expression(bigDelta) * targetValue - lpSolver->getConstant(storm::utility::one<BeliefValueType>()) + storm::expressions::Expression(decisionVar);
-                                // Add left >= right
-                                lpSolver->addConstraint("state_eq_" + std::to_string(i) + "_" + std::to_string(candidate.second), leftSide >= rightSide);
-                                ++i;
-                                lpSolver->update();
-                            }
-                        }
-                    }
-                }
-            }
-            // If no valid candidate was found, we cannot clip the belief
-            if(decisionVariables.empty()){
-                STORM_LOG_DEBUG("Belief " << beliefId << " cannot be clipped - no candidate with valid support");
-                return BeliefClipping{false, beliefId, noId(), storm::utility::zero<BeliefValueType>(), {}};
-            }
-            // Only one target belief should be chosen
-            lpSolver->addConstraint("choice", storm::expressions::sum(decisionVariables) == lpSolver->getConstant(storm::utility::one<BeliefValueType>()));
-           // Link D and d_i
-            lpSolver->addConstraint("delta", storm::expressions::Expression(bigDelta) == storm::expressions::sum(deltas));
-            // Exclude D = 0
-            lpSolver->addConstraint("not_zero", storm::expressions::Expression(bigDelta) > lpSolver->getConstant(storm::utility::zero<BeliefValueType>()));
-
-            lpSolver->update();
-            lpSolver->optimize();
-            // Get the optimal belief fo clipping
-            BeliefId targetBelief = noId();
-            auto optDelta = storm::utility::zero<BeliefValueType>();
-            // Not a belief but has the same type
-            BeliefType deltaValues;
-            if(lpSolver->isOptimal()){
-                optDelta = lpSolver->getObjectiveValue();
-                if(optDelta == storm::utility::one<BeliefValueType>()){
-                    // If we get an optimal value of 1, we cannot clip the belief as by definition this would correspond to a division by 0.
-                    return BeliefClipping{false, beliefId, noId(), storm::utility::zero<BeliefValueType>(), {}};
-                }
-                for(auto const &candidate : consideredCandidates) {
-                    if(lpSolver->getBinaryValue(lpSolver->getManager().getVariable("a_" + std::to_string(candidate)))){
-                        targetBelief = candidate;
-                        break;
-                    }
-                }
-                uint64_t stateIndex = 0;
-                for (auto const &state : getBelief(beliefId)) {
-                    auto val = lpSolver->getContinuousValue(lpSolver->getManager().getVariable("d_" + std::to_string(stateIndex)));
-                    if(cc.isLess(storm::utility::zero<BeliefValueType>(),val)){
-                        deltaValues.emplace(state.first, val);
-                    }
-                    ++stateIndex;
-                }
-                if(optDelta == storm::utility::zero<BeliefValueType>()){
-                    // If we get an optimal value of 0, the LP solver considers two beliefs to be equal, possibly due to numerical instability
-                    // For a sound result, we consider the state to not be clippable
-                    STORM_LOG_WARN("LP solver returned an optimal value of 0. Consider increasing the solver's precision");
-                    STORM_LOG_WARN("Origin [Bel " << beliefId << "] " << toString(beliefId));
-                    STORM_LOG_WARN("Target [Bel " << targetBelief << "] " << toString(targetBelief));
-                    return BeliefClipping{false, beliefId, noId(), storm::utility::zero<BeliefValueType>(), {}};
-                }
-                STORM_LOG_ASSERT(cc.isEqual(optDelta, lpSolver->getContinuousValue(lpSolver->getManager().getVariable("D_" + std::to_string(targetBelief)))), "Objective value " << optDelta << " is not equal to the Delta " << lpSolver->getContinuousValue(lpSolver->getManager().getVariable("D_" + std::to_string(targetBelief))) << " for the target state");
-            }
-            return BeliefClipping{lpSolver->isOptimal(), beliefId, targetBelief, optDelta, deltaValues};
-=======
->>>>>>> ecd6af98
         }
 
         template<typename PomdpType, typename BeliefValueType, typename StateType>
@@ -1093,19 +787,13 @@
             if(pomdp.hasObservationValuations()){
                 return pomdp.getObservationValuations().getStateInfo(getBeliefObservation(beliefId));
             } else {
-<<<<<<< HEAD
                 // TODO PAYNT
                 // STORM_LOG_WARN("Cannot get observation labels as no observation valuation has been defined for the POMDP. Return empty label instead.");
                 STORM_LOG_TRACE("Cannot get observation labels as no observation valuation has been defined for the POMDP. Return empty label instead.");
-=======
-                STORM_LOG_WARN("Cannot get observation labels as no observation valuation has been defined for the POMDP. Return empty label instead.");
->>>>>>> ecd6af98
                 return "";
             }
 
         }
-<<<<<<< HEAD
-=======
 
         template<typename PomdpType, typename BeliefValueType, typename StateType>
         std::vector<BeliefValueType> BeliefManager<PomdpType, BeliefValueType, StateType>::getBeliefAsVector(BeliefId const &beliefId){
@@ -1128,7 +816,6 @@
             matrix.multiplyWithVector(beliefAsVector, res);
             return res;
         }
->>>>>>> ecd6af98
 
         template class BeliefManager<storm::models::sparse::Pomdp<double>>;
 
