--- conflicted
+++ resolved
@@ -25,22 +25,6 @@
 
 template<typename PomdpType, typename BeliefValueType = typename PomdpType::ValueType>
 class BeliefMdpExplorer {
-<<<<<<< HEAD
-        public:
-            typedef typename PomdpType::ValueType ValueType;
-            typedef storm::storage::BeliefManager<PomdpType, BeliefValueType> BeliefManagerType;
-            typedef typename BeliefManagerType::BeliefId BeliefId;
-            typedef uint64_t MdpStateType;
-
-            struct SuccessorObservationInformation {
-                SuccessorObservationInformation(ValueType const &obsProb, ValueType const &maxProb, uint64_t const &count);
-                void join(SuccessorObservationInformation other);
-                ValueType observationProbability; /// The probability we move to the corresponding observation.
-                ValueType maxProbabilityToSuccessorWithObs; /// The maximal probability to move to a successor with the corresponding observation.
-                uint64_t successorWithObsCount; /// The number of successor beliefstates with this observation
-                typename BeliefManagerType::BeliefSupportType support;
-            };
-=======
    public:
     typedef typename PomdpType::ValueType ValueType;
     typedef storm::storage::BeliefManager<PomdpType, BeliefValueType> BeliefManagerType;
@@ -185,47 +169,24 @@
     ValueType computeLowerValueBoundForScheduler(BeliefId const &beliefId, uint64_t schedulerId) const;
 
     ValueType computeUpperValueBoundForScheduler(BeliefId const &beliefId, uint64_t schedulerId) const;
->>>>>>> 219dc4b2
 
     std::pair<bool, ValueType> computeFMSchedulerValueForMemoryNode(BeliefId const &beliefId, uint64_t memoryNode) const;
 
-<<<<<<< HEAD
-            BeliefMdpExplorer(std::shared_ptr<BeliefManagerType> beliefManager,
-                              storm::pomdp::storage::PreprocessingPomdpValueBounds<ValueType> const &pomdpValueBounds,
-                              ExplorationHeuristic explorationHeuristic = ExplorationHeuristic::BreadthFirst);
-=======
     storm::storage::Scheduler<ValueType> getUpperValueBoundScheduler(uint64_t schedulerId) const;
->>>>>>> 219dc4b2
 
     storm::storage::Scheduler<ValueType> getLowerValueBoundScheduler(uint64_t schedulerId) const;
 
     std::vector<storm::storage::Scheduler<ValueType>> getUpperValueBoundSchedulers() const;
 
-<<<<<<< HEAD
-            void startNewExploration(std::optional<ValueType> extraTargetStateValue = boost::none,
-                                     std::optional<ValueType> extraBottomStateValue = std::nullopt);
-=======
     std::vector<storm::storage::Scheduler<ValueType>> getLowerValueBoundSchedulers() const;
->>>>>>> 219dc4b2
 
     void computeValuesOfExploredMdp(storm::Environment const &env, storm::solver::OptimizationDirection const &dir);
 
     bool hasComputedValues() const;
 
-<<<<<<< HEAD
-            std::vector<uint64_t> getUnexploredStates();
-
-            BeliefId exploreNextState();
-
-            void addChoiceLabelToCurrentState(uint64_t const &localActionIndex, std::string const &label);
-
-            void addTransitionsToExtraStates(uint64_t const &localActionIndex, ValueType const &targetStateValue = storm::utility::zero<ValueType>(),
-                                             ValueType const &bottomStateValue = storm::utility::zero<ValueType>());
-=======
     bool hasFMSchedulerValues() const;
 
     std::vector<ValueType> const &getValuesOfExploredMdp() const;
->>>>>>> 219dc4b2
 
     ValueType const &getComputedValueAtInitialState() const;
 
@@ -234,30 +195,12 @@
     void gatherSuccessorObservationInformationAtCurrentState(uint64_t localActionIndex,
                                                              std::map<uint32_t, SuccessorObservationInformation> &gatheredSuccessorObservations);
 
-<<<<<<< HEAD
-            /*!
-             * Adds the provided reward value to the given action of the current state
-             *
-             * @param localActionIndex
-             * @param rewardValue
-             */
-            void addRewardToCurrentState(uint64_t const &localActionIndex, ValueType rewardValue);
-
-            void setCurrentStateIsTarget();
-=======
     void gatherSuccessorObservationInformationAtMdpChoice(uint64_t mdpChoice,
                                                           std::map<uint32_t, SuccessorObservationInformation> &gatheredSuccessorObservations);
->>>>>>> 219dc4b2
 
     bool currentStateHasSuccessorObservationInObservationSet(uint64_t localActionIndex, storm::storage::BitVector const &observationSet);
 
-<<<<<<< HEAD
-            void setCurrentStateIsClipped();
-
-            void setCurrentChoiceIsDelayed(uint64_t const &localActionIndex);
-=======
     void takeCurrentValuesAsUpperBounds();
->>>>>>> 219dc4b2
 
     void takeCurrentValuesAsLowerBounds();
 
@@ -270,17 +213,7 @@
      */
     void computeOptimalChoicesAndReachableMdpStates(ValueType const &ancillaryChoicesEpsilon, bool relativeDifference);
 
-<<<<<<< HEAD
-            bool getCurrentStateWasClipped() const;
-
-            /*!
-             * Retrieves whether the current state can be reached under an optimal scheduler
-             * This requires a previous call of computeOptimalChoicesAndReachableMdpStates.
-             */
-            bool stateIsOptimalSchedulerReachable(MdpStateType mdpState) const;
-=======
     std::vector<BeliefId> getBeliefsWithObservationInMdp(uint32_t obs) const;
->>>>>>> 219dc4b2
 
     std::vector<BeliefId> getBeliefsInMdp();
 
@@ -304,17 +237,7 @@
 
     uint64_t getNrSchedulersForLowerBounds();
 
-<<<<<<< HEAD
-            uint64_t getSizeOfCurrentRowGroup() const;
-
-            uint64_t getRowGroupSizeOfState(uint64_t state) const;
-
-            bool needsActionAdjustment(uint64_t numActionsNeeded);
-
-            ValueType getLowerValueBoundAtCurrentState() const;
-=======
     void markAsGridBelief(BeliefId const &beliefId);
->>>>>>> 219dc4b2
 
     bool isMarkedAsGridBelief(BeliefId const &beliefId);
 
@@ -322,35 +245,11 @@
 
     void setFMSchedValueList(std::vector<std::vector<std::unordered_map<uint64_t, ValueType>>> valueList);
 
-<<<<<<< HEAD
-            ValueType computeLowerValueBoundForScheduler(BeliefId const &beliefId, uint64_t schedulerId) const;
-
-            ValueType computeUpperValueBoundForScheduler(BeliefId const &beliefId, uint64_t schedulerId) const;
-
-            std::pair<bool, ValueType> computeFMSchedulerValueForMemoryNode(BeliefId const &beliefId, uint64_t memoryNode) const;
-
-            storm::storage::Scheduler<ValueType> getUpperValueBoundScheduler(uint64_t schedulerId) const;
-
-            storm::storage::Scheduler<ValueType> getLowerValueBoundScheduler(uint64_t schedulerId) const;
-
-            std::vector<storm::storage::Scheduler<ValueType>> getUpperValueBoundSchedulers() const;
-
-            std::vector<storm::storage::Scheduler<ValueType>> getLowerValueBoundSchedulers() const;
-
-            void computeValuesOfExploredMdp(storm::Environment const &env, storm::solver::OptimizationDirection const &dir);
-=======
     uint64_t getNrOfMemoryNodesForObservation(uint32_t observation) const;
->>>>>>> 219dc4b2
 
     void storeExplorationState();
 
-<<<<<<< HEAD
-            bool hasFMSchedulerValues() const;
-
-            std::vector<ValueType> const &getValuesOfExploredMdp() const;
-=======
     void restoreExplorationState();
->>>>>>> 219dc4b2
 
     void adjustActions(uint64_t totalNumberOfActions);
 
@@ -367,63 +266,7 @@
 
     MdpStateType getCurrentBeliefId() const;
 
-<<<<<<< HEAD
-            /*!
-             *
-             * Computes the set of states that are reachable via a path that is consistent with an optimal MDP scheduler.
-             * States that are only reachable via target states will not be in this set.
-             * @param ancillaryChoicesEpsilon if the difference of a 1-step value of a choice is only epsilon away from the optimal value, the choice will be included.
-             * @param relative if set, we consider the relative difference to detect ancillaryChoices
-             */
-            void computeOptimalChoicesAndReachableMdpStates(ValueType const &ancillaryChoicesEpsilon, bool relativeDifference);
-
-            std::vector<BeliefId> getBeliefsWithObservationInMdp(uint32_t obs) const;
-
-            std::vector<BeliefId> getBeliefsInMdp();
-
-            void addClippingRewardToCurrentState(uint64_t const &localActionIndex, ValueType rewardValue);
-
-            ValueType getTrivialUpperBoundAtPOMDPState(uint64_t const &pomdpState);
-
-            ValueType getTrivialLowerBoundAtPOMDPState(uint64_t const &pomdpState);
-
-            void setExtremeValueBound(storm::pomdp::storage::ExtremePOMDPValueBound<ValueType> valueBound);
-
-            ValueType getExtremeValueBoundAtPOMDPState(uint64_t const &pomdpState);
-
-            MdpStateType getExploredMdpState(BeliefId const &beliefId) const;
-
-            bool beliefHasMdpState(BeliefId const &beliefId) const;
-
-            storm::storage::BitVector getStateExtremeBoundIsInfinite();
-
-            uint64_t getNrSchedulersForUpperBounds();
-
-            uint64_t getNrSchedulersForLowerBounds();
-
-            void markAsGridBelief(BeliefId const &beliefId);
-
-            bool isMarkedAsGridBelief(BeliefId const &beliefId);
-
-            const std::shared_ptr<storm::storage::Scheduler<BeliefMdpExplorer<PomdpType, BeliefValueType>::ValueType>> &getSchedulerForExploredMdp() const;
-
-            void setFMSchedValueList(std::vector<std::vector<std::unordered_map<uint64_t,ValueType>>> valueList);
-
-            uint64_t getNrOfMemoryNodesForObservation(uint32_t observation) const;
-
-            void storeExplorationState();
-
-            void restoreExplorationState();
-
-            void adjustActions(uint64_t totalNumberOfActions);
-
-            std::vector<BeliefValueType> computeProductWithSparseMatrix(BeliefId const &beliefId, storm::storage::SparseMatrix<BeliefValueType> &matrix) const;
-
-        private:
-            MdpStateType noState() const;
-=======
     void internalAddTransition(uint64_t const &row, MdpStateType const &column, ValueType const &value);
->>>>>>> 219dc4b2
 
     void internalAddRowGroupIndex();
 
@@ -462,87 +305,6 @@
     storm::storage::BitVector delayedExplorationChoices;
     std::unordered_set<BeliefId> gridBeliefs;
 
-<<<<<<< HEAD
-            void insertValueHints(ValueType const &lowerBound, ValueType const &upperBound);
-
-            MdpStateType getOrAddMdpState(BeliefId const &beliefId, ValueType const &transitionValue = storm::utility::zero<ValueType>());
-
-            // Belief state related information
-            std::shared_ptr<BeliefManagerType> beliefManager;
-            std::vector<BeliefId> mdpStateToBeliefIdMap;
-            std::map<BeliefId, MdpStateType> beliefIdToMdpStateMap;
-            storm::storage::BitVector exploredBeliefIds;
-            std::map<BeliefId, std::map<uint64_t, std::string>> mdpStateToChoiceLabelsMap;
-
-            // Exploration information
-            std::multimap<ValueType, uint64_t> mdpStatesToExplorePrioState;
-            std::map<uint64_t, ValueType> mdpStatesToExploreStatePrio;
-            std::vector<ValueType> probabilityEstimation;
-            std::vector<std::map<MdpStateType, ValueType>> exploredMdpTransitions;
-            std::vector<MdpStateType> exploredChoiceIndices;
-            std::vector<MdpStateType> previousChoiceIndices;
-            std::vector<ValueType> mdpActionRewards;
-            std::map<MdpStateType, ValueType> clippingTransitionRewards;
-            uint64_t currentMdpState;
-            std::map<MdpStateType, MdpStateType> stateRemapping;
-            uint64_t nextId;
-            ValueType prio;
-
-            // Special states and choices during exploration
-            std::optional<MdpStateType> extraTargetState;
-            std::optional<MdpStateType> extraBottomState;
-            storm::storage::BitVector targetStates;
-            storm::storage::BitVector truncatedStates;
-            storm::storage::BitVector clippedStates;
-            MdpStateType initialMdpState;
-            storm::storage::BitVector delayedExplorationChoices;
-            std::unordered_set<BeliefId> gridBeliefs;
-
-            // Final Mdp
-            std::shared_ptr<storm::models::sparse::Mdp<ValueType>> exploredMdp;
-
-            // Value and scheduler related information
-            storm::pomdp::storage::PreprocessingPomdpValueBounds<ValueType> pomdpValueBounds;
-            storm::pomdp::storage::ExtremePOMDPValueBound<ValueType> extremeValueBound;
-            std::vector<std::vector<std::unordered_map<uint64_t, ValueType>>> fmSchedulerValueList;
-            std::vector<ValueType> lowerValueBounds;
-            std::vector<ValueType> upperValueBounds;
-            std::vector<ValueType> values;  // Contains an estimate during building and the actual result after a check has performed
-            std::optional<storm::storage::BitVector> optimalChoices;
-            std::optional<storm::storage::BitVector> optimalChoicesReachableMdpStates;
-            std::shared_ptr<storm::storage::Scheduler<ValueType>> scheduler;
-
-            // The current status of this explorer
-            ExplorationHeuristic explHeuristic;
-            Status status;
-
-            struct ExplorationStorage {
-                std::vector<BeliefId> storedMdpStateToBeliefIdMap;
-                std::map<BeliefId, MdpStateType> storedBeliefIdToMdpStateMap;
-                storm::storage::BitVector storedExploredBeliefIds;
-                std::map<BeliefId, std::map<uint64_t, std::string>> storedMdpStateToChoiceLabelsMap;
-                std::multimap<ValueType, uint64_t> storedMdpStatesToExplorePrioState;
-                std::map<uint64_t, ValueType> storedMdpStatesToExploreStatePrio;
-                std::vector<ValueType> storedProbabilityEstimation;
-                std::vector<std::map<MdpStateType, ValueType>> storedExploredMdpTransitions;
-                std::vector<MdpStateType> storedExploredChoiceIndices;
-                std::vector<ValueType> storedMdpActionRewards;
-                std::map<MdpStateType, ValueType> storedClippingTransitionRewards;
-                uint64_t storedCurrentMdpState;
-                std::map<MdpStateType, MdpStateType> storedStateRemapping;
-                uint64_t storedNextId;
-                ValueType storedPrio;
-                std::vector<ValueType> storedLowerValueBounds;
-                std::vector<ValueType> storedUpperValueBounds;
-                std::vector<ValueType> storedValues;
-                storm::storage::BitVector storedTargetStates;
-            };
-
-            ExplorationStorage explorationStorage;
-        };
-    }
-}
-=======
     // Final Mdp
     std::shared_ptr<storm::models::sparse::Mdp<ValueType>> exploredMdp;
 
@@ -586,5 +348,4 @@
     ExplorationStorage explorationStorage;
 };
 }  // namespace builder
-}  // namespace storm
->>>>>>> 219dc4b2
+}  // namespace storm