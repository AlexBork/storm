--- conflicted
+++ resolved
@@ -262,23 +262,21 @@
 
     std::vector<BeliefValueType> computeProductWithSparseMatrix(BeliefId const &beliefId, storm::storage::SparseMatrix<BeliefValueType> &matrix) const;
 
-<<<<<<< HEAD
+    std::vector<BeliefId> getBeliefIdsOfStatesToExplore() const;
+
+    std::unordered_map<BeliefId, std::unordered_map<BeliefId, BeliefValueType>> getBeliefIdToBeliefMap(std::vector<BeliefId> beliefIds) const;
+
+    uint64_t getNrOfFMSchedulers() const;
+
+    uint64_t getHorizonOfState(uint64_t state) const;
+
+    void setDiscountedInformation(ValueType newDiscountFactor, ValueType newPrecision);
+
     void setBeliefLabeling(bool value);
 
     void setExportDot(bool value);
 
     void setExportDotFileName(std::string fileName);
-=======
-    std::vector<BeliefId> getBeliefIdsOfStatesToExplore() const;
-
-    std::unordered_map<BeliefId, std::unordered_map<BeliefId, BeliefValueType>> getBeliefIdToBeliefMap(std::vector<BeliefId> beliefIds) const;
-
-    uint64_t getNrOfFMSchedulers() const;
-
-    uint64_t getHorizonOfState(uint64_t state) const;
-
-    void setDiscountedInformation(ValueType newDiscountFactor, ValueType newPrecision);
->>>>>>> 5f07bf4d
 
    private:
     MdpStateType noState() const;
