#include "storm-pomdp/builder/BeliefMdpExplorer.h"

#include "storm-parsers/api/properties.h"
#include "storm/api/properties.h"

#include "storm/modelchecker/results/CheckResult.h"
#include "storm/modelchecker/results/ExplicitQualitativeCheckResult.h"
#include "storm/modelchecker/results/ExplicitQuantitativeCheckResult.h"
#include "storm/modelchecker/hints/ExplicitModelCheckerHint.cpp"
#include "storm/models/sparse/Pomdp.h"
#include "storm/storage/SparseMatrix.h"
#include "storm/utility/constants.h"
#include "storm/utility/macros.h"
#include "storm/utility/SignalHandler.h"

namespace storm {
    namespace builder {
        template<typename PomdpType, typename BeliefValueType>
        BeliefMdpExplorer<PomdpType, BeliefValueType>::SuccessorObservationInformation::SuccessorObservationInformation(ValueType const &obsProb, ValueType const &maxProb, uint64_t const &count) : observationProbability(obsProb), maxProbabilityToSuccessorWithObs(maxProb), successorWithObsCount(count) {
            // Intentionally left empty.
        }

        template<typename PomdpType, typename BeliefValueType>
        void BeliefMdpExplorer<PomdpType, BeliefValueType>::SuccessorObservationInformation::join(SuccessorObservationInformation other) { /// Does not join support (for performance reasons)
            observationProbability += other.observationProbability;
            maxProbabilityToSuccessorWithObs = std::max(maxProbabilityToSuccessorWithObs, other.maxProbabilityToSuccessorWithObs);
            successorWithObsCount += other.successorWithObsCount;
        }

        template<typename PomdpType, typename BeliefValueType>
        BeliefMdpExplorer<PomdpType, BeliefValueType>::BeliefMdpExplorer(std::shared_ptr<BeliefManagerType> beliefManager,
                                                                         storm::pomdp::modelchecker::PreprocessingPomdpValueBounds<ValueType> const &pomdpValueBounds,
                                                                         ExplorationHeuristic explorationHeuristic) : beliefManager(beliefManager),
                                                                                                                      pomdpValueBounds(pomdpValueBounds),
                                                                                                                      explHeuristic(explorationHeuristic),
                                                                                                                      status(Status::Uninitialized) {
            // Intentionally left empty
        }

        template<typename PomdpType, typename BeliefValueType>
        typename BeliefMdpExplorer<PomdpType, BeliefValueType>::BeliefManagerType const &BeliefMdpExplorer<PomdpType, BeliefValueType>::getBeliefManager() const {
            return *beliefManager;
        }

        template<typename PomdpType, typename BeliefValueType>
        void
        BeliefMdpExplorer<PomdpType, BeliefValueType>::startNewExploration(boost::optional<ValueType> extraTargetStateValue, boost::optional<ValueType> extraBottomStateValue) {
            status = Status::Exploring;
            // Reset data from potential previous explorations
            prio = storm::utility::zero<ValueType>();
            nextId = 0;
            mdpStateToBeliefIdMap.clear();
            beliefIdToMdpStateMap.clear();
            exploredBeliefIds.clear();
            exploredBeliefIds.grow(beliefManager->getNumberOfBeliefIds(), false);
            mdpStatesToExplorePrioState.clear();
            mdpStatesToExploreStatePrio.clear();
            stateRemapping.clear();
            lowerValueBounds.clear();
            upperValueBounds.clear();
            values.clear();
            exploredMdpTransitions.clear();
            exploredChoiceIndices.clear();
            probabilityEstimation.clear();
            mdpActionRewards.clear();
            targetStates.clear();
            truncatedStates.clear();
            clippedStates.clear();
            delayedExplorationChoices.clear();
            clippingTransitionRewards.clear();
            mdpStateToChoiceLabelsMap.clear();
            optimalChoices = boost::none;
            optimalChoicesReachableMdpStates = boost::none;
            exploredMdp = nullptr;
            internalAddRowGroupIndex(); // Mark the start of the first row group

            // Add some states with special treatment (if requested)
            if (extraBottomStateValue) {
                currentMdpState = getCurrentNumberOfMdpStates();
                extraBottomState = currentMdpState;
                mdpStateToBeliefIdMap.push_back(beliefManager->noId());
                probabilityEstimation.push_back(storm::utility::zero<ValueType>());
                insertValueHints(extraBottomStateValue.get(), extraBottomStateValue.get());

                internalAddTransition(getStartOfCurrentRowGroup(), extraBottomState.get(), storm::utility::one<ValueType>());
                mdpStateToChoiceLabelsMap[getStartOfCurrentRowGroup()][0] = "loop";
                internalAddRowGroupIndex();
                ++nextId;
            } else {
                extraBottomState = boost::none;
            }
            if (extraTargetStateValue) {
                currentMdpState = getCurrentNumberOfMdpStates();
                extraTargetState = currentMdpState;
                mdpStateToBeliefIdMap.push_back(beliefManager->noId());
                probabilityEstimation.push_back(storm::utility::zero<ValueType>());
                insertValueHints(extraTargetStateValue.get(), extraTargetStateValue.get());

                internalAddTransition(getStartOfCurrentRowGroup(), extraTargetState.get(), storm::utility::one<ValueType>());
                mdpStateToChoiceLabelsMap[getStartOfCurrentRowGroup()][0] = "loop";
                internalAddRowGroupIndex();

                targetStates.grow(getCurrentNumberOfMdpStates(), false);
                targetStates.set(extraTargetState.get(), true);
                ++nextId;
            } else {
                extraTargetState = boost::none;
            }
            currentMdpState = noState();

            // Set up the initial state.
            initialMdpState = getOrAddMdpState(beliefManager->getInitialBelief());
        }

        template<typename PomdpType, typename BeliefValueType>
        void BeliefMdpExplorer<PomdpType, BeliefValueType>::restartExploration() {
            STORM_LOG_ASSERT(status == Status::ModelChecked || status == Status::ModelFinished, "Method call is invalid in current status.");
            status = Status::Exploring;
            // We will not erase old states during the exploration phase, so most state-based data (like mappings between MDP and Belief states) remain valid.
            prio = storm::utility::zero<ValueType>();
            stateRemapping.clear();
            exploredBeliefIds.clear();
            exploredBeliefIds.grow(beliefManager->getNumberOfBeliefIds(), false);
            exploredMdpTransitions.clear();
            exploredMdpTransitions.resize(exploredMdp->getNumberOfChoices());
            clippingTransitionRewards.clear();
            exploredChoiceIndices = exploredMdp->getNondeterministicChoiceIndices();
            mdpActionRewards.clear();
            probabilityEstimation.clear();
            if (exploredMdp->hasRewardModel()) {
                // Can be overwritten during exploration
                mdpActionRewards = exploredMdp->getUniqueRewardModel().getStateActionRewardVector();
            }
            targetStates = storm::storage::BitVector(getCurrentNumberOfMdpStates(), false);
            truncatedStates = storm::storage::BitVector(getCurrentNumberOfMdpStates(), false);
            clippedStates = storm::storage::BitVector(getCurrentNumberOfMdpStates(), false);
            delayedExplorationChoices.clear();
            mdpStatesToExplorePrioState.clear();
            mdpStatesToExploreStatePrio.clear();

            // The extra states are not changed
            if (extraBottomState) {
                currentMdpState = extraBottomState.get();
                restoreOldBehaviorAtCurrentState(0);
            }
            if (extraTargetState) {
                currentMdpState = extraTargetState.get();
                restoreOldBehaviorAtCurrentState(0);
                targetStates.set(extraTargetState.get(), true);
            }
            currentMdpState = noState();

            // Set up the initial state.
            initialMdpState = getOrAddMdpState(beliefManager->getInitialBelief());
        }

        template<typename PomdpType, typename BeliefValueType>
        bool BeliefMdpExplorer<PomdpType, BeliefValueType>::hasUnexploredState() const {
            STORM_LOG_ASSERT(status == Status::Exploring, "Method call is invalid in current status.");
            return !mdpStatesToExploreStatePrio.empty();
        }

        template<typename PomdpType, typename BeliefValueType>
        std::vector<uint64_t> BeliefMdpExplorer<PomdpType, BeliefValueType>::getUnexploredStates() {
            STORM_LOG_ASSERT(status == Status::Exploring, "Method call is invalid in current status.");
            std::vector<uint64_t> res;
            for(auto const &entry : mdpStatesToExploreStatePrio){
                res.push_back(entry.first);
            }
            return res;
        }

        template<typename PomdpType, typename BeliefValueType>
        typename BeliefMdpExplorer<PomdpType, BeliefValueType>::BeliefId BeliefMdpExplorer<PomdpType, BeliefValueType>::exploreNextState() {
            STORM_LOG_ASSERT(status == Status::Exploring, "Method call is invalid in current status.");
            // Mark the end of the previously explored row group.
            if (currentMdpState != noState() && !currentStateHasOldBehavior()) {
                internalAddRowGroupIndex();
            }

            // Pop from the queue.
            currentMdpState = mdpStatesToExplorePrioState.rbegin()->second;
            auto currprio = mdpStatesToExplorePrioState.rbegin()->first;
            auto range = mdpStatesToExplorePrioState.equal_range(currprio);
            for(auto i = range.first; i != range.second; ++i) {
                if(i->second == currentMdpState){
                    mdpStatesToExplorePrioState.erase(i);
                    break;
                }
            }
            mdpStatesToExploreStatePrio.erase(currentMdpState);
            if (currentMdpState != nextId && !currentStateHasOldBehavior()) {
                stateRemapping[currentMdpState] = nextId;
                STORM_LOG_DEBUG(
                        "Explore state " << currentMdpState << " [Bel " << getCurrentBeliefId() << " " << beliefManager->toString(getCurrentBeliefId()) << "] as state with ID " << nextId << " (Prio: " << storm::utility::to_string(currprio) << ")");
            } else {
                STORM_LOG_DEBUG(
                        "Explore state " << currentMdpState << " [Bel " << getCurrentBeliefId() << " " << beliefManager->toString(getCurrentBeliefId()) << "]" << " (Prio: " << storm::utility::to_string(currprio) << ")");
            }

            if(!currentStateHasOldBehavior()) {
                ++nextId;
            }
            if(explHeuristic == ExplorationHeuristic::ProbabilityPrio){
                probabilityEstimation.push_back(currprio);
            }

            return mdpStateToBeliefIdMap[currentMdpState];
        }

        template<typename PomdpType, typename BeliefValueType>
        void BeliefMdpExplorer<PomdpType, BeliefValueType>::addTransitionsToExtraStates(uint64_t const &localActionIndex, ValueType const &targetStateValue,
                                                                                        ValueType const &bottomStateValue) {
            STORM_LOG_ASSERT(status == Status::Exploring, "Method call is invalid in current status.");
            STORM_LOG_ASSERT(!currentStateHasOldBehavior() || localActionIndex < exploredChoiceIndices[currentMdpState + 1] - exploredChoiceIndices[currentMdpState],
                             "Action index " << localActionIndex << " was not valid at state " << currentMdpState << " of the previously explored MDP.");
            uint64_t row = getStartOfCurrentRowGroup() + localActionIndex;
            if (!storm::utility::isZero(bottomStateValue)) {
                STORM_LOG_ASSERT(extraBottomState.is_initialized(), "Requested a transition to the extra bottom state but there is none.");
                internalAddTransition(row, extraBottomState.get(), bottomStateValue);
            }
            if (!storm::utility::isZero(targetStateValue)) {
                STORM_LOG_ASSERT(extraTargetState.is_initialized(), "Requested a transition to the extra target state but there is none.");
                internalAddTransition(row, extraTargetState.get(), targetStateValue);
            }
        }

        template<typename PomdpType, typename BeliefValueType>
        void BeliefMdpExplorer<PomdpType, BeliefValueType>::addSelfloopTransition(uint64_t const &localActionIndex, ValueType const &value) {
            STORM_LOG_ASSERT(status == Status::Exploring, "Method call is invalid in current status.");
            STORM_LOG_ASSERT(!currentStateHasOldBehavior() || localActionIndex < exploredChoiceIndices[currentMdpState + 1] - exploredChoiceIndices[currentMdpState],
                             "Action index " << localActionIndex << " was not valid at state " << currentMdpState << " of the previously explored MDP.");
            uint64_t row = getStartOfCurrentRowGroup() + localActionIndex;
            internalAddTransition(row, getCurrentMdpState(), value);
        }

        template<typename PomdpType, typename BeliefValueType>
        bool BeliefMdpExplorer<PomdpType, BeliefValueType>::addTransitionToBelief(uint64_t const &localActionIndex, BeliefId const &transitionTarget, ValueType const &value,
                                                                                  bool ignoreNewBeliefs) {
            STORM_LOG_ASSERT(status == Status::Exploring, "Method call is invalid in current status.");
            STORM_LOG_ASSERT(!currentStateHasOldBehavior() || localActionIndex < exploredChoiceIndices[currentMdpState + 1] - exploredChoiceIndices[currentMdpState],
                             "Action index " << localActionIndex << " was not valid at state " << currentMdpState << " of the previously explored MDP.");

            MdpStateType column;
            if (ignoreNewBeliefs) {
                column = getExploredMdpState(transitionTarget);
                if (column == noState()) {
                    return false;
                }
            } else {
                column = getOrAddMdpState(transitionTarget, value);
            }
            uint64_t row = getStartOfCurrentRowGroup() + localActionIndex;
            internalAddTransition(row, column, value);
            return true;
        }

        template<typename PomdpType, typename BeliefValueType>
        void BeliefMdpExplorer<PomdpType, BeliefValueType>::computeRewardAtCurrentState(uint64_t const &localActionIndex, ValueType extraReward) {
            STORM_LOG_ASSERT(status == Status::Exploring, "Method call is invalid in current status.");
            if (getCurrentNumberOfMdpChoices() > mdpActionRewards.size()) {
                mdpActionRewards.resize(getCurrentNumberOfMdpChoices(), storm::utility::zero<ValueType>());
            }
            uint64_t row = getStartOfCurrentRowGroup() + localActionIndex;
            mdpActionRewards[row] = beliefManager->getBeliefActionReward(getCurrentBeliefId(), localActionIndex) + extraReward;
        }

        template<typename PomdpType, typename BeliefValueType>
        void BeliefMdpExplorer<PomdpType, BeliefValueType>::addRewardToCurrentState(uint64_t const &localActionIndex, ValueType rewardValue) {
            STORM_LOG_ASSERT(status == Status::Exploring, "Method call is invalid in current status.");
            if (getCurrentNumberOfMdpChoices() > mdpActionRewards.size()) {
                mdpActionRewards.resize(getCurrentNumberOfMdpChoices(), storm::utility::zero<ValueType>());
            }
            uint64_t row = getStartOfCurrentRowGroup() + localActionIndex;
            mdpActionRewards[row] = rewardValue;
        }

        template<typename PomdpType, typename BeliefValueType>
        void BeliefMdpExplorer<PomdpType, BeliefValueType>::addClippingRewardToCurrentState(uint64_t const &localActionIndex, ValueType rewardValue) {
            STORM_LOG_ASSERT(status == Status::Exploring, "Method call is invalid in current status.");
            uint64_t row = getStartOfCurrentRowGroup() + localActionIndex;
            clippingTransitionRewards[row] = rewardValue;
        }

        template<typename PomdpType, typename BeliefValueType>
        void BeliefMdpExplorer<PomdpType, BeliefValueType>::setCurrentStateIsTarget() {
            STORM_LOG_ASSERT(status == Status::Exploring, "Method call is invalid in current status.");
            targetStates.grow(getCurrentNumberOfMdpStates(), false);
            targetStates.set(getCurrentMdpState(), true);
        }

        template<typename PomdpType, typename BeliefValueType>
        void BeliefMdpExplorer<PomdpType, BeliefValueType>::setCurrentStateIsTruncated() {
            STORM_LOG_ASSERT(status == Status::Exploring, "Method call is invalid in current status.");
            truncatedStates.grow(getCurrentNumberOfMdpStates(), false);
            truncatedStates.set(getCurrentMdpState(), true);
        }

        template<typename PomdpType, typename BeliefValueType>
        void BeliefMdpExplorer<PomdpType, BeliefValueType>::setCurrentStateIsClipped() {
            STORM_LOG_ASSERT(status == Status::Exploring, "Method call is invalid in current status.");
            setCurrentStateIsTruncated();
            clippedStates.grow(getCurrentNumberOfMdpStates(), false);
            clippedStates.set(getCurrentMdpState(), true);
        }

        template<typename PomdpType, typename BeliefValueType>
        void BeliefMdpExplorer<PomdpType, BeliefValueType>::setCurrentChoiceIsDelayed(uint64_t const &localActionIndex) {
            STORM_LOG_ASSERT(status == Status::Exploring, "Method call is invalid in current status.");
            delayedExplorationChoices.grow(getCurrentNumberOfMdpChoices(), false);
            delayedExplorationChoices.set(getStartOfCurrentRowGroup() + localActionIndex, true);
        }

        template<typename PomdpType, typename BeliefValueType>
        bool BeliefMdpExplorer<PomdpType, BeliefValueType>::currentStateHasOldBehavior() const {
            STORM_LOG_ASSERT(status == Status::Exploring, "Method call is invalid in current status.");
            STORM_LOG_ASSERT(getCurrentMdpState() != noState(), "Method 'currentStateHasOldBehavior' called but there is no current state.");
            return exploredMdp && getCurrentMdpState() < exploredMdp->getNumberOfStates();
        }

        template<typename PomdpType, typename BeliefValueType>
        bool BeliefMdpExplorer<PomdpType, BeliefValueType>::getCurrentStateWasTruncated() const {
            STORM_LOG_ASSERT(status == Status::Exploring, "Method call is invalid in current status.");
            STORM_LOG_ASSERT(getCurrentMdpState() != noState(), "Method 'actionAtCurrentStateWasOptimal' called but there is no current state.");
            STORM_LOG_ASSERT(currentStateHasOldBehavior(), "Method 'actionAtCurrentStateWasOptimal' called but current state has no old behavior");
            STORM_LOG_ASSERT(exploredMdp, "No 'old' mdp available");
            return exploredMdp->getStateLabeling().getStateHasLabel("truncated", getCurrentMdpState());
        }

        template<typename PomdpType, typename BeliefValueType>
        bool BeliefMdpExplorer<PomdpType, BeliefValueType>::getCurrentStateWasClipped() const {
            STORM_LOG_ASSERT(status == Status::Exploring, "Method call is invalid in current status.");
            STORM_LOG_ASSERT(getCurrentMdpState() != noState(), "Method 'actionAtCurrentStateWasOptimal' called but there is no current state.");
            STORM_LOG_ASSERT(currentStateHasOldBehavior(), "Method 'actionAtCurrentStateWasOptimal' called but current state has no old behavior");
            STORM_LOG_ASSERT(exploredMdp, "No 'old' mdp available");
            return exploredMdp->getStateLabeling().getStateHasLabel("clipped", getCurrentMdpState());
        }

        template<typename PomdpType, typename BeliefValueType>
        bool BeliefMdpExplorer<PomdpType, BeliefValueType>::stateIsOptimalSchedulerReachable(MdpStateType mdpState) const {
            STORM_LOG_ASSERT(status == Status::ModelChecked, "Method call is invalid in current status.");
            STORM_LOG_ASSERT(optimalChoicesReachableMdpStates.is_initialized(),
                             "Method 'stateIsOptimalSchedulerReachable' called but 'computeOptimalChoicesAndReachableMdpStates' was not called before.");
            return optimalChoicesReachableMdpStates->get(mdpState);
        }

        template<typename PomdpType, typename BeliefValueType>
        bool BeliefMdpExplorer<PomdpType, BeliefValueType>::actionIsOptimal(uint64_t const &globalActionIndex) const {
            STORM_LOG_ASSERT(status == Status::ModelChecked, "Method call is invalid in current status.");
            STORM_LOG_ASSERT(optimalChoices.is_initialized(), "Method 'actionIsOptimal' called but 'computeOptimalChoicesAndReachableMdpStates' was not called before.");
            return optimalChoices->get(globalActionIndex);
        }

        template<typename PomdpType, typename BeliefValueType>
        bool BeliefMdpExplorer<PomdpType, BeliefValueType>::currentStateIsOptimalSchedulerReachable() const {
            STORM_LOG_ASSERT(status == Status::Exploring, "Method call is invalid in current status.");
            STORM_LOG_ASSERT(getCurrentMdpState() != noState(), "Method 'currentStateIsOptimalSchedulerReachable' called but there is no current state.");
            STORM_LOG_ASSERT(currentStateHasOldBehavior(), "Method 'currentStateIsOptimalSchedulerReachable' called but current state has no old behavior");
            STORM_LOG_ASSERT(optimalChoicesReachableMdpStates.is_initialized(),
                             "Method 'currentStateIsOptimalSchedulerReachable' called but 'computeOptimalChoicesAndReachableMdpStates' was not called before.");
            return optimalChoicesReachableMdpStates->get(getCurrentMdpState());
        }

        template<typename PomdpType, typename BeliefValueType>
        bool BeliefMdpExplorer<PomdpType, BeliefValueType>::actionAtCurrentStateWasOptimal(uint64_t const &localActionIndex) const {
            STORM_LOG_ASSERT(status == Status::Exploring, "Method call is invalid in current status.");
            STORM_LOG_ASSERT(getCurrentMdpState() != noState(), "Method 'actionAtCurrentStateWasOptimal' called but there is no current state.");
            STORM_LOG_ASSERT(currentStateHasOldBehavior(), "Method 'actionAtCurrentStateWasOptimal' called but current state has no old behavior");
            STORM_LOG_ASSERT(optimalChoices.is_initialized(),
                             "Method 'currentStateIsOptimalSchedulerReachable' called but 'computeOptimalChoicesAndReachableMdpStates' was not called before.");
            uint64_t choice = getStartOfCurrentRowGroup() + localActionIndex;
            return optimalChoices->get(choice);
        }

        template<typename PomdpType, typename BeliefValueType>
        bool BeliefMdpExplorer<PomdpType, BeliefValueType>::getCurrentStateActionExplorationWasDelayed(uint64_t const &localActionIndex) const {
            STORM_LOG_ASSERT(status == Status::Exploring, "Method call is invalid in current status.");
            STORM_LOG_ASSERT(getCurrentMdpState() != noState(), "Method 'actionAtCurrentStateWasOptimal' called but there is no current state.");
            STORM_LOG_ASSERT(currentStateHasOldBehavior(), "Method 'actionAtCurrentStateWasOptimal' called but current state has no old behavior");
            STORM_LOG_ASSERT(exploredMdp, "No 'old' mdp available");
            uint64_t choice = exploredMdp->getNondeterministicChoiceIndices()[getCurrentMdpState()] + localActionIndex;
            return exploredMdp->hasChoiceLabeling() && exploredMdp->getChoiceLabeling().getChoiceHasLabel("delayed", choice);
        }

        template<typename PomdpType, typename BeliefValueType>
        void BeliefMdpExplorer<PomdpType, BeliefValueType>::restoreOldBehaviorAtCurrentState(uint64_t const &localActionIndex) {
            STORM_LOG_ASSERT(currentStateHasOldBehavior(), "Cannot restore old behavior as the current state does not have any.");
            STORM_LOG_ASSERT(localActionIndex < exploredChoiceIndices[currentMdpState + 1] - exploredChoiceIndices[currentMdpState],
                             "Action index " << localActionIndex << " was not valid at state " << currentMdpState << " of the previously explored MDP.");

            uint64_t choiceIndex = exploredChoiceIndices[getCurrentMdpState()] + localActionIndex;
            STORM_LOG_ASSERT(choiceIndex < exploredChoiceIndices[getCurrentMdpState() + 1], "Invalid local action index.");

            // Insert the transitions
            for (auto const &transition : exploredMdp->getTransitionMatrix().getRow(choiceIndex)) {
                internalAddTransition(choiceIndex, transition.getColumn(), transition.getValue());
                // Check whether exploration is needed
                auto beliefId = getBeliefId(transition.getColumn());
                if (beliefId != beliefManager->noId()) { // Not the extra target or bottom state
                    if (!exploredBeliefIds.get(beliefId)) {
                        // This belief needs exploration
                        exploredBeliefIds.set(beliefId, true);
                        // TODO set priority correctly
                        ValueType currentPrio;
                        switch (explHeuristic) {
                            case ExplorationHeuristic::BreadthFirst :
                                currentPrio = prio;
                                prio = prio - storm::utility::one<ValueType>();
                                break;
                            case ExplorationHeuristic::LowerBoundPrio :
                                currentPrio = getLowerValueBoundAtCurrentState();
                                break;
                            case ExplorationHeuristic::UpperBoundPrio :
                                currentPrio = getUpperValueBoundAtCurrentState();
                                break;
                            case ExplorationHeuristic::GapPrio        :
                                currentPrio = getUpperValueBoundAtCurrentState() - getLowerValueBoundAtCurrentState();
                                break;
                            case ExplorationHeuristic::ProbabilityPrio:
                                if(getCurrentMdpState() != noState()) {
                                    currentPrio = probabilityEstimation[getCurrentMdpState()] * transition.getValue();
                                } else {
                                    currentPrio = storm::utility::one<ValueType>();
                                }
                                break;
                            default :
                                STORM_LOG_THROW(false, storm::exceptions::NotImplementedException, "Other heuristics not implemented yet");
                        }
                        //mdpStatesToExplore.push(std::make_pair(currentPrio, transition.getColumn()));
                        mdpStatesToExploreStatePrio[transition.getColumn()] = currentPrio;
                        mdpStatesToExplorePrioState.emplace(currentPrio, transition.getColumn());
                    }
                }
            }

            // Actually, nothing needs to be done for rewards since we already initialize the vector with the "old" values
        }

        template<typename PomdpType, typename BeliefValueType>
        void BeliefMdpExplorer<PomdpType, BeliefValueType>::finishExploration() {
            STORM_LOG_ASSERT(status == Status::Exploring, "Method call is invalid in current status.");
            STORM_LOG_ASSERT(!hasUnexploredState(), "Finishing exploration not possible if there are still unexplored states.");

            // Complete the exploration
            // Finish the last row grouping in case the last explored state was new
            if (!currentStateHasOldBehavior()) {
                internalAddRowGroupIndex();
            }
            // Resize state- and choice based vectors to the correct size
            targetStates.resize(getCurrentNumberOfMdpStates(), false);
            truncatedStates.resize(getCurrentNumberOfMdpStates(), false);
            clippedStates.resize(getCurrentNumberOfMdpStates(), false);
            if (!mdpActionRewards.empty()) {
                mdpActionRewards.resize(getCurrentNumberOfMdpChoices(), storm::utility::zero<ValueType>());
            }

            // We are not exploring anymore
            currentMdpState = noState();

            // If this was a restarted exploration, we might still have unexplored states (which were only reachable and explored in a previous build).
            // We get rid of these before rebuilding the model
            if (exploredMdp) {
                dropUnexploredStates();
            }

            // The potentially computed optimal choices and the set of states that are reachable under these choices are not valid anymore.
            optimalChoices = boost::none;
            optimalChoicesReachableMdpStates = boost::none;

            // Apply state remapping to the Belief-State maps
            if (!stateRemapping.empty()) {
                std::vector<BeliefId> remappedStateToBeliefIdMap(mdpStateToBeliefIdMap);
                for (auto const &entry : stateRemapping) {
                    remappedStateToBeliefIdMap[entry.second] = mdpStateToBeliefIdMap[entry.first];
                }
                mdpStateToBeliefIdMap = remappedStateToBeliefIdMap;
                for (auto const &beliefMdpState : beliefIdToMdpStateMap) {
                    if (stateRemapping.find(beliefMdpState.second) != stateRemapping.end()) {
                        beliefIdToMdpStateMap[beliefMdpState.first] = stateRemapping[beliefMdpState.second];
                    }
                }
                if(!mdpStateToChoiceLabelsMap.empty()) {
                    std::map<BeliefId, std::map<uint64_t, std::string>> temp(mdpStateToChoiceLabelsMap);
                    for (auto const &entry : stateRemapping) {
                        temp[entry.second] = mdpStateToChoiceLabelsMap[entry.first];
                    }
                    mdpStateToChoiceLabelsMap = temp;
                }
            }

            // Create the transition matrix
            uint64_t entryCount = 0;
            for (auto const &row : exploredMdpTransitions) {
                entryCount += row.size();
            }
            storm::storage::SparseMatrixBuilder<ValueType> builder(getCurrentNumberOfMdpChoices(), getCurrentNumberOfMdpStates(), entryCount, true, true,
                                                                   getCurrentNumberOfMdpStates());
            for (uint64_t groupIndex = 0; groupIndex < exploredChoiceIndices.size() - 1; ++groupIndex) {
                uint64_t rowIndex = exploredChoiceIndices[groupIndex];
                uint64_t groupEnd = exploredChoiceIndices[groupIndex + 1];
                builder.newRowGroup(rowIndex);
                for (; rowIndex < groupEnd; ++rowIndex) {
                    for (auto const &entry : exploredMdpTransitions[rowIndex]) {
                        if (stateRemapping.find(entry.first) == stateRemapping.end()) {
                            builder.addNextValue(rowIndex, entry.first, entry.second);
                        } else {
                            builder.addNextValue(rowIndex, stateRemapping[entry.first], entry.second);
                        }
                    }
                }
            }
            auto mdpTransitionMatrix = builder.build();

            // Create a standard labeling
            storm::models::sparse::StateLabeling mdpLabeling(getCurrentNumberOfMdpStates());
            mdpLabeling.addLabel("init");
            mdpLabeling.addLabelToState("init", initialMdpState);
            targetStates.resize(getCurrentNumberOfMdpStates(), false);
            mdpLabeling.addLabel("target", std::move(targetStates));
            truncatedStates.resize(getCurrentNumberOfMdpStates(), false);
            mdpLabeling.addLabel("truncated", std::move(truncatedStates));
            clippedStates.resize(getCurrentNumberOfMdpStates(), false);
            mdpLabeling.addLabel("clipped", std::move(clippedStates));

            for(uint64_t state = 0; state < getCurrentNumberOfMdpStates(); ++state){
                if(state == extraBottomState || state == extraTargetState){
                    if(!mdpLabeling.containsLabel("__extra")) {
                        mdpLabeling.addLabel("__extra");
                    }
                    mdpLabeling.addLabelToState("__extra", state);
                } else {
                    STORM_LOG_DEBUG("Observation of MDP state " << state << " : " << beliefManager->getObservationLabel(mdpStateToBeliefIdMap[state]) << "\n");
                    std::string obsLabel = beliefManager->getObservationLabel(mdpStateToBeliefIdMap[state]);
                    if (!obsLabel.empty()) {
                        if (!mdpLabeling.containsLabel(obsLabel)) {
                            mdpLabeling.addLabel(obsLabel);
                        }
                        mdpLabeling.addLabelToState(obsLabel, state);
                    }
                }
            }

            // Create a standard reward model (if rewards are available)
            std::unordered_map<std::string, storm::models::sparse::StandardRewardModel<ValueType>> mdpRewardModels;
            if (!mdpActionRewards.empty()) {
                mdpActionRewards.resize(getCurrentNumberOfMdpChoices(), storm::utility::zero<ValueType>());
                if(!clippingTransitionRewards.empty()){
                    storm::storage::SparseMatrixBuilder<ValueType> rewardBuilder(getCurrentNumberOfMdpChoices(), getCurrentNumberOfMdpStates(), clippingTransitionRewards.size(), true, true, getCurrentNumberOfMdpStates());
                    for (uint64_t groupIndex = 0; groupIndex < exploredChoiceIndices.size() - 1; ++groupIndex) {
                        uint64_t rowIndex = exploredChoiceIndices[groupIndex];
                        uint64_t groupEnd = exploredChoiceIndices[groupIndex + 1];
                        rewardBuilder.newRowGroup(rowIndex);
                        for (; rowIndex < groupEnd; ++rowIndex) {
                            if(clippingTransitionRewards.find(rowIndex) != clippingTransitionRewards.end()){
                                STORM_LOG_ASSERT(extraTargetState.is_initialized(), "Requested a transition to the extra target state but there is none.");
                                rewardBuilder.addNextValue(rowIndex, extraTargetState.get(), clippingTransitionRewards[rowIndex]);
                            }
                        }
                    }
                    auto transitionRewardMatrix = rewardBuilder.build();
                    mdpRewardModels.emplace("default",
                                            storm::models::sparse::StandardRewardModel<ValueType>(boost::optional<std::vector<ValueType>>(), std::move(mdpActionRewards), std::move(transitionRewardMatrix)));
                } else {
                    mdpRewardModels.emplace("default",
                                            storm::models::sparse::StandardRewardModel<ValueType>(boost::optional<std::vector<ValueType>>(), std::move(mdpActionRewards)));
                }
            }

            // Create model components
            storm::storage::sparse::ModelComponents<ValueType> modelComponents(std::move(mdpTransitionMatrix), std::move(mdpLabeling), std::move(mdpRewardModels));

            // Potentially create a choice labeling
            if(!mdpStateToChoiceLabelsMap.empty()){
                modelComponents.choiceLabeling = storm::models::sparse::ChoiceLabeling(getCurrentNumberOfMdpChoices());
                for(auto const & stateMap : mdpStateToChoiceLabelsMap){
                    auto rowGroup = stateMap.first;
                    for(auto const & actionLabel : stateMap.second){
                        if(! modelComponents.choiceLabeling->containsLabel(actionLabel.second)){
                            modelComponents.choiceLabeling->addLabel(actionLabel.second);
                        }
                        modelComponents.choiceLabeling->addLabelToChoice(actionLabel.second, exploredChoiceIndices[rowGroup] + actionLabel.first);
                    }
                }
            }

            if (!delayedExplorationChoices.empty()) {
                modelComponents.choiceLabeling = storm::models::sparse::ChoiceLabeling(getCurrentNumberOfMdpChoices());
                delayedExplorationChoices.resize(getCurrentNumberOfMdpChoices(), false);
                modelComponents.choiceLabeling->addLabel("delayed", std::move(delayedExplorationChoices));
            }

            // Create the final model.
            exploredMdp = std::make_shared<storm::models::sparse::Mdp<ValueType>>(std::move(modelComponents));
            status = Status::ModelFinished;
            STORM_LOG_DEBUG(
                    "Explored Mdp with " << exploredMdp->getNumberOfStates() << " states (" << clippedStates.getNumberOfSetBits() << " of which were clipped and "
                                         << truncatedStates.getNumberOfSetBits() - clippedStates.getNumberOfSetBits() << " of which were flagged as truncated).");
        }

        template<typename PomdpType, typename BeliefValueType>
        void BeliefMdpExplorer<PomdpType, BeliefValueType>::dropUnexploredStates() {
            STORM_LOG_ASSERT(status == Status::Exploring, "Method call is invalid in current status.");
            STORM_LOG_ASSERT(!hasUnexploredState(), "Finishing exploration not possible if there are still unexplored states.");

            STORM_LOG_ASSERT(exploredMdp, "Method called although no 'old' MDP is available.");
            // Find the states (and corresponding choices) that were not explored.
            // These correspond to "empty" MDP transitions
            storm::storage::BitVector relevantMdpStates(getCurrentNumberOfMdpStates(), true), relevantMdpChoices(getCurrentNumberOfMdpChoices(), true);
            std::vector<MdpStateType> toRelevantStateIndexMap(getCurrentNumberOfMdpStates(), noState());
            MdpStateType nextRelevantIndex = 0;
            for (uint64_t groupIndex = 0; groupIndex < exploredChoiceIndices.size() - 1; ++groupIndex) {
                uint64_t rowIndex = exploredChoiceIndices[groupIndex];
                // Check first row in group
                if (exploredMdpTransitions[rowIndex].empty()) {
                    relevantMdpChoices.set(rowIndex, false);
                    relevantMdpStates.set(groupIndex, false);
                } else {
                    toRelevantStateIndexMap[groupIndex] = nextRelevantIndex;
                    ++nextRelevantIndex;
                }
                uint64_t groupEnd = exploredChoiceIndices[groupIndex + 1];
                // process remaining rows in group
                for (++rowIndex; rowIndex < groupEnd; ++rowIndex) {
                    // Assert that all actions at the current state were consistently explored or unexplored.
                    STORM_LOG_ASSERT(exploredMdpTransitions[rowIndex].empty() != relevantMdpStates.get(groupIndex),
                                     "Actions at 'old' MDP state " << groupIndex << " were only partly explored.");
                    if (exploredMdpTransitions[rowIndex].empty()) {
                        relevantMdpChoices.set(rowIndex, false);
                    }
                }
            }

            if (relevantMdpStates.full()) {
                // All states are relevant so nothing to do
                return;
            }

            nextId -= (relevantMdpStates.size() - relevantMdpStates.getNumberOfSetBits());

            // Translate various components to the "new" MDP state set
            storm::utility::vector::filterVectorInPlace(mdpStateToBeliefIdMap, relevantMdpStates);
            { // beliefIdToMdpStateMap
                for (auto belIdToMdpStateIt = beliefIdToMdpStateMap.begin(); belIdToMdpStateIt != beliefIdToMdpStateMap.end();) {
                    if (relevantMdpStates.get(belIdToMdpStateIt->second)) {
                        // Translate current entry and move on to the next one.
                        belIdToMdpStateIt->second = toRelevantStateIndexMap[belIdToMdpStateIt->second];
                        ++belIdToMdpStateIt;
                    } else {
                        STORM_LOG_ASSERT(!exploredBeliefIds.get(belIdToMdpStateIt->first),
                                         "Inconsistent exploration information: Unexplored MDPState corresponds to explored beliefId");
                        // Delete current entry and move on to the next one.
                        // This works because std::map::erase does not invalidate other iterators within the map!
                        beliefIdToMdpStateMap.erase(belIdToMdpStateIt++);
                    }
                }
            }
            { // exploredMdpTransitions
                storm::utility::vector::filterVectorInPlace(exploredMdpTransitions, relevantMdpChoices);
                // Adjust column indices. Unfortunately, the fastest way seems to be to "rebuild" the map
                // It might payoff to do this when building the matrix.
                for (auto &transitions : exploredMdpTransitions) {
                    std::map<MdpStateType, ValueType> newTransitions;
                    for (auto const &entry : transitions) {
                        STORM_LOG_ASSERT(relevantMdpStates.get(entry.first), "Relevant state has transition to irrelevant state.");
                        newTransitions.emplace_hint(newTransitions.end(), toRelevantStateIndexMap[entry.first], entry.second);
                    }
                    transitions = std::move(newTransitions);
                }
            }
            { // exploredChoiceIndices
                MdpStateType newState = 0;
                assert(exploredChoiceIndices[0] == 0u);
                // Loop invariant: all indices up to exploredChoiceIndices[newState] consider the new row indices and all other entries are not touched.
                for (auto const &oldState : relevantMdpStates) {
                    if (oldState != newState) {
                        assert(oldState > newState);
                        uint64_t groupSize = exploredChoiceIndices[oldState + 1] - exploredChoiceIndices[oldState];
                        exploredChoiceIndices[newState + 1] = exploredChoiceIndices[newState] + groupSize;
                    }
                    ++newState;
                }
                exploredChoiceIndices.resize(newState + 1);
            }
            if (!mdpActionRewards.empty()) {
                storm::utility::vector::filterVectorInPlace(mdpActionRewards, relevantMdpChoices);
            }
            if (extraBottomState) {
                extraBottomState = toRelevantStateIndexMap[extraBottomState.get()];
            }
            if (extraTargetState) {
                extraTargetState = toRelevantStateIndexMap[extraTargetState.get()];
            }
            targetStates = targetStates % relevantMdpStates;
            truncatedStates = truncatedStates % relevantMdpStates;
            clippedStates = clippedStates % relevantMdpStates;
            initialMdpState = toRelevantStateIndexMap[initialMdpState];

            storm::utility::vector::filterVectorInPlace(lowerValueBounds, relevantMdpStates);
            storm::utility::vector::filterVectorInPlace(upperValueBounds, relevantMdpStates);
            storm::utility::vector::filterVectorInPlace(values, relevantMdpStates);

        }

        template<typename PomdpType, typename BeliefValueType>
        std::shared_ptr<storm::models::sparse::Mdp<typename BeliefMdpExplorer<PomdpType, BeliefValueType>::ValueType>>
        BeliefMdpExplorer<PomdpType, BeliefValueType>::getExploredMdp() const {
            STORM_LOG_ASSERT(status == Status::ModelFinished || status == Status::ModelChecked, "Method call is invalid in current status.");
            STORM_LOG_ASSERT(exploredMdp, "Tried to get the explored MDP but exploration was not finished yet.");
            return exploredMdp;
        }

        template<typename PomdpType, typename BeliefValueType>
        typename BeliefMdpExplorer<PomdpType, BeliefValueType>::MdpStateType BeliefMdpExplorer<PomdpType, BeliefValueType>::getCurrentNumberOfMdpStates() const {
            STORM_LOG_ASSERT(status == Status::Exploring, "Method call is invalid in current status.");
            return mdpStateToBeliefIdMap.size();
        }

        template<typename PomdpType, typename BeliefValueType>
        typename BeliefMdpExplorer<PomdpType, BeliefValueType>::MdpStateType BeliefMdpExplorer<PomdpType, BeliefValueType>::getCurrentNumberOfMdpChoices() const {
            STORM_LOG_ASSERT(status == Status::Exploring, "Method call is invalid in current status.");
            return exploredMdpTransitions.size();
        }

        template<typename PomdpType, typename BeliefValueType>
        typename BeliefMdpExplorer<PomdpType, BeliefValueType>::MdpStateType BeliefMdpExplorer<PomdpType, BeliefValueType>::getStartOfCurrentRowGroup() const {
            STORM_LOG_ASSERT(status == Status::Exploring, "Method call is invalid in current status.");
            return exploredChoiceIndices[getCurrentMdpState()];
        }

        template<typename PomdpType, typename BeliefValueType>
        typename BeliefMdpExplorer<PomdpType, BeliefValueType>::ValueType BeliefMdpExplorer<PomdpType, BeliefValueType>::getLowerValueBoundAtCurrentState() const {
            STORM_LOG_ASSERT(status == Status::Exploring, "Method call is invalid in current status.");
            return lowerValueBounds[getCurrentMdpState()];
        }

        template<typename PomdpType, typename BeliefValueType>
        typename BeliefMdpExplorer<PomdpType, BeliefValueType>::ValueType BeliefMdpExplorer<PomdpType, BeliefValueType>::getUpperValueBoundAtCurrentState() const {
            STORM_LOG_ASSERT(status == Status::Exploring, "Method call is invalid in current status.");
            return upperValueBounds[getCurrentMdpState()];
        }

        template<typename PomdpType, typename BeliefValueType>
        typename BeliefMdpExplorer<PomdpType, BeliefValueType>::ValueType
        BeliefMdpExplorer<PomdpType, BeliefValueType>::computeLowerValueBoundAtBelief(BeliefId const &beliefId) const {
            STORM_LOG_ASSERT(!pomdpValueBounds.lower.empty(), "Requested lower value bounds but none were available.");
            auto it = pomdpValueBounds.lower.begin();
            ValueType result = beliefManager->getWeightedSum(beliefId, *it);
            for (++it; it != pomdpValueBounds.lower.end(); ++it) {
                result = std::max(result, beliefManager->getWeightedSum(beliefId, *it));
            }
            return result;
        }

        template<typename PomdpType, typename BeliefValueType>
        typename BeliefMdpExplorer<PomdpType, BeliefValueType>::ValueType
        BeliefMdpExplorer<PomdpType, BeliefValueType>::computeUpperValueBoundAtBelief(BeliefId const &beliefId) const {
            STORM_LOG_ASSERT(!pomdpValueBounds.upper.empty(), "Requested upper value bounds but none were available.");
            auto it = pomdpValueBounds.upper.begin();
            ValueType result = beliefManager->getWeightedSum(beliefId, *it);
            for (++it; it != pomdpValueBounds.upper.end(); ++it) {
                result = std::min(result, beliefManager->getWeightedSum(beliefId, *it));
            }
            return result;
        }

        template<typename PomdpType, typename BeliefValueType>
        typename BeliefMdpExplorer<PomdpType, BeliefValueType>::ValueType
        BeliefMdpExplorer<PomdpType, BeliefValueType>::computeLowerValueBoundForScheduler(BeliefId const &beliefId, uint64_t schedulerId) const {
            STORM_LOG_ASSERT(!pomdpValueBounds.lower.empty(), "Requested lower value bounds but none were available.");
            STORM_LOG_ASSERT(pomdpValueBounds.lower.size() > schedulerId, "Requested lower value bound for scheduler with ID " << schedulerId << " not available.");
            return beliefManager->getWeightedSum(beliefId, pomdpValueBounds.lower[schedulerId]);;
        }

        template<typename PomdpType, typename BeliefValueType>
        typename BeliefMdpExplorer<PomdpType, BeliefValueType>::ValueType
        BeliefMdpExplorer<PomdpType, BeliefValueType>::computeUpperValueBoundForScheduler(BeliefId const &beliefId, uint64_t schedulerId) const {
            STORM_LOG_ASSERT(!pomdpValueBounds.upper.empty(), "Requested upper value bounds but none were available.");
            STORM_LOG_ASSERT(pomdpValueBounds.upper.size() > schedulerId, "Requested upper value bound for scheduler with ID " << schedulerId << " not available.");
            return beliefManager->getWeightedSum(beliefId, pomdpValueBounds.upper[schedulerId]);
        }

        template<typename PomdpType, typename BeliefValueType>
        std::pair<bool, typename BeliefMdpExplorer<PomdpType, BeliefValueType>::ValueType>
        BeliefMdpExplorer<PomdpType, BeliefValueType>::computeFMSchedulerValueForMemoryNode(BeliefId const &beliefId, uint64_t memoryNode) const {
            STORM_LOG_ASSERT(!fmSchedulerValueList.empty(), "Requested finite memory scheduler value bounds but none were available.");
            auto obs = beliefManager->getBeliefObservation(beliefId);
            STORM_LOG_ASSERT(fmSchedulerValueList.size() > obs, "Requested value bound for observation " << obs << " not available.");
            STORM_LOG_ASSERT(fmSchedulerValueList.at(obs).size() > memoryNode, "Requested value bound for observation " << obs << " and memory node " << memoryNode << " not available.");
            return beliefManager->getWeightedSum(beliefId, fmSchedulerValueList.at(obs).at(memoryNode));
        }

        template<typename PomdpType, typename BeliefValueType>
        typename BeliefMdpExplorer<PomdpType, BeliefValueType>::ValueType
        BeliefMdpExplorer<PomdpType, BeliefValueType>::computeParametricBoundAtBelief(BeliefId const &beliefId) const {
            STORM_LOG_ASSERT(!pomdpValueBounds.parametric.empty(), "Parametric bounds not available.");
            return beliefManager->getWeightedSum(beliefId, pomdpValueBounds.parametric);
        }

        template<typename PomdpType, typename BeliefValueType>
        void BeliefMdpExplorer<PomdpType, BeliefValueType>::computeValuesOfExploredMdp(storm::solver::OptimizationDirection const &dir) {
            STORM_LOG_ASSERT(status == Status::ModelFinished, "Method call is invalid in current status.");
            STORM_LOG_ASSERT(exploredMdp, "Tried to compute values but the MDP is not explored");
            auto property = createStandardProperty(dir, exploredMdp->hasRewardModel());
            auto task = createStandardCheckTask(property);

            std::unique_ptr<storm::modelchecker::CheckResult> res(storm::api::verifyWithSparseEngine<ValueType>(exploredMdp, task));
            if (res) {
                values = std::move(res->asExplicitQuantitativeCheckResult<ValueType>().getValueVector());
                scheduler = std::make_shared<storm::storage::Scheduler<ValueType>>(res->asExplicitQuantitativeCheckResult<ValueType>().getScheduler());
                STORM_LOG_WARN_COND_DEBUG(storm::utility::vector::compareElementWise(lowerValueBounds, values, std::less_equal<ValueType>()),
                                          "Computed values are smaller than the lower bound.");
                STORM_LOG_WARN_COND_DEBUG(storm::utility::vector::compareElementWise(upperValueBounds, values, std::greater_equal<ValueType>()),
                                          "Computed values are larger than the upper bound.");
            } else {
                STORM_LOG_ASSERT(storm::utility::resources::isTerminate(), "Empty check result!");
                STORM_LOG_ERROR("No result obtained while checking.");
            }
            status = Status::ModelChecked;
        }

        template<typename PomdpType, typename BeliefValueType>
        bool BeliefMdpExplorer<PomdpType, BeliefValueType>::hasComputedValues() const {
            return status == Status::ModelChecked;
        }

        template<typename PomdpType, typename BeliefValueType>
        std::vector<typename BeliefMdpExplorer<PomdpType, BeliefValueType>::ValueType> const &BeliefMdpExplorer<PomdpType, BeliefValueType>::getValuesOfExploredMdp() const {
            STORM_LOG_ASSERT(status == Status::ModelChecked, "Method call is invalid in current status.");
            return values;
        }

        template<typename PomdpType, typename BeliefValueType>
        const std::shared_ptr<storm::storage::Scheduler<typename BeliefMdpExplorer<PomdpType, BeliefValueType>::ValueType>> &BeliefMdpExplorer<PomdpType, BeliefValueType>::getSchedulerForExploredMdp() const {
            STORM_LOG_ASSERT(status == Status::ModelChecked, "Method call is invalid in current status.");
            return scheduler;
        }

        template<typename PomdpType, typename BeliefValueType>
        typename BeliefMdpExplorer<PomdpType, BeliefValueType>::ValueType const &BeliefMdpExplorer<PomdpType, BeliefValueType>::getComputedValueAtInitialState() const {
            STORM_LOG_ASSERT(status == Status::ModelChecked, "Method call is invalid in current status.");
            STORM_LOG_ASSERT(exploredMdp, "Tried to get a value but no MDP was explored.");
            return getValuesOfExploredMdp()[exploredMdp->getInitialStates().getNextSetIndex(0)];
        }

        template<typename PomdpType, typename BeliefValueType>
        typename BeliefMdpExplorer<PomdpType, BeliefValueType>::MdpStateType BeliefMdpExplorer<PomdpType, BeliefValueType>::getBeliefId(MdpStateType exploredMdpState) const {
            STORM_LOG_ASSERT(status != Status::Uninitialized, "Method call is invalid in current status.");
            return mdpStateToBeliefIdMap[exploredMdpState];
        }

        template<typename PomdpType, typename BeliefValueType>
        void BeliefMdpExplorer<PomdpType, BeliefValueType>::gatherSuccessorObservationInformationAtCurrentState(uint64_t localActionIndex,
                                                                                                                std::map<uint32_t, SuccessorObservationInformation> &gatheredSuccessorObservations) {
            STORM_LOG_ASSERT(status == Status::Exploring, "Method call is invalid in current status.");
            STORM_LOG_ASSERT(currentStateHasOldBehavior(), "Method call is invalid since the current state has no old behavior");
            uint64_t mdpChoice = getStartOfCurrentRowGroup() + localActionIndex;
            gatherSuccessorObservationInformationAtMdpChoice(mdpChoice, gatheredSuccessorObservations);

        }

        template<typename PomdpType, typename BeliefValueType>
        void BeliefMdpExplorer<PomdpType, BeliefValueType>::gatherSuccessorObservationInformationAtMdpChoice(uint64_t mdpChoice,
                                                                                                             std::map<uint32_t, SuccessorObservationInformation> &gatheredSuccessorObservations) {
            STORM_LOG_ASSERT(exploredMdp, "Method call is invalid if no MDP has been explored before");
            for (auto const &entry : exploredMdp->getTransitionMatrix().getRow(mdpChoice)) {
                auto const &beliefId = getBeliefId(entry.getColumn());
                if (beliefId != beliefManager->noId()) {
                    auto const &obs = beliefManager->getBeliefObservation(beliefId);
                    SuccessorObservationInformation info(entry.getValue(), entry.getValue(), 1);
                    auto obsInsertion = gatheredSuccessorObservations.emplace(obs, info);
                    if (!obsInsertion.second) {
                        // There already is an entry for this observation, so join the two informations
                        obsInsertion.first->second.join(info);
                    }
                    beliefManager->joinSupport(beliefId, obsInsertion.first->second.support);
                }
            }
        }

        template<typename PomdpType, typename BeliefValueType>
        bool BeliefMdpExplorer<PomdpType, BeliefValueType>::currentStateHasSuccessorObservationInObservationSet(uint64_t localActionIndex,
                                                                                                                storm::storage::BitVector const &observationSet) {
            STORM_LOG_ASSERT(status == Status::Exploring, "Method call is invalid in current status.");
            STORM_LOG_ASSERT(currentStateHasOldBehavior(), "Method call is invalid since the current state has no old behavior");
            uint64_t mdpChoice = getStartOfCurrentRowGroup() + localActionIndex;
            for(auto const &entry : exploredMdp->getTransitionMatrix().getRow(mdpChoice)) {
                auto const &beliefId = getBeliefId(entry.getColumn());
                if (observationSet.get(beliefManager->getBeliefObservation(beliefId))) {
                    return true;
                }
            }
            return false;
        }

        template<typename PomdpType, typename BeliefValueType>
        void BeliefMdpExplorer<PomdpType, BeliefValueType>::takeCurrentValuesAsUpperBounds() {
            STORM_LOG_ASSERT(status == Status::ModelChecked, "Method call is invalid in current status.");
            upperValueBounds = values;
        }

        template<typename PomdpType, typename BeliefValueType>
        void BeliefMdpExplorer<PomdpType, BeliefValueType>::takeCurrentValuesAsLowerBounds() {
            STORM_LOG_ASSERT(status == Status::ModelChecked, "Method call is invalid in current status.");
            lowerValueBounds = values;
        }

        template<typename PomdpType, typename BeliefValueType>
        void BeliefMdpExplorer<PomdpType, BeliefValueType>::computeOptimalChoicesAndReachableMdpStates(ValueType const &ancillaryChoicesEpsilon, bool relativeDifference) {
            STORM_LOG_ASSERT(status == Status::ModelChecked, "Method call is invalid in current status.");
            STORM_LOG_ASSERT(exploredMdp, "Method call is invalid in if no MDP is available.");
            STORM_LOG_ASSERT(!optimalChoices.is_initialized(), "Tried to compute optimal scheduler but this has already been done before.");
            STORM_LOG_ASSERT(!optimalChoicesReachableMdpStates.is_initialized(),
                             "Tried to compute states that are reachable under an optimal scheduler but this has already been done before.");

            // First find the choices that are optimal
            optimalChoices = storm::storage::BitVector(exploredMdp->getNumberOfChoices(), false);
            auto const &choiceIndices = exploredMdp->getNondeterministicChoiceIndices();
            auto const &transitions = exploredMdp->getTransitionMatrix();
            auto const &targetStates = exploredMdp->getStates("target");
            for (uint64_t mdpState = 0; mdpState < exploredMdp->getNumberOfStates(); ++mdpState) {
                if (targetStates.get(mdpState)) {
                    // Target states can be skipped.
                    continue;
                } else {
                    auto const &stateValue = values[mdpState];
                    for (uint64_t globalChoice = choiceIndices[mdpState]; globalChoice < choiceIndices[mdpState + 1]; ++globalChoice) {
                        ValueType choiceValue = transitions.multiplyRowWithVector(globalChoice, values);
                        if (exploredMdp->hasRewardModel()) {
                            choiceValue += exploredMdp->getUniqueRewardModel().getStateActionReward(globalChoice);
                        }
                        ValueType absDiff = storm::utility::abs<ValueType>((choiceValue - stateValue));
                        if ((relativeDifference && absDiff <= ancillaryChoicesEpsilon * stateValue) || (!relativeDifference && absDiff <= ancillaryChoicesEpsilon)) {
                            optimalChoices->set(globalChoice, true);
                        }
                    }
                    STORM_LOG_ASSERT(optimalChoices->getNextSetIndex(choiceIndices[mdpState]) < optimalChoices->size(), "Could not find an optimal choice.");
                }
            }

            // Then, find the states that are reachable via these choices
            optimalChoicesReachableMdpStates = storm::utility::graph::getReachableStates(transitions, exploredMdp->getInitialStates(), ~targetStates, targetStates, false, 0,
                                                                                         optimalChoices.get());
        }

        template<typename PomdpType, typename BeliefValueType>
        bool BeliefMdpExplorer<PomdpType, BeliefValueType>::beliefHasMdpState(BeliefId const &beliefId)  const {
            return getExploredMdpState(beliefId) != noState();
        }

        template<typename PomdpType, typename BeliefValueType>
        typename BeliefMdpExplorer<PomdpType, BeliefValueType>::MdpStateType BeliefMdpExplorer<PomdpType, BeliefValueType>::noState() const {
            return std::numeric_limits<MdpStateType>::max();
        }

        template<typename PomdpType, typename BeliefValueType>
        std::shared_ptr<storm::logic::Formula const>
        BeliefMdpExplorer<PomdpType, BeliefValueType>::createStandardProperty(storm::solver::OptimizationDirection const &dir, bool computeRewards) {
            std::string propertyString = computeRewards ? "R" : "P";
            propertyString += storm::solver::minimize(dir) ? "min" : "max";
            propertyString += "=? [F \"target\"]";
            std::vector<storm::jani::Property> propertyVector = storm::api::parseProperties(propertyString);
            return storm::api::extractFormulasFromProperties(propertyVector).front();
        }

        template<typename PomdpType, typename BeliefValueType>
        storm::modelchecker::CheckTask<storm::logic::Formula, typename BeliefMdpExplorer<PomdpType, BeliefValueType>::ValueType>
        BeliefMdpExplorer<PomdpType, BeliefValueType>::createStandardCheckTask(std::shared_ptr<storm::logic::Formula const> &property) {
            //Note: The property should not run out of scope after calling this because the task only stores the property by reference.
            // Therefore, this method needs the property by reference (and not const reference)
            auto task = storm::api::createTask<ValueType>(property, false);
            auto hint = storm::modelchecker::ExplicitModelCheckerHint<ValueType>();
            hint.setResultHint(values);
            auto hintPtr = std::make_shared<storm::modelchecker::ExplicitModelCheckerHint<ValueType>>(hint);
            task.setHint(hintPtr);
            task.setProduceSchedulers();
            return task;
        }

        template<typename PomdpType, typename BeliefValueType>
        typename BeliefMdpExplorer<PomdpType, BeliefValueType>::MdpStateType BeliefMdpExplorer<PomdpType, BeliefValueType>::getCurrentMdpState() const {
            STORM_LOG_ASSERT(status == Status::Exploring, "Method call is invalid in current status.");
            if (stateRemapping.find(currentMdpState) != stateRemapping.end()) {
                return stateRemapping.at(currentMdpState);
            } else {
                return currentMdpState;
            }
        }

        template<typename PomdpType, typename BeliefValueType>
        typename BeliefMdpExplorer<PomdpType, BeliefValueType>::MdpStateType BeliefMdpExplorer<PomdpType, BeliefValueType>::getCurrentBeliefId() const {
            STORM_LOG_ASSERT(status == Status::Exploring, "Method call is invalid in current status.");
            return getBeliefId(currentMdpState);
        }

        template<typename PomdpType, typename BeliefValueType>
        void BeliefMdpExplorer<PomdpType, BeliefValueType>::internalAddTransition(uint64_t const &row, MdpStateType const &column, ValueType const &value) {
            STORM_LOG_ASSERT(row <= exploredMdpTransitions.size(), "Skipped at least one row.");
            if (row == exploredMdpTransitions.size()) {
                exploredMdpTransitions.emplace_back();
            }
            STORM_LOG_ASSERT(exploredMdpTransitions[row].count(column) == 0, "Trying to insert multiple transitions to the same state.");
            exploredMdpTransitions[row][column] = value;
        }

        template<typename PomdpType, typename BeliefValueType>
        void BeliefMdpExplorer<PomdpType, BeliefValueType>::internalAddRowGroupIndex() {
            exploredChoiceIndices.push_back(getCurrentNumberOfMdpChoices());
        }

        template<typename PomdpType, typename BeliefValueType>
        void BeliefMdpExplorer<PomdpType, BeliefValueType>::markAsGridBelief(BeliefId const &beliefId){
            gridBeliefs.insert(beliefId);
        }

        template<typename PomdpType, typename BeliefValueType>
        bool BeliefMdpExplorer<PomdpType, BeliefValueType>::isMarkedAsGridBelief(BeliefId const &beliefId){
            return gridBeliefs.count(beliefId) > 0;
        }

        template<typename PomdpType, typename BeliefValueType>
        typename BeliefMdpExplorer<PomdpType, BeliefValueType>::MdpStateType BeliefMdpExplorer<PomdpType, BeliefValueType>::getExploredMdpState(BeliefId const &beliefId) const {
            if (beliefId < exploredBeliefIds.size() && exploredBeliefIds.get(beliefId)) {
                return beliefIdToMdpStateMap.at(beliefId);
            } else {
                return noState();
            }
        }

        template<typename PomdpType, typename BeliefValueType>
        void BeliefMdpExplorer<PomdpType, BeliefValueType>::insertValueHints(ValueType const &lowerBound, ValueType const &upperBound) {
            lowerValueBounds.push_back(lowerBound);
            upperValueBounds.push_back(upperBound);
            // Take the middle value as a hint
            values.push_back((lowerBound + upperBound) / storm::utility::convertNumber<ValueType, uint64_t>(2));
            STORM_LOG_ASSERT(lowerValueBounds.size() == getCurrentNumberOfMdpStates(), "Value vectors have different size then number of available states.");
            STORM_LOG_ASSERT(lowerValueBounds.size() == upperValueBounds.size() && values.size() == upperValueBounds.size(), "Value vectors have inconsistent size.");
        }

        template<typename PomdpType, typename BeliefValueType>
        typename BeliefMdpExplorer<PomdpType, BeliefValueType>::MdpStateType BeliefMdpExplorer<PomdpType, BeliefValueType>::getOrAddMdpState(BeliefId const &beliefId, ValueType const &transitionValue) {
            exploredBeliefIds.grow(beliefId + 1, false);
            if (exploredBeliefIds.get(beliefId)) {
                if(explHeuristic == ExplorationHeuristic::ProbabilityPrio && mdpStatesToExploreStatePrio.find(beliefIdToMdpStateMap[beliefId]) != mdpStatesToExploreStatePrio.end()){
                    // We check if the value is higher than the current priority and update if necessary
                    auto newPrio = probabilityEstimation[getCurrentMdpState()] * transitionValue;
                    if(newPrio > mdpStatesToExploreStatePrio[beliefIdToMdpStateMap[beliefId]]) {
                        // Erase the state from the "queue" map and re-insert it with the new value
                        auto range = mdpStatesToExplorePrioState.equal_range(mdpStatesToExploreStatePrio[beliefIdToMdpStateMap[beliefId]]);
                        for (auto i = range.first; i != range.second; ++i) {
                            if (i->second == beliefIdToMdpStateMap[beliefId]) {
                                mdpStatesToExplorePrioState.erase(i);
                                break;
                            }
                        }
                        mdpStatesToExplorePrioState.emplace(newPrio, beliefIdToMdpStateMap[beliefId]);
                        mdpStatesToExploreStatePrio[beliefIdToMdpStateMap[beliefId]] = newPrio;
                    }
                }
                return beliefIdToMdpStateMap[beliefId];
            } else {
                // This state needs exploration
                exploredBeliefIds.set(beliefId, true);

                // If this is a restart of the exploration, we still might have an MDP state for the belief
                if (exploredMdp) {
                    auto findRes = beliefIdToMdpStateMap.find(beliefId);
                    if (findRes != beliefIdToMdpStateMap.end()) {
                        ValueType currentPrio;
                        switch (explHeuristic) {
                            case ExplorationHeuristic::BreadthFirst :
                                currentPrio = prio;
                                prio = prio - storm::utility::one<ValueType>();
                                break;
                            case ExplorationHeuristic::LowerBoundPrio :
                                currentPrio = getLowerValueBoundAtCurrentState();
                                break;
                            case ExplorationHeuristic::UpperBoundPrio :
                                currentPrio = getUpperValueBoundAtCurrentState();
                                break;
                            case ExplorationHeuristic::GapPrio        :
                                currentPrio = getUpperValueBoundAtCurrentState() - getLowerValueBoundAtCurrentState();
                                break;
                            case ExplorationHeuristic::ProbabilityPrio:
                                if(getCurrentMdpState() != noState()) {
                                    currentPrio = probabilityEstimation[getCurrentMdpState()] * transitionValue;
                                } else {
                                    currentPrio = storm::utility::one<ValueType>();
                                }
                                break;
                            default :
                                STORM_LOG_THROW(false, storm::exceptions::NotImplementedException, "Other heuristics not implemented yet");
                        }
                        mdpStatesToExploreStatePrio[findRes->second] = currentPrio;
                        mdpStatesToExplorePrioState.emplace(currentPrio, findRes->second);
                        return findRes->second;
                    }
                }
                // At this point we need to add a new MDP state
                MdpStateType result = getCurrentNumberOfMdpStates();
                assert(getCurrentNumberOfMdpStates() == mdpStateToBeliefIdMap.size());
                mdpStateToBeliefIdMap.push_back(beliefId);
                beliefIdToMdpStateMap[beliefId] = result;
                insertValueHints(computeLowerValueBoundAtBelief(beliefId), computeUpperValueBoundAtBelief(beliefId));
                ValueType currentPrio;
                switch (explHeuristic) {
                    case ExplorationHeuristic::BreadthFirst :
                        currentPrio = prio;
                        prio = prio - storm::utility::one<ValueType>();
                        break;
                    case ExplorationHeuristic::LowerBoundPrio :
                        currentPrio = getLowerValueBoundAtCurrentState();
                        break;
                    case ExplorationHeuristic::UpperBoundPrio :
                        currentPrio = getUpperValueBoundAtCurrentState();
                        break;
                    case ExplorationHeuristic::GapPrio        :
                        currentPrio = getUpperValueBoundAtCurrentState() - getLowerValueBoundAtCurrentState();
                        break;
                    case ExplorationHeuristic::ProbabilityPrio:
                        if(getCurrentMdpState() != noState()) {
                            currentPrio = probabilityEstimation[getCurrentMdpState()] * transitionValue;
                        } else {
                            currentPrio = storm::utility::one<ValueType>();
                        }
                        break;
                    default :
                        STORM_LOG_THROW(false, storm::exceptions::NotImplementedException, "Other heuristics not implemented yet");
                }
                mdpStatesToExploreStatePrio[result] = currentPrio;
                mdpStatesToExplorePrioState.emplace(currentPrio, result);
                return result;
            }
        }

        template<typename PomdpType, typename BeliefValueType>
        void BeliefMdpExplorer<PomdpType, BeliefValueType>::addChoiceLabelToCurrentState(uint64_t const &localActionIndex, std::string label) {
            mdpStateToChoiceLabelsMap[currentMdpState][localActionIndex] = label;
        }

        template<typename PomdpType, typename BeliefValueType>
        std::vector<typename BeliefMdpExplorer<PomdpType, BeliefValueType>::BeliefId> BeliefMdpExplorer<PomdpType, BeliefValueType>::getBeliefsInMdp() {
            return mdpStateToBeliefIdMap;
        }

        template<typename PomdpType, typename BeliefValueType>
        std::vector<typename BeliefMdpExplorer<PomdpType, BeliefValueType>::BeliefId> BeliefMdpExplorer<PomdpType, BeliefValueType>::getBeliefsWithObservationInMdp(uint32_t obs) const {
            std::vector<BeliefId> res;
            for (auto const &belief : mdpStateToBeliefIdMap) {
                if(belief != beliefManager->noId()) {
                    if (beliefManager->getBeliefObservation(belief) == obs) {
                        res.push_back(belief);
                    }
                }
            }
            return res;
        }

        template<typename PomdpType, typename BeliefValueType>
        bool BeliefMdpExplorer<PomdpType, BeliefValueType>::hasParametricBounds(){
            return !pomdpValueBounds.parametric.empty();
        }

        template<typename PomdpType, typename BeliefValueType>
        typename BeliefMdpExplorer<PomdpType, BeliefValueType>::ValueType BeliefMdpExplorer<PomdpType, BeliefValueType>::getParametricBoundAtPOMDPState(uint64_t const &pomdpState){
            return pomdpValueBounds.getParametricBound(pomdpState);
        }

        template<typename PomdpType, typename BeliefValueType>
        typename BeliefMdpExplorer<PomdpType, BeliefValueType>::ValueType BeliefMdpExplorer<PomdpType, BeliefValueType>::getTrivialUpperBoundAtPOMDPState(uint64_t const &pomdpState){
            return pomdpValueBounds.getSmallestUpperBound(pomdpState);
        }

        template<typename PomdpType, typename BeliefValueType>
        typename BeliefMdpExplorer<PomdpType, BeliefValueType>::ValueType BeliefMdpExplorer<PomdpType, BeliefValueType>::getTrivialLowerBoundAtPOMDPState(uint64_t const &pomdpState){
            return pomdpValueBounds.getHighestLowerBound(pomdpState);
        }

        template<typename PomdpType, typename BeliefValueType>
        void BeliefMdpExplorer<PomdpType, BeliefValueType>::setExtremeValueBound(storm::pomdp::modelchecker::ExtremePOMDPValueBound<ValueType> valueBound){
            extremeValueBound = valueBound;
        }

        template<typename PomdpType, typename BeliefValueType>
        void BeliefMdpExplorer<PomdpType, BeliefValueType>::setFMSchedValueList(std::vector<std::vector<std::unordered_map<uint64_t,ValueType>>> valueList){
            fmSchedulerValueList = valueList;
        }

        template<typename PomdpType, typename BeliefValueType>
        uint64_t BeliefMdpExplorer<PomdpType, BeliefValueType>::getNrOfMemoryNodesForObservation(uint32_t observation) const{
            return fmSchedulerValueList.at(observation).size();
        }

        template<typename PomdpType, typename BeliefValueType>
        typename BeliefMdpExplorer<PomdpType, BeliefValueType>::ValueType BeliefMdpExplorer<PomdpType, BeliefValueType>::getExtremeValueBoundAtPOMDPState(const uint64_t &pomdpState){
            return extremeValueBound.getValueForState(pomdpState);
        }

        template<typename PomdpType, typename BeliefValueType>
        storm::storage::BitVector BeliefMdpExplorer<PomdpType, BeliefValueType>::getStateExtremeBoundIsInfinite(){
            return extremeValueBound.isInfinite;
        }

        template<typename PomdpType, typename BeliefValueType>
        uint64_t BeliefMdpExplorer<PomdpType, BeliefValueType>::getNrSchedulersForUpperBounds() {
            return pomdpValueBounds.upper.size();
        }

        template<typename PomdpType, typename BeliefValueType>
        uint64_t BeliefMdpExplorer<PomdpType, BeliefValueType>::getNrSchedulersForLowerBounds() {
            return pomdpValueBounds.lower.size();
        }

        template<typename PomdpType, typename BeliefValueType>
        storm::storage::Scheduler<typename BeliefMdpExplorer<PomdpType, BeliefValueType>::ValueType>
        BeliefMdpExplorer<PomdpType, BeliefValueType>::getLowerValueBoundScheduler(uint64_t schedulerId) const {
            STORM_LOG_ASSERT(!pomdpValueBounds.lowerSchedulers.empty(), "Requested lower bound scheduler but none were available.");
            STORM_LOG_ASSERT(pomdpValueBounds.lowerSchedulers.size() > schedulerId, "Requested lower value bound scheduler with ID " << schedulerId << " not available.");
            return pomdpValueBounds.lowerSchedulers[schedulerId];
        }

        template<typename PomdpType, typename BeliefValueType>
        storm::storage::Scheduler<typename BeliefMdpExplorer<PomdpType, BeliefValueType>::ValueType>
        BeliefMdpExplorer<PomdpType, BeliefValueType>::getUpperValueBoundScheduler(uint64_t schedulerId) const {
            STORM_LOG_ASSERT(!pomdpValueBounds.upperSchedulers.empty(), "Requested upper bound scheduler but none were available.");
            STORM_LOG_ASSERT(pomdpValueBounds.upperSchedulers.size() > schedulerId, "Requested upper value bound scheduler with ID " << schedulerId << " not available.");
            return pomdpValueBounds.upperSchedulers[schedulerId];
        }

        template<typename PomdpType, typename BeliefValueType>
        std::vector<storm::storage::Scheduler<typename BeliefMdpExplorer<PomdpType, BeliefValueType>::ValueType>>
        BeliefMdpExplorer<PomdpType, BeliefValueType>::getLowerValueBoundSchedulers() const {
            STORM_LOG_ASSERT(!pomdpValueBounds.lowerSchedulers.empty(), "Requested lower bound schedulers but none were available.");
            return pomdpValueBounds.lowerSchedulers;
        }

        template<typename PomdpType, typename BeliefValueType>
        std::vector<storm::storage::Scheduler<typename BeliefMdpExplorer<PomdpType, BeliefValueType>::ValueType>>
        BeliefMdpExplorer<PomdpType, BeliefValueType>::getUpperValueBoundSchedulers() const {
            STORM_LOG_ASSERT(!pomdpValueBounds.upperSchedulers.empty(), "Requested upper bound schedulers but none were available.");
            return pomdpValueBounds.upperSchedulers;
        }

        template<typename PomdpType, typename BeliefValueType>
<<<<<<< HEAD
        bool BeliefMdpExplorer<PomdpType, BeliefValueType>::hasFMSchedulerValues() const {
            return !fmSchedulerValueList.empty();
=======
        std::vector<uint32_t> BeliefMdpExplorer<PomdpType, BeliefValueType>::getObservationForMdpStates() const {
            std::vector<uint32_t> obs;
            uint64_t nrMdpStates = exploredMdp->getNumberOfStates();
            for(uint64_t mdpState = 0; mdpState< nrMdpStates; ++mdpState) {
                uint64_t beliefId = this->getBeliefId(mdpState);
                if (beliefId != beliefManager->noId()) {
                    obs.push_back(this->beliefManager->getBeliefObservation(beliefId));
                } else {
                    obs.push_back(-1);
                }
            }
            STORM_LOG_ASSERT(obs.size() == nrMdpStates, "There should be an entry for every MDP state");
            return obs;
>>>>>>> 4abe7a4d
        }

        template
        class BeliefMdpExplorer<storm::models::sparse::Pomdp<double>>;

        template
        class BeliefMdpExplorer<storm::models::sparse::Pomdp<double>, storm::RationalNumber>;

        template
        class BeliefMdpExplorer<storm::models::sparse::Pomdp<storm::RationalNumber>, double>;

        template
        class BeliefMdpExplorer<storm::models::sparse::Pomdp<storm::RationalNumber>>;
    }
}
<|MERGE_RESOLUTION|>--- conflicted
+++ resolved
@@ -1241,24 +1241,9 @@
         }
 
         template<typename PomdpType, typename BeliefValueType>
-<<<<<<< HEAD
+
         bool BeliefMdpExplorer<PomdpType, BeliefValueType>::hasFMSchedulerValues() const {
             return !fmSchedulerValueList.empty();
-=======
-        std::vector<uint32_t> BeliefMdpExplorer<PomdpType, BeliefValueType>::getObservationForMdpStates() const {
-            std::vector<uint32_t> obs;
-            uint64_t nrMdpStates = exploredMdp->getNumberOfStates();
-            for(uint64_t mdpState = 0; mdpState< nrMdpStates; ++mdpState) {
-                uint64_t beliefId = this->getBeliefId(mdpState);
-                if (beliefId != beliefManager->noId()) {
-                    obs.push_back(this->beliefManager->getBeliefObservation(beliefId));
-                } else {
-                    obs.push_back(-1);
-                }
-            }
-            STORM_LOG_ASSERT(obs.size() == nrMdpStates, "There should be an entry for every MDP state");
-            return obs;
->>>>>>> 4abe7a4d
         }
 
         template
