--- conflicted
+++ resolved
@@ -928,11 +928,7 @@
     STORM_LOG_ASSERT(!fmSchedulerValueList.empty(), "Requested finite memory scheduler value bounds but none were available.");
     STORM_LOG_ASSERT(index < fmSchedulerValueList.size(), "Requested finite memory scheduler value bounds for index " << index << "not available.");
     auto obs = beliefManager->getBeliefObservation(beliefId);
-<<<<<<< HEAD
-    if (fmSchedulerValueList.at(index).empty()) {
-=======
     if (fmSchedulerValueList.at(index).size() == 0) {
->>>>>>> fc245c77
         return {false, 0};
     }
     STORM_LOG_ASSERT(fmSchedulerValueList.at(index).size() > obs, "Requested value bound for observation " << obs << " not available.");
