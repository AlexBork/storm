--- conflicted
+++ resolved
@@ -1495,7 +1495,47 @@
 }
 
 template<typename PomdpType, typename BeliefValueType>
-<<<<<<< HEAD
+std::vector<typename BeliefMdpExplorer<PomdpType, BeliefValueType>::BeliefId> BeliefMdpExplorer<PomdpType, BeliefValueType>::getBeliefIdsOfStatesToExplore()
+    const {
+    std::vector<BeliefId> result;
+    for (auto const &entry : mdpStatesToExploreStatePrio) {
+        result.push_back(mdpStateToBeliefIdMap[entry.first]);
+    }
+    return result;
+}
+
+template<typename PomdpType, typename BeliefValueType>
+std::unordered_map<typename BeliefMdpExplorer<PomdpType, BeliefValueType>::BeliefId,
+                   std::unordered_map<typename BeliefMdpExplorer<PomdpType, BeliefValueType>::BeliefId, BeliefValueType>>
+BeliefMdpExplorer<PomdpType, BeliefValueType>::getBeliefIdToBeliefMap(
+    std::vector<typename BeliefMdpExplorer<PomdpType, BeliefValueType>::BeliefId> beliefIds) const {
+    std::unordered_map<BeliefId, std::unordered_map<BeliefId, BeliefValueType>> result;
+    for (auto const &beliefId : beliefIds) {
+        if (beliefId != beliefManager->noId()) {
+            result[beliefId] = beliefManager->getBeliefAsMap(beliefId);
+        }
+    }
+    return result;
+}
+
+template<typename PomdpType, typename BeliefValueType>
+uint64_t BeliefMdpExplorer<PomdpType, BeliefValueType>::getNrOfFMSchedulers() const {
+    return fmSchedulerValueList.size();
+}
+
+template<typename PomdpType, typename BeliefValueType>
+uint64_t BeliefMdpExplorer<PomdpType, BeliefValueType>::getHorizonOfState(uint64_t state) const {
+    return stateToHorizon.at(state);
+}
+
+template<typename PomdpType, typename BeliefValueType>
+void BeliefMdpExplorer<PomdpType, BeliefValueType>::setDiscountedInformation(typename PomdpType::ValueType newDiscountFactor,
+                                                                             typename PomdpType::ValueType newPrecision) {
+    discountFactor = newDiscountFactor;
+    precision = newPrecision;
+}
+
+template<typename PomdpType, typename BeliefValueType>
 void BeliefMdpExplorer<PomdpType, BeliefValueType>::setBeliefLabeling(bool value) {
     this->beliefLabeling = value;
 }
@@ -1543,46 +1583,6 @@
     storm::utility::openFile(fileName, stream);
     exploredMdp->writeDotToStream(stream, 30, true, nullptr, nullptr, nullptr, nullptr, nullptr, nullptr, true, shorten);
     storm::utility::closeFile(stream);
-=======
-std::vector<typename BeliefMdpExplorer<PomdpType, BeliefValueType>::BeliefId> BeliefMdpExplorer<PomdpType, BeliefValueType>::getBeliefIdsOfStatesToExplore()
-    const {
-    std::vector<BeliefId> result;
-    for (auto const &entry : mdpStatesToExploreStatePrio) {
-        result.push_back(mdpStateToBeliefIdMap[entry.first]);
-    }
-    return result;
-}
-
-template<typename PomdpType, typename BeliefValueType>
-std::unordered_map<typename BeliefMdpExplorer<PomdpType, BeliefValueType>::BeliefId,
-                   std::unordered_map<typename BeliefMdpExplorer<PomdpType, BeliefValueType>::BeliefId, BeliefValueType>>
-BeliefMdpExplorer<PomdpType, BeliefValueType>::getBeliefIdToBeliefMap(
-    std::vector<typename BeliefMdpExplorer<PomdpType, BeliefValueType>::BeliefId> beliefIds) const {
-    std::unordered_map<BeliefId, std::unordered_map<BeliefId, BeliefValueType>> result;
-    for (auto const &beliefId : beliefIds) {
-        if (beliefId != beliefManager->noId()) {
-            result[beliefId] = beliefManager->getBeliefAsMap(beliefId);
-        }
-    }
-    return result;
-}
-
-template<typename PomdpType, typename BeliefValueType>
-uint64_t BeliefMdpExplorer<PomdpType, BeliefValueType>::getNrOfFMSchedulers() const {
-    return fmSchedulerValueList.size();
-}
-
-template<typename PomdpType, typename BeliefValueType>
-uint64_t BeliefMdpExplorer<PomdpType, BeliefValueType>::getHorizonOfState(uint64_t state) const {
-    return stateToHorizon.at(state);
-}
-
-template<typename PomdpType, typename BeliefValueType>
-void BeliefMdpExplorer<PomdpType, BeliefValueType>::setDiscountedInformation(typename PomdpType::ValueType newDiscountFactor,
-                                                                             typename PomdpType::ValueType newPrecision) {
-    discountFactor = newDiscountFactor;
-    precision = newPrecision;
->>>>>>> 5f07bf4d
 }
 
 template class BeliefMdpExplorer<storm::models::sparse::Pomdp<double>>;
