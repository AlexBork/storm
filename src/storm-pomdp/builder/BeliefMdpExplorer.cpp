#include "storm-pomdp/builder/BeliefMdpExplorer.h"

#include "storm-parsers/api/properties.h"
#include "storm/api/properties.h"

#include "storm/modelchecker/results/CheckResult.h"
#include "storm/modelchecker/results/ExplicitQualitativeCheckResult.h"
#include "storm/modelchecker/results/ExplicitQuantitativeCheckResult.h"
#include "storm/modelchecker/hints/ExplicitModelCheckerHint.cpp"
#include "storm/models/sparse/Pomdp.h"
#include "storm/storage/SparseMatrix.h"
#include "storm/utility/constants.h"
#include "storm/utility/macros.h"
#include "storm/utility/SignalHandler.h"

namespace storm {
    namespace builder {
        template<typename PomdpType, typename BeliefValueType>
        BeliefMdpExplorer<PomdpType, BeliefValueType>::SuccessorObservationInformation::SuccessorObservationInformation(ValueType const &obsProb, ValueType const &maxProb, uint64_t const &count) : observationProbability(obsProb), maxProbabilityToSuccessorWithObs(maxProb), successorWithObsCount(count) {
            // Intentionally left empty.
        }

        template<typename PomdpType, typename BeliefValueType>
        void BeliefMdpExplorer<PomdpType, BeliefValueType>::SuccessorObservationInformation::join(SuccessorObservationInformation other) { /// Does not join support (for performance reasons)
            observationProbability += other.observationProbability;
            maxProbabilityToSuccessorWithObs = std::max(maxProbabilityToSuccessorWithObs, other.maxProbabilityToSuccessorWithObs);
            successorWithObsCount += other.successorWithObsCount;
        }

        template<typename PomdpType, typename BeliefValueType>
        BeliefMdpExplorer<PomdpType, BeliefValueType>::BeliefMdpExplorer(std::shared_ptr<BeliefManagerType> beliefManager,
                                                                         storm::pomdp::modelchecker::PreprocessingPomdpValueBounds<ValueType> const &pomdpValueBounds,
                                                                         ExplorationHeuristic explorationHeuristic) : beliefManager(beliefManager),
                                                                                                                      pomdpValueBounds(pomdpValueBounds),
                                                                                                                      explHeuristic(explorationHeuristic),
                                                                                                                      status(Status::Uninitialized) {
            // Intentionally left empty
        }

        template<typename PomdpType, typename BeliefValueType>
        typename BeliefMdpExplorer<PomdpType, BeliefValueType>::BeliefManagerType const &BeliefMdpExplorer<PomdpType, BeliefValueType>::getBeliefManager() const {
            return *beliefManager;
        }

        template<typename PomdpType, typename BeliefValueType>
        void
        BeliefMdpExplorer<PomdpType, BeliefValueType>::startNewExploration(boost::optional<ValueType> extraTargetStateValue, boost::optional<ValueType> extraBottomStateValue) {
            status = Status::Exploring;
            // Reset data from potential previous explorations
            prio = storm::utility::zero<ValueType>();
            nextId = 0;
            mdpStateToBeliefIdMap.clear();
            beliefIdToMdpStateMap.clear();
            exploredBeliefIds.clear();
            exploredBeliefIds.grow(beliefManager->getNumberOfBeliefIds(), false);
            mdpStatesToExplorePrioState.clear();
            mdpStatesToExploreStatePrio.clear();
            stateRemapping.clear();
            lowerValueBounds.clear();
            upperValueBounds.clear();
            values.clear();
            exploredMdpTransitions.clear();
            exploredChoiceIndices.clear();
            probabilityEstimation.clear();
            mdpActionRewards.clear();
            targetStates.clear();
            truncatedStates.clear();
            clippedStates.clear();
            delayedExplorationChoices.clear();
            clippingTransitionRewards.clear();
            mdpStateToChoiceLabelsMap.clear();
            optimalChoices = boost::none;
            optimalChoicesReachableMdpStates = boost::none;
            scheduler = nullptr;
            exploredMdp = nullptr;
            internalAddRowGroupIndex(); // Mark the start of the first row group

            // Add some states with special treatment (if requested)
            if (extraBottomStateValue) {
                currentMdpState = getCurrentNumberOfMdpStates();
                extraBottomState = currentMdpState;
                mdpStateToBeliefIdMap.push_back(beliefManager->noId());
                probabilityEstimation.push_back(storm::utility::zero<ValueType>());
                insertValueHints(extraBottomStateValue.get(), extraBottomStateValue.get());

                internalAddTransition(getStartOfCurrentRowGroup(), extraBottomState.get(), storm::utility::one<ValueType>());
                mdpStateToChoiceLabelsMap[getStartOfCurrentRowGroup()][0] = "loop";
                internalAddRowGroupIndex();
                ++nextId;
            } else {
                extraBottomState = boost::none;
            }
            if (extraTargetStateValue) {
                currentMdpState = getCurrentNumberOfMdpStates();
                extraTargetState = currentMdpState;
                mdpStateToBeliefIdMap.push_back(beliefManager->noId());
                probabilityEstimation.push_back(storm::utility::zero<ValueType>());
                insertValueHints(extraTargetStateValue.get(), extraTargetStateValue.get());

                internalAddTransition(getStartOfCurrentRowGroup(), extraTargetState.get(), storm::utility::one<ValueType>());
                mdpStateToChoiceLabelsMap[getStartOfCurrentRowGroup()][0] = "loop";
                internalAddRowGroupIndex();

                targetStates.grow(getCurrentNumberOfMdpStates(), false);
                targetStates.set(extraTargetState.get(), true);
                ++nextId;
            } else {
                extraTargetState = boost::none;
            }
            currentMdpState = noState();

            // Set up the initial state.
            initialMdpState = getOrAddMdpState(beliefManager->getInitialBelief());
        }

        template<typename PomdpType, typename BeliefValueType>
        void BeliefMdpExplorer<PomdpType, BeliefValueType>::restartExploration() {
            STORM_LOG_ASSERT(status == Status::ModelChecked || status == Status::ModelFinished, "Method call is invalid in current status.");
            status = Status::Exploring;
            // We will not erase old states during the exploration phase, so most state-based data (like mappings between MDP and Belief states) remain valid.
            prio = storm::utility::zero<ValueType>();
            stateRemapping.clear();
            exploredBeliefIds.clear();
            exploredBeliefIds.grow(beliefManager->getNumberOfBeliefIds(), false);
            exploredMdpTransitions.clear();
            exploredMdpTransitions.resize(exploredMdp->getNumberOfChoices());
            clippingTransitionRewards.clear();
            exploredChoiceIndices = exploredMdp->getNondeterministicChoiceIndices();
            mdpActionRewards.clear();
            probabilityEstimation.clear();
            if (exploredMdp->hasRewardModel()) {
                // Can be overwritten during exploration
                mdpActionRewards = exploredMdp->getUniqueRewardModel().getStateActionRewardVector();
            }
            targetStates = storm::storage::BitVector(getCurrentNumberOfMdpStates(), false);
            truncatedStates = storm::storage::BitVector(getCurrentNumberOfMdpStates(), false);
            clippedStates = storm::storage::BitVector(getCurrentNumberOfMdpStates(), false);
            delayedExplorationChoices.clear();
            mdpStatesToExplorePrioState.clear();
            mdpStatesToExploreStatePrio.clear();

            // The extra states are not changed
            if (extraBottomState) {
                currentMdpState = extraBottomState.get();
                restoreOldBehaviorAtCurrentState(0);
            }
            if (extraTargetState) {
                currentMdpState = extraTargetState.get();
                restoreOldBehaviorAtCurrentState(0);
                targetStates.set(extraTargetState.get(), true);
            }
            currentMdpState = noState();

            // Set up the initial state.
            initialMdpState = getOrAddMdpState(beliefManager->getInitialBelief());
        }

        template<typename PomdpType, typename BeliefValueType>
        void BeliefMdpExplorer<PomdpType, BeliefValueType>::storeExplorationState() {
            explorationStorage.storedMdpStateToBeliefIdMap = std::vector<BeliefId>(mdpStateToBeliefIdMap);
            explorationStorage.storedBeliefIdToMdpStateMap = std::map<BeliefId, MdpStateType>(beliefIdToMdpStateMap);
            explorationStorage.storedExploredBeliefIds = storm::storage::BitVector(exploredBeliefIds);
            explorationStorage.storedMdpStateToChoiceLabelsMap = std::map<BeliefId, std::map<uint64_t, std::string>>(mdpStateToChoiceLabelsMap);
            explorationStorage.storedMdpStatesToExplorePrioState = std::multimap<ValueType, uint64_t>(mdpStatesToExplorePrioState);
            explorationStorage.storedMdpStatesToExploreStatePrio = std::map<uint64_t, ValueType>(mdpStatesToExploreStatePrio);
            explorationStorage.storedProbabilityEstimation = std::vector<ValueType>(probabilityEstimation);
            explorationStorage.storedExploredMdpTransitions = std::vector<std::map<MdpStateType, ValueType>>(exploredMdpTransitions);
            explorationStorage.storedExploredChoiceIndices = std::vector<MdpStateType>(exploredChoiceIndices);
            explorationStorage.storedMdpActionRewards = std::vector<ValueType>(mdpActionRewards);
            explorationStorage.storedClippingTransitionRewards = std::map<MdpStateType, ValueType>(clippingTransitionRewards);
            explorationStorage.storedCurrentMdpState = currentMdpState;
            explorationStorage.storedStateRemapping = std::map<MdpStateType, MdpStateType>(stateRemapping);
            explorationStorage.storedNextId = nextId;
            explorationStorage.storedPrio = ValueType(prio);
            explorationStorage.storedLowerValueBounds = std::vector<ValueType>(lowerValueBounds);
            explorationStorage.storedUpperValueBounds = std::vector<ValueType>(upperValueBounds);
            explorationStorage.storedValues = std::vector<ValueType>(values);

            explorationStorage.storedTargetStates = storm::storage::BitVector(targetStates);
        }

        template<typename PomdpType, typename BeliefValueType>
        void BeliefMdpExplorer<PomdpType, BeliefValueType>::restoreExplorationState() {
            mdpStateToBeliefIdMap = std::vector<BeliefId>(explorationStorage.storedMdpStateToBeliefIdMap);
            beliefIdToMdpStateMap = std::map<BeliefId, MdpStateType>(explorationStorage.storedBeliefIdToMdpStateMap);
            exploredBeliefIds = storm::storage::BitVector(explorationStorage.storedExploredBeliefIds);
            mdpStateToChoiceLabelsMap = std::map<BeliefId, std::map<uint64_t, std::string>>(explorationStorage.storedMdpStateToChoiceLabelsMap);
            mdpStatesToExplorePrioState = std::multimap<ValueType, uint64_t>(explorationStorage.storedMdpStatesToExplorePrioState);
            mdpStatesToExploreStatePrio = std::map<uint64_t, ValueType>(explorationStorage.storedMdpStatesToExploreStatePrio);
            probabilityEstimation = std::vector<ValueType>(explorationStorage.storedProbabilityEstimation);
            exploredMdpTransitions = std::vector<std::map<MdpStateType, ValueType>>(explorationStorage.storedExploredMdpTransitions);
            exploredChoiceIndices = std::vector<MdpStateType>(explorationStorage.storedExploredChoiceIndices);
            mdpActionRewards = std::vector<ValueType>(explorationStorage.storedMdpActionRewards);
            clippingTransitionRewards = std::map<MdpStateType, ValueType>(explorationStorage.storedClippingTransitionRewards);
            currentMdpState = explorationStorage.storedCurrentMdpState;
            stateRemapping = std::map<MdpStateType, MdpStateType>(explorationStorage.storedStateRemapping);
            nextId = explorationStorage.storedNextId;
            prio = ValueType(explorationStorage.storedPrio);
            lowerValueBounds = explorationStorage.storedLowerValueBounds;
            upperValueBounds = explorationStorage.storedUpperValueBounds;
            values = explorationStorage.storedValues;
            status = Status::Exploring;
            targetStates = explorationStorage.storedTargetStates;

            truncatedStates.clear();
            clippedStates.clear();
            delayedExplorationChoices.clear();
            optimalChoices = boost::none;
            optimalChoicesReachableMdpStates = boost::none;
            exploredMdp = nullptr;
            scheduler = nullptr;
        }

        template<typename PomdpType, typename BeliefValueType>
        bool BeliefMdpExplorer<PomdpType, BeliefValueType>::hasUnexploredState() const {
            STORM_LOG_ASSERT(status == Status::Exploring, "Method call is invalid in current status.");
            return !mdpStatesToExploreStatePrio.empty();
        }

        template<typename PomdpType, typename BeliefValueType>
        std::vector<uint64_t> BeliefMdpExplorer<PomdpType, BeliefValueType>::getUnexploredStates() {
            STORM_LOG_ASSERT(status == Status::Exploring, "Method call is invalid in current status.");
            std::vector<uint64_t> res;
            for(auto const &entry : mdpStatesToExploreStatePrio){
                res.push_back(entry.first);
            }
            return res;
        }

        template<typename PomdpType, typename BeliefValueType>
        typename BeliefMdpExplorer<PomdpType, BeliefValueType>::BeliefId BeliefMdpExplorer<PomdpType, BeliefValueType>::exploreNextState() {
            STORM_LOG_ASSERT(status == Status::Exploring, "Method call is invalid in current status.");
            // Mark the end of the previously explored row group.
            if (currentMdpState != noState() && !currentStateHasOldBehavior()) {
                internalAddRowGroupIndex();
            }

            // Pop from the queue.
            currentMdpState = mdpStatesToExplorePrioState.rbegin()->second;
            auto currprio = mdpStatesToExplorePrioState.rbegin()->first;
            auto range = mdpStatesToExplorePrioState.equal_range(currprio);
            for(auto i = range.first; i != range.second; ++i) {
                if(i->second == currentMdpState){
                    mdpStatesToExplorePrioState.erase(i);
                    break;
                }
            }
            mdpStatesToExploreStatePrio.erase(currentMdpState);
            if (currentMdpState != nextId && !currentStateHasOldBehavior()) {
                stateRemapping[currentMdpState] = nextId;
                STORM_LOG_DEBUG(
                        "Explore state " << currentMdpState << " [Bel " << getCurrentBeliefId() << " " << beliefManager->toString(getCurrentBeliefId()) << "] as state with ID " << nextId << " (Prio: " << storm::utility::to_string(currprio) << ")");
            } else {
                STORM_LOG_DEBUG(
                        "Explore state " << currentMdpState << " [Bel " << getCurrentBeliefId() << " " << beliefManager->toString(getCurrentBeliefId()) << "]" << " (Prio: " << storm::utility::to_string(currprio) << ")");
            }

            if(!currentStateHasOldBehavior()) {
                ++nextId;
            }
            if(explHeuristic == ExplorationHeuristic::ProbabilityPrio){
                probabilityEstimation.push_back(currprio);
            }

            return mdpStateToBeliefIdMap[currentMdpState];
        }

        template<typename PomdpType, typename BeliefValueType>
        void BeliefMdpExplorer<PomdpType, BeliefValueType>::addTransitionsToExtraStates(uint64_t const &localActionIndex, ValueType const &targetStateValue,
                                                                                        ValueType const &bottomStateValue) {
            STORM_LOG_ASSERT(status == Status::Exploring, "Method call is invalid in current status.");
            STORM_LOG_ASSERT(!currentStateHasOldBehavior() || localActionIndex < exploredChoiceIndices[currentMdpState + 1] - exploredChoiceIndices[currentMdpState],
                             "Action index " << localActionIndex << " was not valid at state " << currentMdpState << " of the previously explored MDP.");
            uint64_t row = getStartOfCurrentRowGroup() + localActionIndex;
            if (!storm::utility::isZero(bottomStateValue)) {
                STORM_LOG_ASSERT(extraBottomState.is_initialized(), "Requested a transition to the extra bottom state but there is none.");
                internalAddTransition(row, extraBottomState.get(), bottomStateValue);
            }
            if (!storm::utility::isZero(targetStateValue)) {
                STORM_LOG_ASSERT(extraTargetState.is_initialized(), "Requested a transition to the extra target state but there is none.");
                internalAddTransition(row, extraTargetState.get(), targetStateValue);
            }
        }

        template<typename PomdpType, typename BeliefValueType>
        void BeliefMdpExplorer<PomdpType, BeliefValueType>::addSelfloopTransition(uint64_t const &localActionIndex, ValueType const &value) {
            STORM_LOG_ASSERT(status == Status::Exploring, "Method call is invalid in current status.");
            STORM_LOG_ASSERT(!currentStateHasOldBehavior() || localActionIndex < exploredChoiceIndices[currentMdpState + 1] - exploredChoiceIndices[currentMdpState],
                             "Action index " << localActionIndex << " was not valid at state " << currentMdpState << " of the previously explored MDP.");
            uint64_t row = getStartOfCurrentRowGroup() + localActionIndex;
            internalAddTransition(row, getCurrentMdpState(), value);
        }

        template<typename PomdpType, typename BeliefValueType>
        bool BeliefMdpExplorer<PomdpType, BeliefValueType>::addTransitionToBelief(uint64_t const &localActionIndex, BeliefId const &transitionTarget, ValueType const &value,
                                                                                  bool ignoreNewBeliefs) {
            STORM_LOG_ASSERT(status == Status::Exploring, "Method call is invalid in current status.");
            STORM_LOG_ASSERT(!currentStateHasOldBehavior() || localActionIndex < exploredChoiceIndices[currentMdpState + 1] - exploredChoiceIndices[currentMdpState],
                             "Action index " << localActionIndex << " was not valid at state " << currentMdpState << " of the previously explored MDP.");

            MdpStateType column;
            if (ignoreNewBeliefs) {
                column = getExploredMdpState(transitionTarget);
                if (column == noState()) {
                    return false;
                }
            } else {
                column = getOrAddMdpState(transitionTarget, value);
            }
            uint64_t row = getStartOfCurrentRowGroup() + localActionIndex;
            internalAddTransition(row, column, value);
            return true;
        }

        template<typename PomdpType, typename BeliefValueType>
        void BeliefMdpExplorer<PomdpType, BeliefValueType>::computeRewardAtCurrentState(uint64_t const &localActionIndex, ValueType extraReward) {
            STORM_LOG_ASSERT(status == Status::Exploring, "Method call is invalid in current status.");
            if (getCurrentNumberOfMdpChoices() > mdpActionRewards.size()) {
                mdpActionRewards.resize(getCurrentNumberOfMdpChoices(), storm::utility::zero<ValueType>());
            }
            uint64_t row = getStartOfCurrentRowGroup() + localActionIndex;
            mdpActionRewards[row] = beliefManager->getBeliefActionReward(getCurrentBeliefId(), localActionIndex) + extraReward;
        }

        template<typename PomdpType, typename BeliefValueType>
        void BeliefMdpExplorer<PomdpType, BeliefValueType>::addRewardToCurrentState(uint64_t const &localActionIndex, ValueType rewardValue) {
            STORM_LOG_ASSERT(status == Status::Exploring, "Method call is invalid in current status.");
            if (getCurrentNumberOfMdpChoices() > mdpActionRewards.size()) {
                mdpActionRewards.resize(getCurrentNumberOfMdpChoices(), storm::utility::zero<ValueType>());
            }
            uint64_t row = getStartOfCurrentRowGroup() + localActionIndex;
            mdpActionRewards[row] = rewardValue;
        }

        template<typename PomdpType, typename BeliefValueType>
        void BeliefMdpExplorer<PomdpType, BeliefValueType>::addClippingRewardToCurrentState(uint64_t const &localActionIndex, ValueType rewardValue) {
            STORM_LOG_ASSERT(status == Status::Exploring, "Method call is invalid in current status.");
            uint64_t row = getStartOfCurrentRowGroup() + localActionIndex;
            clippingTransitionRewards[row] = rewardValue;
        }

        template<typename PomdpType, typename BeliefValueType>
        void BeliefMdpExplorer<PomdpType, BeliefValueType>::setCurrentStateIsTarget() {
            STORM_LOG_ASSERT(status == Status::Exploring, "Method call is invalid in current status.");
            targetStates.grow(getCurrentNumberOfMdpStates(), false);
            targetStates.set(getCurrentMdpState(), true);
        }

        template<typename PomdpType, typename BeliefValueType>
        void BeliefMdpExplorer<PomdpType, BeliefValueType>::setCurrentStateIsTruncated() {
            STORM_LOG_ASSERT(status == Status::Exploring, "Method call is invalid in current status.");
            truncatedStates.grow(getCurrentNumberOfMdpStates(), false);
            truncatedStates.set(getCurrentMdpState(), true);
        }

        template<typename PomdpType, typename BeliefValueType>
        void BeliefMdpExplorer<PomdpType, BeliefValueType>::setCurrentStateIsClipped() {
            STORM_LOG_ASSERT(status == Status::Exploring, "Method call is invalid in current status.");
            setCurrentStateIsTruncated();
            clippedStates.grow(getCurrentNumberOfMdpStates(), false);
            clippedStates.set(getCurrentMdpState(), true);
        }

        template<typename PomdpType, typename BeliefValueType>
        void BeliefMdpExplorer<PomdpType, BeliefValueType>::setCurrentChoiceIsDelayed(uint64_t const &localActionIndex) {
            STORM_LOG_ASSERT(status == Status::Exploring, "Method call is invalid in current status.");
            delayedExplorationChoices.grow(getCurrentNumberOfMdpChoices(), false);
            delayedExplorationChoices.set(getStartOfCurrentRowGroup() + localActionIndex, true);
        }

        template<typename PomdpType, typename BeliefValueType>
        bool BeliefMdpExplorer<PomdpType, BeliefValueType>::currentStateHasOldBehavior() const {
            STORM_LOG_ASSERT(status == Status::Exploring, "Method call is invalid in current status.");
            STORM_LOG_ASSERT(getCurrentMdpState() != noState(), "Method 'currentStateHasOldBehavior' called but there is no current state.");
            return exploredMdp && getCurrentMdpState() < exploredMdp->getNumberOfStates();
        }

        template<typename PomdpType, typename BeliefValueType>
        bool BeliefMdpExplorer<PomdpType, BeliefValueType>::getCurrentStateWasTruncated() const {
            STORM_LOG_ASSERT(status == Status::Exploring, "Method call is invalid in current status.");
            STORM_LOG_ASSERT(getCurrentMdpState() != noState(), "Method 'actionAtCurrentStateWasOptimal' called but there is no current state.");
            STORM_LOG_ASSERT(currentStateHasOldBehavior(), "Method 'actionAtCurrentStateWasOptimal' called but current state has no old behavior");
            STORM_LOG_ASSERT(exploredMdp, "No 'old' mdp available");
            return exploredMdp->getStateLabeling().getStateHasLabel("truncated", getCurrentMdpState());
        }

        template<typename PomdpType, typename BeliefValueType>
        bool BeliefMdpExplorer<PomdpType, BeliefValueType>::getCurrentStateWasClipped() const {
            STORM_LOG_ASSERT(status == Status::Exploring, "Method call is invalid in current status.");
            STORM_LOG_ASSERT(getCurrentMdpState() != noState(), "Method 'actionAtCurrentStateWasOptimal' called but there is no current state.");
            STORM_LOG_ASSERT(currentStateHasOldBehavior(), "Method 'actionAtCurrentStateWasOptimal' called but current state has no old behavior");
            STORM_LOG_ASSERT(exploredMdp, "No 'old' mdp available");
            return exploredMdp->getStateLabeling().getStateHasLabel("clipped", getCurrentMdpState());
        }

        template<typename PomdpType, typename BeliefValueType>
        bool BeliefMdpExplorer<PomdpType, BeliefValueType>::stateIsOptimalSchedulerReachable(MdpStateType mdpState) const {
            STORM_LOG_ASSERT(status == Status::ModelChecked, "Method call is invalid in current status.");
            STORM_LOG_ASSERT(optimalChoicesReachableMdpStates.is_initialized(),
                             "Method 'stateIsOptimalSchedulerReachable' called but 'computeOptimalChoicesAndReachableMdpStates' was not called before.");
            return optimalChoicesReachableMdpStates->get(mdpState);
        }

        template<typename PomdpType, typename BeliefValueType>
        bool BeliefMdpExplorer<PomdpType, BeliefValueType>::actionIsOptimal(uint64_t const &globalActionIndex) const {
            STORM_LOG_ASSERT(status == Status::ModelChecked, "Method call is invalid in current status.");
            STORM_LOG_ASSERT(optimalChoices.is_initialized(), "Method 'actionIsOptimal' called but 'computeOptimalChoicesAndReachableMdpStates' was not called before.");
            return optimalChoices->get(globalActionIndex);
        }

        template<typename PomdpType, typename BeliefValueType>
        bool BeliefMdpExplorer<PomdpType, BeliefValueType>::currentStateIsOptimalSchedulerReachable() const {
            STORM_LOG_ASSERT(status == Status::Exploring, "Method call is invalid in current status.");
            STORM_LOG_ASSERT(getCurrentMdpState() != noState(), "Method 'currentStateIsOptimalSchedulerReachable' called but there is no current state.");
            STORM_LOG_ASSERT(currentStateHasOldBehavior(), "Method 'currentStateIsOptimalSchedulerReachable' called but current state has no old behavior");
            STORM_LOG_ASSERT(optimalChoicesReachableMdpStates.is_initialized(),
                             "Method 'currentStateIsOptimalSchedulerReachable' called but 'computeOptimalChoicesAndReachableMdpStates' was not called before.");
            return optimalChoicesReachableMdpStates->get(getCurrentMdpState());
        }

        template<typename PomdpType, typename BeliefValueType>
        bool BeliefMdpExplorer<PomdpType, BeliefValueType>::actionAtCurrentStateWasOptimal(uint64_t const &localActionIndex) const {
            STORM_LOG_ASSERT(status == Status::Exploring, "Method call is invalid in current status.");
            STORM_LOG_ASSERT(getCurrentMdpState() != noState(), "Method 'actionAtCurrentStateWasOptimal' called but there is no current state.");
            STORM_LOG_ASSERT(currentStateHasOldBehavior(), "Method 'actionAtCurrentStateWasOptimal' called but current state has no old behavior");
            STORM_LOG_ASSERT(optimalChoices.is_initialized(),
                             "Method 'currentStateIsOptimalSchedulerReachable' called but 'computeOptimalChoicesAndReachableMdpStates' was not called before.");
            uint64_t choice = getStartOfCurrentRowGroup() + localActionIndex;
            return optimalChoices->get(choice);
        }

        template<typename PomdpType, typename BeliefValueType>
        bool BeliefMdpExplorer<PomdpType, BeliefValueType>::getCurrentStateActionExplorationWasDelayed(uint64_t const &localActionIndex) const {
            STORM_LOG_ASSERT(status == Status::Exploring, "Method call is invalid in current status.");
            STORM_LOG_ASSERT(getCurrentMdpState() != noState(), "Method 'actionAtCurrentStateWasOptimal' called but there is no current state.");
            STORM_LOG_ASSERT(currentStateHasOldBehavior(), "Method 'actionAtCurrentStateWasOptimal' called but current state has no old behavior");
            STORM_LOG_ASSERT(exploredMdp, "No 'old' mdp available");
            uint64_t choice = exploredMdp->getNondeterministicChoiceIndices()[getCurrentMdpState()] + localActionIndex;
            return exploredMdp->hasChoiceLabeling() && exploredMdp->getChoiceLabeling().getLabels().count("delayed") > 0 && exploredMdp->getChoiceLabeling().getChoiceHasLabel("delayed", choice);
        }

        template<typename PomdpType, typename BeliefValueType>
        void BeliefMdpExplorer<PomdpType, BeliefValueType>::restoreOldBehaviorAtCurrentState(uint64_t const &localActionIndex) {
            STORM_LOG_ASSERT(currentStateHasOldBehavior(), "Cannot restore old behavior as the current state does not have any.");
            STORM_LOG_ASSERT(localActionIndex < exploredChoiceIndices[currentMdpState + 1] - exploredChoiceIndices[currentMdpState],
                             "Action index " << localActionIndex << " was not valid at state " << currentMdpState << " of the previously explored MDP.");

            uint64_t choiceIndex = exploredChoiceIndices[getCurrentMdpState()] + localActionIndex;
            STORM_LOG_ASSERT(choiceIndex < exploredChoiceIndices[getCurrentMdpState() + 1], "Invalid local action index.");

            // Insert the transitions
            for (auto const &transition : exploredMdp->getTransitionMatrix().getRow(choiceIndex)) {
                internalAddTransition(choiceIndex, transition.getColumn(), transition.getValue());
                // Check whether exploration is needed
                auto beliefId = getBeliefId(transition.getColumn());
                if (beliefId != beliefManager->noId()) { // Not the extra target or bottom state
                    if (!exploredBeliefIds.get(beliefId)) {
                        // This belief needs exploration
                        exploredBeliefIds.set(beliefId, true);
                        // TODO set priority correctly
                        ValueType currentPrio;
                        switch (explHeuristic) {
                            case ExplorationHeuristic::BreadthFirst :
                                currentPrio = prio;
                                prio = prio - storm::utility::one<ValueType>();
                                break;
                            case ExplorationHeuristic::LowerBoundPrio :
                                currentPrio = getLowerValueBoundAtCurrentState();
                                break;
                            case ExplorationHeuristic::UpperBoundPrio :
                                currentPrio = getUpperValueBoundAtCurrentState();
                                break;
                            case ExplorationHeuristic::GapPrio        :
                                currentPrio = getUpperValueBoundAtCurrentState() - getLowerValueBoundAtCurrentState();
                                break;
                            case ExplorationHeuristic::ProbabilityPrio:
                                if(getCurrentMdpState() != noState()) {
                                    currentPrio = probabilityEstimation[getCurrentMdpState()] * transition.getValue();
                                } else {
                                    currentPrio = storm::utility::one<ValueType>();
                                }
                                break;
                            default :
                                STORM_LOG_THROW(false, storm::exceptions::NotImplementedException, "Other heuristics not implemented yet");
                        }
                        //mdpStatesToExplore.push(std::make_pair(currentPrio, transition.getColumn()));
                        mdpStatesToExploreStatePrio[transition.getColumn()] = currentPrio;
                        mdpStatesToExplorePrioState.emplace(currentPrio, transition.getColumn());
                    }
                }
            }

            // Actually, nothing needs to be done for rewards since we already initialize the vector with the "old" values
        }

        template<typename PomdpType, typename BeliefValueType>
        void BeliefMdpExplorer<PomdpType, BeliefValueType>::finishExploration() {
            STORM_LOG_ASSERT(status == Status::Exploring, "Method call is invalid in current status.");
            STORM_LOG_ASSERT(!hasUnexploredState(), "Finishing exploration not possible if there are still unexplored states.");

            // Complete the exploration
            // Finish the last row grouping in case the last explored state was new
            if (!currentStateHasOldBehavior()) {
                internalAddRowGroupIndex();
            }
            // Resize state- and choice based vectors to the correct size
            targetStates.resize(getCurrentNumberOfMdpStates(), false);
            truncatedStates.resize(getCurrentNumberOfMdpStates(), false);
            clippedStates.resize(getCurrentNumberOfMdpStates(), false);
            if (!mdpActionRewards.empty()) {
                mdpActionRewards.resize(getCurrentNumberOfMdpChoices(), storm::utility::zero<ValueType>());
            }

            // We are not exploring anymore
            currentMdpState = noState();

            // If this was a restarted exploration, we might still have unexplored states (which were only reachable and explored in a previous build).
            // We get rid of these before rebuilding the model
            if (exploredMdp) {
                dropUnexploredStates();
            }

            // The potentially computed optimal choices and the set of states that are reachable under these choices are not valid anymore.
            optimalChoices = boost::none;
            optimalChoicesReachableMdpStates = boost::none;

            // Apply state remapping to the Belief-State maps
            if (!stateRemapping.empty()) {
                std::vector<BeliefId> remappedStateToBeliefIdMap(mdpStateToBeliefIdMap);
                for (auto const &entry : stateRemapping) {
                    remappedStateToBeliefIdMap[entry.second] = mdpStateToBeliefIdMap[entry.first];
                }
                mdpStateToBeliefIdMap = remappedStateToBeliefIdMap;
                for (auto const &beliefMdpState : beliefIdToMdpStateMap) {
                    if (stateRemapping.find(beliefMdpState.second) != stateRemapping.end()) {
                        beliefIdToMdpStateMap[beliefMdpState.first] = stateRemapping[beliefMdpState.second];
                    }
                }
                if(!mdpStateToChoiceLabelsMap.empty()) {
                    std::map<BeliefId, std::map<uint64_t, std::string>> temp(mdpStateToChoiceLabelsMap);
                    for (auto const &entry : stateRemapping) {
                        temp[entry.second] = mdpStateToChoiceLabelsMap[entry.first];
                    }
                    mdpStateToChoiceLabelsMap = temp;
                }
            }

            // Create the transition matrix
            uint64_t entryCount = 0;
            for (auto const &row : exploredMdpTransitions) {
                entryCount += row.size();
            }
            storm::storage::SparseMatrixBuilder<ValueType> builder(getCurrentNumberOfMdpChoices(), getCurrentNumberOfMdpStates(), entryCount, true, true,
                                                                   getCurrentNumberOfMdpStates());
            for (uint64_t groupIndex = 0; groupIndex < exploredChoiceIndices.size() - 1; ++groupIndex) {
                uint64_t rowIndex = exploredChoiceIndices[groupIndex];
                uint64_t groupEnd = exploredChoiceIndices[groupIndex + 1];
                builder.newRowGroup(rowIndex);
                for (; rowIndex < groupEnd; ++rowIndex) {
                    for (auto const &entry : exploredMdpTransitions[rowIndex]) {
                        if (stateRemapping.find(entry.first) == stateRemapping.end()) {
                            builder.addNextValue(rowIndex, entry.first, entry.second);
                        } else {
                            builder.addNextValue(rowIndex, stateRemapping[entry.first], entry.second);
                        }
                    }
                }
            }
            auto mdpTransitionMatrix = builder.build();

            // Create a standard labeling
            storm::models::sparse::StateLabeling mdpLabeling(getCurrentNumberOfMdpStates());
            mdpLabeling.addLabel("init");
            mdpLabeling.addLabelToState("init", initialMdpState);
            targetStates.resize(getCurrentNumberOfMdpStates(), false);
            mdpLabeling.addLabel("target", std::move(targetStates));
            truncatedStates.resize(getCurrentNumberOfMdpStates(), false);
            mdpLabeling.addLabel("truncated", std::move(truncatedStates));
            clippedStates.resize(getCurrentNumberOfMdpStates(), false);
            mdpLabeling.addLabel("clipped", std::move(clippedStates));

            for(uint64_t state = 0; state < getCurrentNumberOfMdpStates(); ++state){
                if(state == extraBottomState || state == extraTargetState){
                    if(!mdpLabeling.containsLabel("__extra")) {
                        mdpLabeling.addLabel("__extra");
                    }
                    mdpLabeling.addLabelToState("__extra", state);
                } else {
                    STORM_LOG_DEBUG("Observation of MDP state " << state << " : " << beliefManager->getObservationLabel(mdpStateToBeliefIdMap[state]) << "\n");
                    std::string obsLabel = beliefManager->getObservationLabel(mdpStateToBeliefIdMap[state]);
                    uint32_t obsId = beliefManager->getBeliefObservation(mdpStateToBeliefIdMap[state]);
                    if (!obsLabel.empty()) {
                        if (!mdpLabeling.containsLabel(obsLabel)) {
                            mdpLabeling.addLabel(obsLabel);
                        }
                        mdpLabeling.addLabelToState(obsLabel, state);
                    }
                    else if (mdpStateToBeliefIdMap[state] != beliefManager->noId()) {
                        std::string obsIdLabel = "obs_" + std::to_string(obsId);
                        if (!mdpLabeling.containsLabel(obsIdLabel)) {
                            mdpLabeling.addLabel(obsIdLabel);
                        }
                        mdpLabeling.addLabelToState(obsIdLabel, state);
                    }
                }
            }

            // Create a standard reward model (if rewards are available)
            std::unordered_map<std::string, storm::models::sparse::StandardRewardModel<ValueType>> mdpRewardModels;
            if (!mdpActionRewards.empty()) {
                mdpActionRewards.resize(getCurrentNumberOfMdpChoices(), storm::utility::zero<ValueType>());
                if(!clippingTransitionRewards.empty()){
                    storm::storage::SparseMatrixBuilder<ValueType> rewardBuilder(getCurrentNumberOfMdpChoices(), getCurrentNumberOfMdpStates(), clippingTransitionRewards.size(), true, true, getCurrentNumberOfMdpStates());
                    for (uint64_t groupIndex = 0; groupIndex < exploredChoiceIndices.size() - 1; ++groupIndex) {
                        uint64_t rowIndex = exploredChoiceIndices[groupIndex];
                        uint64_t groupEnd = exploredChoiceIndices[groupIndex + 1];
                        rewardBuilder.newRowGroup(rowIndex);
                        for (; rowIndex < groupEnd; ++rowIndex) {
                            if(clippingTransitionRewards.find(rowIndex) != clippingTransitionRewards.end()){
                                STORM_LOG_ASSERT(extraTargetState.is_initialized(), "Requested a transition to the extra target state but there is none.");
                                rewardBuilder.addNextValue(rowIndex, extraTargetState.get(), clippingTransitionRewards[rowIndex]);
                            }
                        }
                    }
                    auto transitionRewardMatrix = rewardBuilder.build();
                    mdpRewardModels.emplace("default",
                                            storm::models::sparse::StandardRewardModel<ValueType>(boost::optional<std::vector<ValueType>>(), std::move(mdpActionRewards), std::move(transitionRewardMatrix)));
                } else {
                    mdpRewardModels.emplace("default",
                                            storm::models::sparse::StandardRewardModel<ValueType>(boost::optional<std::vector<ValueType>>(), std::move(mdpActionRewards)));
                }
            }

            // Create model components
            storm::storage::sparse::ModelComponents<ValueType> modelComponents(std::move(mdpTransitionMatrix), std::move(mdpLabeling), std::move(mdpRewardModels));

            // Potentially create a choice labeling
            if(!mdpStateToChoiceLabelsMap.empty()){
                modelComponents.choiceLabeling = storm::models::sparse::ChoiceLabeling(getCurrentNumberOfMdpChoices());
                for(auto const & stateMap : mdpStateToChoiceLabelsMap){
                    auto rowGroup = stateMap.first;
                    for(auto const & actionLabel : stateMap.second){
                        if(! modelComponents.choiceLabeling->containsLabel(actionLabel.second)){
                            modelComponents.choiceLabeling->addLabel(actionLabel.second);
                        }
                        modelComponents.choiceLabeling->addLabelToChoice(actionLabel.second, exploredChoiceIndices[rowGroup] + actionLabel.first);
                    }
                }
            }

            if (!delayedExplorationChoices.empty()) {
                modelComponents.choiceLabeling = storm::models::sparse::ChoiceLabeling(getCurrentNumberOfMdpChoices());
                delayedExplorationChoices.resize(getCurrentNumberOfMdpChoices(), false);
                modelComponents.choiceLabeling->addLabel("delayed", std::move(delayedExplorationChoices));
            }

            // Create the final model.
            exploredMdp = std::make_shared<storm::models::sparse::Mdp<ValueType>>(std::move(modelComponents));
            status = Status::ModelFinished;
            STORM_LOG_DEBUG(
                    "Explored Mdp with " << exploredMdp->getNumberOfStates() << " states (" << clippedStates.getNumberOfSetBits() << " of which were clipped and "
                                         << truncatedStates.getNumberOfSetBits() - clippedStates.getNumberOfSetBits() << " of which were flagged as truncated).");
        }

        template<typename PomdpType, typename BeliefValueType>
        void BeliefMdpExplorer<PomdpType, BeliefValueType>::dropUnexploredStates() {
            STORM_LOG_ASSERT(status == Status::Exploring, "Method call is invalid in current status.");
            STORM_LOG_ASSERT(!hasUnexploredState(), "Finishing exploration not possible if there are still unexplored states.");

            STORM_LOG_ASSERT(exploredMdp, "Method called although no 'old' MDP is available.");
            // Find the states (and corresponding choices) that were not explored.
            // These correspond to "empty" MDP transitions
            storm::storage::BitVector relevantMdpStates(getCurrentNumberOfMdpStates(), true), relevantMdpChoices(getCurrentNumberOfMdpChoices(), true);
            std::vector<MdpStateType> toRelevantStateIndexMap(getCurrentNumberOfMdpStates(), noState());
            MdpStateType nextRelevantIndex = 0;
            for (uint64_t groupIndex = 0; groupIndex < exploredChoiceIndices.size() - 1; ++groupIndex) {
                uint64_t rowIndex = exploredChoiceIndices[groupIndex];
                // Check first row in group
                if (exploredMdpTransitions[rowIndex].empty()) {
                    relevantMdpChoices.set(rowIndex, false);
                    relevantMdpStates.set(groupIndex, false);
                } else {
                    toRelevantStateIndexMap[groupIndex] = nextRelevantIndex;
                    ++nextRelevantIndex;
                }
                uint64_t groupEnd = exploredChoiceIndices[groupIndex + 1];
                // process remaining rows in group
                for (++rowIndex; rowIndex < groupEnd; ++rowIndex) {
                    // Assert that all actions at the current state were consistently explored or unexplored.
                    STORM_LOG_ASSERT(exploredMdpTransitions[rowIndex].empty() != relevantMdpStates.get(groupIndex),
                                     "Actions at 'old' MDP state " << groupIndex << " were only partly explored.");
                    if (exploredMdpTransitions[rowIndex].empty()) {
                        relevantMdpChoices.set(rowIndex, false);
                    }
                }
            }

            if (relevantMdpStates.full()) {
                // All states are relevant so nothing to do
                return;
            }

            nextId -= (relevantMdpStates.size() - relevantMdpStates.getNumberOfSetBits());

            // Translate various components to the "new" MDP state set
            storm::utility::vector::filterVectorInPlace(mdpStateToBeliefIdMap, relevantMdpStates);
            { // beliefIdToMdpStateMap
                for (auto belIdToMdpStateIt = beliefIdToMdpStateMap.begin(); belIdToMdpStateIt != beliefIdToMdpStateMap.end();) {
                    if (relevantMdpStates.get(belIdToMdpStateIt->second)) {
                        // Translate current entry and move on to the next one.
                        belIdToMdpStateIt->second = toRelevantStateIndexMap[belIdToMdpStateIt->second];
                        ++belIdToMdpStateIt;
                    } else {
                        STORM_LOG_ASSERT(!exploredBeliefIds.get(belIdToMdpStateIt->first),
                                         "Inconsistent exploration information: Unexplored MDPState corresponds to explored beliefId");
                        // Delete current entry and move on to the next one.
                        // This works because std::map::erase does not invalidate other iterators within the map!
                        beliefIdToMdpStateMap.erase(belIdToMdpStateIt++);
                    }
                }
            }
            { // exploredMdpTransitions
                storm::utility::vector::filterVectorInPlace(exploredMdpTransitions, relevantMdpChoices);
                // Adjust column indices. Unfortunately, the fastest way seems to be to "rebuild" the map
                // It might payoff to do this when building the matrix.
                for (auto &transitions : exploredMdpTransitions) {
                    std::map<MdpStateType, ValueType> newTransitions;
                    for (auto const &entry : transitions) {
                        STORM_LOG_ASSERT(relevantMdpStates.get(entry.first), "Relevant state has transition to irrelevant state.");
                        newTransitions.emplace_hint(newTransitions.end(), toRelevantStateIndexMap[entry.first], entry.second);
                    }
                    transitions = std::move(newTransitions);
                }
            }
            { // exploredChoiceIndices
                MdpStateType newState = 0;
                assert(exploredChoiceIndices[0] == 0u);
                // Loop invariant: all indices up to exploredChoiceIndices[newState] consider the new row indices and all other entries are not touched.
                for (auto const &oldState : relevantMdpStates) {
                    if (oldState != newState) {
                        assert(oldState > newState);
                        uint64_t groupSize = exploredChoiceIndices[oldState + 1] - exploredChoiceIndices[oldState];
                        exploredChoiceIndices[newState + 1] = exploredChoiceIndices[newState] + groupSize;
                    }
                    ++newState;
                }
                exploredChoiceIndices.resize(newState + 1);
            }
            if (!mdpActionRewards.empty()) {
                storm::utility::vector::filterVectorInPlace(mdpActionRewards, relevantMdpChoices);
            }
            if (extraBottomState) {
                extraBottomState = toRelevantStateIndexMap[extraBottomState.get()];
            }
            if (extraTargetState) {
                extraTargetState = toRelevantStateIndexMap[extraTargetState.get()];
            }
            targetStates = targetStates % relevantMdpStates;
            truncatedStates = truncatedStates % relevantMdpStates;
            clippedStates = clippedStates % relevantMdpStates;
            initialMdpState = toRelevantStateIndexMap[initialMdpState];

            storm::utility::vector::filterVectorInPlace(lowerValueBounds, relevantMdpStates);
            storm::utility::vector::filterVectorInPlace(upperValueBounds, relevantMdpStates);
            storm::utility::vector::filterVectorInPlace(values, relevantMdpStates);

        }

        template<typename PomdpType, typename BeliefValueType>
        std::shared_ptr<storm::models::sparse::Mdp<typename BeliefMdpExplorer<PomdpType, BeliefValueType>::ValueType>>
        BeliefMdpExplorer<PomdpType, BeliefValueType>::getExploredMdp() const {
            STORM_LOG_ASSERT(status == Status::ModelFinished || status == Status::ModelChecked, "Method call is invalid in current status.");
            STORM_LOG_ASSERT(exploredMdp, "Tried to get the explored MDP but exploration was not finished yet.");
            return exploredMdp;
        }

        template<typename PomdpType, typename BeliefValueType>
        typename BeliefMdpExplorer<PomdpType, BeliefValueType>::MdpStateType BeliefMdpExplorer<PomdpType, BeliefValueType>::getCurrentNumberOfMdpStates() const {
            STORM_LOG_ASSERT(status == Status::Exploring, "Method call is invalid in current status.");
            return mdpStateToBeliefIdMap.size();
        }

        template<typename PomdpType, typename BeliefValueType>
        typename BeliefMdpExplorer<PomdpType, BeliefValueType>::MdpStateType BeliefMdpExplorer<PomdpType, BeliefValueType>::getCurrentNumberOfMdpChoices() const {
            STORM_LOG_ASSERT(status == Status::Exploring, "Method call is invalid in current status.");
            return exploredMdpTransitions.size();
        }

        template<typename PomdpType, typename BeliefValueType>
        typename BeliefMdpExplorer<PomdpType, BeliefValueType>::MdpStateType BeliefMdpExplorer<PomdpType, BeliefValueType>::getStartOfCurrentRowGroup() const {
            STORM_LOG_ASSERT(status == Status::Exploring, "Method call is invalid in current status.");
            return exploredChoiceIndices[getCurrentMdpState()];
        }

        template<typename PomdpType, typename BeliefValueType>
        typename BeliefMdpExplorer<PomdpType, BeliefValueType>::ValueType BeliefMdpExplorer<PomdpType, BeliefValueType>::getLowerValueBoundAtCurrentState() const {
            STORM_LOG_ASSERT(status == Status::Exploring, "Method call is invalid in current status.");
            return lowerValueBounds[getCurrentMdpState()];
        }

        template<typename PomdpType, typename BeliefValueType>
        typename BeliefMdpExplorer<PomdpType, BeliefValueType>::ValueType BeliefMdpExplorer<PomdpType, BeliefValueType>::getUpperValueBoundAtCurrentState() const {
            STORM_LOG_ASSERT(status == Status::Exploring, "Method call is invalid in current status.");
            return upperValueBounds[getCurrentMdpState()];
        }

        template<typename PomdpType, typename BeliefValueType>
        typename BeliefMdpExplorer<PomdpType, BeliefValueType>::ValueType
        BeliefMdpExplorer<PomdpType, BeliefValueType>::computeLowerValueBoundAtBelief(BeliefId const &beliefId) const {
            STORM_LOG_ASSERT(!pomdpValueBounds.lower.empty(), "Requested lower value bounds but none were available.");
            auto it = pomdpValueBounds.lower.begin();
            ValueType result = beliefManager->getWeightedSum(beliefId, *it);
            for (++it; it != pomdpValueBounds.lower.end(); ++it) {
                result = std::max(result, beliefManager->getWeightedSum(beliefId, *it));
            }
            return result;
        }

        template<typename PomdpType, typename BeliefValueType>
        typename BeliefMdpExplorer<PomdpType, BeliefValueType>::ValueType
        BeliefMdpExplorer<PomdpType, BeliefValueType>::computeUpperValueBoundAtBelief(BeliefId const &beliefId) const {
            STORM_LOG_ASSERT(!pomdpValueBounds.upper.empty(), "Requested upper value bounds but none were available.");
            auto it = pomdpValueBounds.upper.begin();
            ValueType result = beliefManager->getWeightedSum(beliefId, *it);
            for (++it; it != pomdpValueBounds.upper.end(); ++it) {
                result = std::min(result, beliefManager->getWeightedSum(beliefId, *it));
            }
            return result;
        }

        template<typename PomdpType, typename BeliefValueType>
        typename BeliefMdpExplorer<PomdpType, BeliefValueType>::ValueType
        BeliefMdpExplorer<PomdpType, BeliefValueType>::computeLowerValueBoundForScheduler(BeliefId const &beliefId, uint64_t schedulerId) const {
            STORM_LOG_ASSERT(!pomdpValueBounds.lower.empty(), "Requested lower value bounds but none were available.");
            STORM_LOG_ASSERT(pomdpValueBounds.lower.size() > schedulerId, "Requested lower value bound for scheduler with ID " << schedulerId << " not available.");
            return beliefManager->getWeightedSum(beliefId, pomdpValueBounds.lower[schedulerId]);;
        }

        template<typename PomdpType, typename BeliefValueType>
        typename BeliefMdpExplorer<PomdpType, BeliefValueType>::ValueType
        BeliefMdpExplorer<PomdpType, BeliefValueType>::computeUpperValueBoundForScheduler(BeliefId const &beliefId, uint64_t schedulerId) const {
            STORM_LOG_ASSERT(!pomdpValueBounds.upper.empty(), "Requested upper value bounds but none were available.");
            STORM_LOG_ASSERT(pomdpValueBounds.upper.size() > schedulerId, "Requested upper value bound for scheduler with ID " << schedulerId << " not available.");
            return beliefManager->getWeightedSum(beliefId, pomdpValueBounds.upper[schedulerId]);
        }

        template<typename PomdpType, typename BeliefValueType>
        std::pair<bool, typename BeliefMdpExplorer<PomdpType, BeliefValueType>::ValueType>
        BeliefMdpExplorer<PomdpType, BeliefValueType>::computeFMSchedulerValueForMemoryNode(BeliefId const &beliefId, uint64_t memoryNode) const {
            STORM_LOG_ASSERT(!fmSchedulerValueList.empty(), "Requested finite memory scheduler value bounds but none were available.");
            auto obs = beliefManager->getBeliefObservation(beliefId);
            STORM_LOG_ASSERT(fmSchedulerValueList.size() > obs, "Requested value bound for observation " << obs << " not available.");
            STORM_LOG_ASSERT(fmSchedulerValueList.at(obs).size() > memoryNode, "Requested value bound for observation " << obs << " and memory node " << memoryNode << " not available.");
            return beliefManager->getWeightedSum(beliefId, fmSchedulerValueList.at(obs).at(memoryNode));
        }

        template<typename PomdpType, typename BeliefValueType>
        typename BeliefMdpExplorer<PomdpType, BeliefValueType>::ValueType
        BeliefMdpExplorer<PomdpType, BeliefValueType>::computeParametricBoundAtBelief(BeliefId const &beliefId) const {
            STORM_LOG_ASSERT(!pomdpValueBounds.parametric.empty(), "Parametric bounds not available.");
            return beliefManager->getWeightedSum(beliefId, pomdpValueBounds.parametric);
        }

        template<typename PomdpType, typename BeliefValueType>
        void BeliefMdpExplorer<PomdpType, BeliefValueType>::computeValuesOfExploredMdp(storm::solver::OptimizationDirection const &dir) {
            STORM_LOG_ASSERT(status == Status::ModelFinished, "Method call is invalid in current status.");
            STORM_LOG_ASSERT(exploredMdp, "Tried to compute values but the MDP is not explored");
            auto property = createStandardProperty(dir, exploredMdp->hasRewardModel());
            auto task = createStandardCheckTask(property);

            std::unique_ptr<storm::modelchecker::CheckResult> res(storm::api::verifyWithSparseEngine<ValueType>(exploredMdp, task));
            if (res) {
                values = std::move(res->asExplicitQuantitativeCheckResult<ValueType>().getValueVector());
                scheduler = std::make_shared<storm::storage::Scheduler<ValueType>>(res->asExplicitQuantitativeCheckResult<ValueType>().getScheduler());
                STORM_LOG_WARN_COND_DEBUG(storm::utility::vector::compareElementWise(lowerValueBounds, values, std::less_equal<ValueType>()),
                                          "Computed values are smaller than the lower bound.");
                STORM_LOG_WARN_COND_DEBUG(storm::utility::vector::compareElementWise(upperValueBounds, values, std::greater_equal<ValueType>()),
                                          "Computed values are larger than the upper bound.");


                // ============================================================================================
                // == PRINTING BELIEF MDP INFO (REMOVE AFTER) TODO PAYNT ======================================
                // ============================================================================================

<<<<<<< HEAD
                std::ofstream myfile;
                myfile.open("belief-mdp.txt");

                storm::models::sparse::NondeterministicModel<ValueType> nd_model = (storm::models::sparse::NondeterministicModel<ValueType>) *exploredMdp;

                storm::storage::BitVector actionSelection = res->asExplicitQuantitativeCheckResult<ValueType>().getScheduler().computeActionSupport(nd_model.getNondeterministicChoiceIndices());
                storm::storage::BitVector allStates(nd_model.getNumberOfStates(), true);

                //Belief MDP state information
                myfile << "Belief MDP state information:\n\n";

                for (MdpStateType i = beliefIdToMdpStateMap[0]; i < getCurrentNumberOfMdpStates(); i++)
                {
                    {
                        myfile << "belief: " << getBeliefManager().toString(getBeliefId(i)) << 
                                    "\n\tbelief MDP state: " << i << 
                                    "\n\tobservation id: " << beliefManager->getBeliefObservation(getBeliefId(i)) << 
                                    "\n\tchosen action: " << res->asExplicitQuantitativeCheckResult<ValueType>().getScheduler().getChoice(i).getDeterministicChoice() << 
                                    "\n\tstate value: " << values[i] << "\n\n";
                    }
                }

                myfile.close();
=======
                // std::ofstream myfile;
                // myfile.open("belief-mdp.txt");

                // storm::models::sparse::NondeterministicModel<ValueType> nd_model = (storm::models::sparse::NondeterministicModel<ValueType>) *exploredMdp;

                // storm::storage::BitVector actionSelection = res->asExplicitQuantitativeCheckResult<ValueType>().getScheduler().computeActionSupport(nd_model.getNondeterministicChoiceIndices());
                // storm::storage::BitVector allStates(nd_model.getNumberOfStates(), true);

                // //Belief MDP state information
                // myfile << "Belief MDP state information:\n\n";

                // for (MdpStateType i = beliefIdToMdpStateMap[0]; i < getCurrentNumberOfMdpStates(); i++)
                // {
                //     {
                //         myfile << "belief: " << getBeliefManager().toString(getBeliefId(i)) << 
                //                     "\n\tbelief MDP state: " << i << 
                //                     "\n\tobservation id: " << beliefManager->getBeliefObservation(getBeliefId(i)) << 
                //                     "\n\tchosen action: " << res->asExplicitQuantitativeCheckResult<ValueType>().getScheduler().getChoice(i).getDeterministicChoice() << 
                //                     "\n\tstate value: " << values[i] << "\n\n";
                //     }
                // }

                // myfile.close();

>>>>>>> fd745954
            } else {
                STORM_LOG_ASSERT(storm::utility::resources::isTerminate(), "Empty check result!");
                STORM_LOG_ERROR("No result obtained while checking.");
            }
            status = Status::ModelChecked;
        }

        template<typename PomdpType, typename BeliefValueType>
        bool BeliefMdpExplorer<PomdpType, BeliefValueType>::hasComputedValues() const {
            return status == Status::ModelChecked;
        }

        template<typename PomdpType, typename BeliefValueType>
        std::vector<typename BeliefMdpExplorer<PomdpType, BeliefValueType>::ValueType> const &BeliefMdpExplorer<PomdpType, BeliefValueType>::getValuesOfExploredMdp() const {
            STORM_LOG_ASSERT(status == Status::ModelChecked, "Method call is invalid in current status.");
            return values;
        }

        template<typename PomdpType, typename BeliefValueType>
        const std::shared_ptr<storm::storage::Scheduler<typename BeliefMdpExplorer<PomdpType, BeliefValueType>::ValueType>> &BeliefMdpExplorer<PomdpType, BeliefValueType>::getSchedulerForExploredMdp() const {
            STORM_LOG_ASSERT(status == Status::ModelChecked, "Method call is invalid in current status.");
            return scheduler;
        }

        template<typename PomdpType, typename BeliefValueType>
        typename BeliefMdpExplorer<PomdpType, BeliefValueType>::ValueType const &BeliefMdpExplorer<PomdpType, BeliefValueType>::getComputedValueAtInitialState() const {
            STORM_LOG_ASSERT(status == Status::ModelChecked, "Method call is invalid in current status.");
            STORM_LOG_ASSERT(exploredMdp, "Tried to get a value but no MDP was explored.");
            return getValuesOfExploredMdp()[exploredMdp->getInitialStates().getNextSetIndex(0)];
        }

        template<typename PomdpType, typename BeliefValueType>
        typename BeliefMdpExplorer<PomdpType, BeliefValueType>::MdpStateType BeliefMdpExplorer<PomdpType, BeliefValueType>::getBeliefId(MdpStateType exploredMdpState) const {
            STORM_LOG_ASSERT(status != Status::Uninitialized, "Method call is invalid in current status.");
            return mdpStateToBeliefIdMap[exploredMdpState];
        }

        template<typename PomdpType, typename BeliefValueType>
        void BeliefMdpExplorer<PomdpType, BeliefValueType>::gatherSuccessorObservationInformationAtCurrentState(uint64_t localActionIndex,
                                                                                                                std::map<uint32_t, SuccessorObservationInformation> &gatheredSuccessorObservations) {
            STORM_LOG_ASSERT(status == Status::Exploring, "Method call is invalid in current status.");
            STORM_LOG_ASSERT(currentStateHasOldBehavior(), "Method call is invalid since the current state has no old behavior");
            uint64_t mdpChoice = getStartOfCurrentRowGroup() + localActionIndex;
            gatherSuccessorObservationInformationAtMdpChoice(mdpChoice, gatheredSuccessorObservations);

        }

        template<typename PomdpType, typename BeliefValueType>
        void BeliefMdpExplorer<PomdpType, BeliefValueType>::gatherSuccessorObservationInformationAtMdpChoice(uint64_t mdpChoice,
                                                                                                             std::map<uint32_t, SuccessorObservationInformation> &gatheredSuccessorObservations) {
            STORM_LOG_ASSERT(exploredMdp, "Method call is invalid if no MDP has been explored before");
            for (auto const &entry : exploredMdp->getTransitionMatrix().getRow(mdpChoice)) {
                auto const &beliefId = getBeliefId(entry.getColumn());
                if (beliefId != beliefManager->noId()) {
                    auto const &obs = beliefManager->getBeliefObservation(beliefId);
                    SuccessorObservationInformation info(entry.getValue(), entry.getValue(), 1);
                    auto obsInsertion = gatheredSuccessorObservations.emplace(obs, info);
                    if (!obsInsertion.second) {
                        // There already is an entry for this observation, so join the two informations
                        obsInsertion.first->second.join(info);
                    }
                    beliefManager->joinSupport(beliefId, obsInsertion.first->second.support);
                }
            }
        }

        template<typename PomdpType, typename BeliefValueType>
        bool BeliefMdpExplorer<PomdpType, BeliefValueType>::currentStateHasSuccessorObservationInObservationSet(uint64_t localActionIndex,
                                                                                                                storm::storage::BitVector const &observationSet) {
            STORM_LOG_ASSERT(status == Status::Exploring, "Method call is invalid in current status.");
            STORM_LOG_ASSERT(currentStateHasOldBehavior(), "Method call is invalid since the current state has no old behavior");
            uint64_t mdpChoice = getStartOfCurrentRowGroup() + localActionIndex;
            for(auto const &entry : exploredMdp->getTransitionMatrix().getRow(mdpChoice)) {
                auto const &beliefId = getBeliefId(entry.getColumn());
                if (observationSet.get(beliefManager->getBeliefObservation(beliefId))) {
                    return true;
                }
            }
            return false;
        }

        template<typename PomdpType, typename BeliefValueType>
        void BeliefMdpExplorer<PomdpType, BeliefValueType>::takeCurrentValuesAsUpperBounds() {
            STORM_LOG_ASSERT(status == Status::ModelChecked, "Method call is invalid in current status.");
            upperValueBounds = values;
        }

        template<typename PomdpType, typename BeliefValueType>
        void BeliefMdpExplorer<PomdpType, BeliefValueType>::takeCurrentValuesAsLowerBounds() {
            STORM_LOG_ASSERT(status == Status::ModelChecked, "Method call is invalid in current status.");
            lowerValueBounds = values;
        }

        template<typename PomdpType, typename BeliefValueType>
        void BeliefMdpExplorer<PomdpType, BeliefValueType>::computeOptimalChoicesAndReachableMdpStates(ValueType const &ancillaryChoicesEpsilon, bool relativeDifference) {
            STORM_LOG_ASSERT(status == Status::ModelChecked, "Method call is invalid in current status.");
            STORM_LOG_ASSERT(exploredMdp, "Method call is invalid in if no MDP is available.");
            STORM_LOG_ASSERT(!optimalChoices.is_initialized(), "Tried to compute optimal scheduler but this has already been done before.");
            STORM_LOG_ASSERT(!optimalChoicesReachableMdpStates.is_initialized(),
                             "Tried to compute states that are reachable under an optimal scheduler but this has already been done before.");

            // First find the choices that are optimal
            optimalChoices = storm::storage::BitVector(exploredMdp->getNumberOfChoices(), false);
            auto const &choiceIndices = exploredMdp->getNondeterministicChoiceIndices();
            auto const &transitions = exploredMdp->getTransitionMatrix();
            auto const &targetStates = exploredMdp->getStates("target");
            for (uint64_t mdpState = 0; mdpState < exploredMdp->getNumberOfStates(); ++mdpState) {
                if (targetStates.get(mdpState)) {
                    // Target states can be skipped.
                    continue;
                } else {
                    auto const &stateValue = values[mdpState];
                    for (uint64_t globalChoice = choiceIndices[mdpState]; globalChoice < choiceIndices[mdpState + 1]; ++globalChoice) {
                        ValueType choiceValue = transitions.multiplyRowWithVector(globalChoice, values);
                        if (exploredMdp->hasRewardModel()) {
                            choiceValue += exploredMdp->getUniqueRewardModel().getStateActionReward(globalChoice);
                        }
                        ValueType absDiff = storm::utility::abs<ValueType>((choiceValue - stateValue));
                        if ((relativeDifference && absDiff <= ancillaryChoicesEpsilon * stateValue) || (!relativeDifference && absDiff <= ancillaryChoicesEpsilon)) {
                            optimalChoices->set(globalChoice, true);
                        }
                    }
                    STORM_LOG_ASSERT(optimalChoices->getNextSetIndex(choiceIndices[mdpState]) < optimalChoices->size(), "Could not find an optimal choice.");
                }
            }

            // Then, find the states that are reachable via these choices
            optimalChoicesReachableMdpStates = storm::utility::graph::getReachableStates(transitions, exploredMdp->getInitialStates(), ~targetStates, targetStates, false, 0,
                                                                                         optimalChoices.get());
        }

        template<typename PomdpType, typename BeliefValueType>
        bool BeliefMdpExplorer<PomdpType, BeliefValueType>::beliefHasMdpState(BeliefId const &beliefId)  const {
            return getExploredMdpState(beliefId) != noState();
        }

        template<typename PomdpType, typename BeliefValueType>
        typename BeliefMdpExplorer<PomdpType, BeliefValueType>::MdpStateType BeliefMdpExplorer<PomdpType, BeliefValueType>::noState() const {
            return std::numeric_limits<MdpStateType>::max();
        }

        template<typename PomdpType, typename BeliefValueType>
        std::shared_ptr<storm::logic::Formula const>
        BeliefMdpExplorer<PomdpType, BeliefValueType>::createStandardProperty(storm::solver::OptimizationDirection const &dir, bool computeRewards) {
            std::string propertyString = computeRewards ? "R" : "P";
            propertyString += storm::solver::minimize(dir) ? "min" : "max";
            propertyString += "=? [F \"target\"]";
            std::vector<storm::jani::Property> propertyVector = storm::api::parseProperties(propertyString);
            return storm::api::extractFormulasFromProperties(propertyVector).front();
        }

        template<typename PomdpType, typename BeliefValueType>
        storm::modelchecker::CheckTask<storm::logic::Formula, typename BeliefMdpExplorer<PomdpType, BeliefValueType>::ValueType>
        BeliefMdpExplorer<PomdpType, BeliefValueType>::createStandardCheckTask(std::shared_ptr<storm::logic::Formula const> &property) {
            //Note: The property should not run out of scope after calling this because the task only stores the property by reference.
            // Therefore, this method needs the property by reference (and not const reference)
            auto task = storm::api::createTask<ValueType>(property, false);
            auto hint = storm::modelchecker::ExplicitModelCheckerHint<ValueType>();
            hint.setResultHint(values);
            auto hintPtr = std::make_shared<storm::modelchecker::ExplicitModelCheckerHint<ValueType>>(hint);
            task.setHint(hintPtr);
            task.setProduceSchedulers();
            return task;
        }

        template<typename PomdpType, typename BeliefValueType>
        typename BeliefMdpExplorer<PomdpType, BeliefValueType>::MdpStateType BeliefMdpExplorer<PomdpType, BeliefValueType>::getCurrentMdpState() const {
            STORM_LOG_ASSERT(status == Status::Exploring, "Method call is invalid in current status.");
            if (stateRemapping.find(currentMdpState) != stateRemapping.end()) {
                return stateRemapping.at(currentMdpState);
            } else {
                return currentMdpState;
            }
        }

        template<typename PomdpType, typename BeliefValueType>
        typename BeliefMdpExplorer<PomdpType, BeliefValueType>::MdpStateType BeliefMdpExplorer<PomdpType, BeliefValueType>::getCurrentBeliefId() const {
            STORM_LOG_ASSERT(status == Status::Exploring, "Method call is invalid in current status.");
            return getBeliefId(currentMdpState);
        }

        template<typename PomdpType, typename BeliefValueType>
        void BeliefMdpExplorer<PomdpType, BeliefValueType>::internalAddTransition(uint64_t const &row, MdpStateType const &column, ValueType const &value) {
            STORM_LOG_ASSERT(row <= exploredMdpTransitions.size(), "Skipped at least one row.");
            if (row == exploredMdpTransitions.size()) {
                exploredMdpTransitions.emplace_back();
            }
            STORM_LOG_ASSERT(exploredMdpTransitions[row].count(column) == 0, "Trying to insert multiple transitions to the same state.");
            exploredMdpTransitions[row][column] = value;
        }

        template<typename PomdpType, typename BeliefValueType>
        void BeliefMdpExplorer<PomdpType, BeliefValueType>::internalAddRowGroupIndex() {
            exploredChoiceIndices.push_back(getCurrentNumberOfMdpChoices());
        }

        template<typename PomdpType, typename BeliefValueType>
        void BeliefMdpExplorer<PomdpType, BeliefValueType>::markAsGridBelief(BeliefId const &beliefId){
            gridBeliefs.insert(beliefId);
        }

        template<typename PomdpType, typename BeliefValueType>
        bool BeliefMdpExplorer<PomdpType, BeliefValueType>::isMarkedAsGridBelief(BeliefId const &beliefId){
            return gridBeliefs.count(beliefId) > 0;
        }

        template<typename PomdpType, typename BeliefValueType>
        typename BeliefMdpExplorer<PomdpType, BeliefValueType>::MdpStateType BeliefMdpExplorer<PomdpType, BeliefValueType>::getExploredMdpState(BeliefId const &beliefId) const {
            if (beliefId < exploredBeliefIds.size() && exploredBeliefIds.get(beliefId)) {
                return beliefIdToMdpStateMap.at(beliefId);
            } else {
                return noState();
            }
        }

        template<typename PomdpType, typename BeliefValueType>
        void BeliefMdpExplorer<PomdpType, BeliefValueType>::insertValueHints(ValueType const &lowerBound, ValueType const &upperBound) {
            lowerValueBounds.push_back(lowerBound);
            upperValueBounds.push_back(upperBound);
            // Take the middle value as a hint
            values.push_back((lowerBound + upperBound) / storm::utility::convertNumber<ValueType, uint64_t>(2));
            STORM_LOG_ASSERT(lowerValueBounds.size() == getCurrentNumberOfMdpStates(), "Value vectors have different size then number of available states.");
            STORM_LOG_ASSERT(lowerValueBounds.size() == upperValueBounds.size() && values.size() == upperValueBounds.size(), "Value vectors have inconsistent size.");
        }

        template<typename PomdpType, typename BeliefValueType>
        typename BeliefMdpExplorer<PomdpType, BeliefValueType>::MdpStateType BeliefMdpExplorer<PomdpType, BeliefValueType>::getOrAddMdpState(BeliefId const &beliefId, ValueType const &transitionValue) {
            exploredBeliefIds.grow(beliefId + 1, false);
            if (exploredBeliefIds.get(beliefId)) {
                if(explHeuristic == ExplorationHeuristic::ProbabilityPrio && mdpStatesToExploreStatePrio.find(beliefIdToMdpStateMap[beliefId]) != mdpStatesToExploreStatePrio.end()){
                    // We check if the value is higher than the current priority and update if necessary
                    auto newPrio = probabilityEstimation[getCurrentMdpState()] * transitionValue;
                    if(newPrio > mdpStatesToExploreStatePrio[beliefIdToMdpStateMap[beliefId]]) {
                        // Erase the state from the "queue" map and re-insert it with the new value
                        auto range = mdpStatesToExplorePrioState.equal_range(mdpStatesToExploreStatePrio[beliefIdToMdpStateMap[beliefId]]);
                        for (auto i = range.first; i != range.second; ++i) {
                            if (i->second == beliefIdToMdpStateMap[beliefId]) {
                                mdpStatesToExplorePrioState.erase(i);
                                break;
                            }
                        }
                        mdpStatesToExplorePrioState.emplace(newPrio, beliefIdToMdpStateMap[beliefId]);
                        mdpStatesToExploreStatePrio[beliefIdToMdpStateMap[beliefId]] = newPrio;
                    }
                }
                return beliefIdToMdpStateMap[beliefId];
            } else {
                // This state needs exploration
                exploredBeliefIds.set(beliefId, true);

                // If this is a restart of the exploration, we still might have an MDP state for the belief
                if (exploredMdp) {
                    auto findRes = beliefIdToMdpStateMap.find(beliefId);
                    if (findRes != beliefIdToMdpStateMap.end()) {
                        ValueType currentPrio;
                        switch (explHeuristic) {
                            case ExplorationHeuristic::BreadthFirst :
                                currentPrio = prio;
                                prio = prio - storm::utility::one<ValueType>();
                                break;
                            case ExplorationHeuristic::LowerBoundPrio :
                                currentPrio = getLowerValueBoundAtCurrentState();
                                break;
                            case ExplorationHeuristic::UpperBoundPrio :
                                currentPrio = getUpperValueBoundAtCurrentState();
                                break;
                            case ExplorationHeuristic::GapPrio        :
                                currentPrio = getUpperValueBoundAtCurrentState() - getLowerValueBoundAtCurrentState();
                                break;
                            case ExplorationHeuristic::ProbabilityPrio:
                                if(getCurrentMdpState() != noState()) {
                                    currentPrio = probabilityEstimation[getCurrentMdpState()] * transitionValue;
                                } else {
                                    currentPrio = storm::utility::one<ValueType>();
                                }
                                break;
                            default :
                                STORM_LOG_THROW(false, storm::exceptions::NotImplementedException, "Other heuristics not implemented yet");
                        }
                        mdpStatesToExploreStatePrio[findRes->second] = currentPrio;
                        mdpStatesToExplorePrioState.emplace(currentPrio, findRes->second);
                        return findRes->second;
                    }
                }
                // At this point we need to add a new MDP state
                MdpStateType result = getCurrentNumberOfMdpStates();
                assert(getCurrentNumberOfMdpStates() == mdpStateToBeliefIdMap.size());
                mdpStateToBeliefIdMap.push_back(beliefId);
                beliefIdToMdpStateMap[beliefId] = result;
                insertValueHints(computeLowerValueBoundAtBelief(beliefId), computeUpperValueBoundAtBelief(beliefId));
                ValueType currentPrio;
                switch (explHeuristic) {
                    case ExplorationHeuristic::BreadthFirst :
                        currentPrio = prio;
                        prio = prio - storm::utility::one<ValueType>();
                        break;
                    case ExplorationHeuristic::LowerBoundPrio :
                        currentPrio = getLowerValueBoundAtCurrentState();
                        break;
                    case ExplorationHeuristic::UpperBoundPrio :
                        currentPrio = getUpperValueBoundAtCurrentState();
                        break;
                    case ExplorationHeuristic::GapPrio        :
                        currentPrio = getUpperValueBoundAtCurrentState() - getLowerValueBoundAtCurrentState();
                        break;
                    case ExplorationHeuristic::ProbabilityPrio:
                        if(getCurrentMdpState() != noState()) {
                            currentPrio = probabilityEstimation[getCurrentMdpState()] * transitionValue;
                        } else {
                            currentPrio = storm::utility::one<ValueType>();
                        }
                        break;
                    default :
                        STORM_LOG_THROW(false, storm::exceptions::NotImplementedException, "Other heuristics not implemented yet");
                }
                mdpStatesToExploreStatePrio[result] = currentPrio;
                mdpStatesToExplorePrioState.emplace(currentPrio, result);
                return result;
            }
        }

        template<typename PomdpType, typename BeliefValueType>
        void BeliefMdpExplorer<PomdpType, BeliefValueType>::addChoiceLabelToCurrentState(uint64_t const &localActionIndex, std::string label) {
            mdpStateToChoiceLabelsMap[currentMdpState][localActionIndex] = label;
        }

        template<typename PomdpType, typename BeliefValueType>
        std::vector<typename BeliefMdpExplorer<PomdpType, BeliefValueType>::BeliefId> BeliefMdpExplorer<PomdpType, BeliefValueType>::getBeliefsInMdp() {
            return mdpStateToBeliefIdMap;
        }

        template<typename PomdpType, typename BeliefValueType>
        std::vector<typename BeliefMdpExplorer<PomdpType, BeliefValueType>::BeliefId> BeliefMdpExplorer<PomdpType, BeliefValueType>::getBeliefsWithObservationInMdp(uint32_t obs) const {
            std::vector<BeliefId> res;
            for (auto const &belief : mdpStateToBeliefIdMap) {
                if(belief != beliefManager->noId()) {
                    if (beliefManager->getBeliefObservation(belief) == obs) {
                        res.push_back(belief);
                    }
                }
            }
            return res;
        }

        template<typename PomdpType, typename BeliefValueType>
        bool BeliefMdpExplorer<PomdpType, BeliefValueType>::hasParametricBounds(){
            return !pomdpValueBounds.parametric.empty();
        }

        template<typename PomdpType, typename BeliefValueType>
        typename BeliefMdpExplorer<PomdpType, BeliefValueType>::ValueType BeliefMdpExplorer<PomdpType, BeliefValueType>::getParametricBoundAtPOMDPState(uint64_t const &pomdpState){
            return pomdpValueBounds.getParametricBound(pomdpState);
        }

        template<typename PomdpType, typename BeliefValueType>
        typename BeliefMdpExplorer<PomdpType, BeliefValueType>::ValueType BeliefMdpExplorer<PomdpType, BeliefValueType>::getTrivialUpperBoundAtPOMDPState(uint64_t const &pomdpState){
            return pomdpValueBounds.getSmallestUpperBound(pomdpState);
        }

        template<typename PomdpType, typename BeliefValueType>
        typename BeliefMdpExplorer<PomdpType, BeliefValueType>::ValueType BeliefMdpExplorer<PomdpType, BeliefValueType>::getTrivialLowerBoundAtPOMDPState(uint64_t const &pomdpState){
            return pomdpValueBounds.getHighestLowerBound(pomdpState);
        }

        template<typename PomdpType, typename BeliefValueType>
        void BeliefMdpExplorer<PomdpType, BeliefValueType>::setExtremeValueBound(storm::pomdp::modelchecker::ExtremePOMDPValueBound<ValueType> valueBound){
            extremeValueBound = valueBound;
        }

        template<typename PomdpType, typename BeliefValueType>
        void BeliefMdpExplorer<PomdpType, BeliefValueType>::setFMSchedValueList(std::vector<std::vector<std::unordered_map<uint64_t,ValueType>>> valueList){
            fmSchedulerValueList = valueList;
        }

        template<typename PomdpType, typename BeliefValueType>
        uint64_t BeliefMdpExplorer<PomdpType, BeliefValueType>::getNrOfMemoryNodesForObservation(uint32_t observation) const{
            return fmSchedulerValueList.at(observation).size();
        }

        template<typename PomdpType, typename BeliefValueType>
        typename BeliefMdpExplorer<PomdpType, BeliefValueType>::ValueType BeliefMdpExplorer<PomdpType, BeliefValueType>::getExtremeValueBoundAtPOMDPState(const uint64_t &pomdpState){
            return extremeValueBound.getValueForState(pomdpState);
        }

        template<typename PomdpType, typename BeliefValueType>
        storm::storage::BitVector BeliefMdpExplorer<PomdpType, BeliefValueType>::getStateExtremeBoundIsInfinite(){
            return extremeValueBound.isInfinite;
        }

        template<typename PomdpType, typename BeliefValueType>
        uint64_t BeliefMdpExplorer<PomdpType, BeliefValueType>::getNrSchedulersForUpperBounds() {
            return pomdpValueBounds.upper.size();
        }

        template<typename PomdpType, typename BeliefValueType>
        uint64_t BeliefMdpExplorer<PomdpType, BeliefValueType>::getNrSchedulersForLowerBounds() {
            return pomdpValueBounds.lower.size();
        }

        template<typename PomdpType, typename BeliefValueType>
        storm::storage::Scheduler<typename BeliefMdpExplorer<PomdpType, BeliefValueType>::ValueType>
        BeliefMdpExplorer<PomdpType, BeliefValueType>::getLowerValueBoundScheduler(uint64_t schedulerId) const {
            STORM_LOG_ASSERT(!pomdpValueBounds.lowerSchedulers.empty(), "Requested lower bound scheduler but none were available.");
            STORM_LOG_ASSERT(pomdpValueBounds.lowerSchedulers.size() > schedulerId, "Requested lower value bound scheduler with ID " << schedulerId << " not available.");
            return pomdpValueBounds.lowerSchedulers[schedulerId];
        }

        template<typename PomdpType, typename BeliefValueType>
        storm::storage::Scheduler<typename BeliefMdpExplorer<PomdpType, BeliefValueType>::ValueType>
        BeliefMdpExplorer<PomdpType, BeliefValueType>::getUpperValueBoundScheduler(uint64_t schedulerId) const {
            STORM_LOG_ASSERT(!pomdpValueBounds.upperSchedulers.empty(), "Requested upper bound scheduler but none were available.");
            STORM_LOG_ASSERT(pomdpValueBounds.upperSchedulers.size() > schedulerId, "Requested upper value bound scheduler with ID " << schedulerId << " not available.");
            return pomdpValueBounds.upperSchedulers[schedulerId];
        }

        template<typename PomdpType, typename BeliefValueType>
        std::vector<storm::storage::Scheduler<typename BeliefMdpExplorer<PomdpType, BeliefValueType>::ValueType>>
        BeliefMdpExplorer<PomdpType, BeliefValueType>::getLowerValueBoundSchedulers() const {
            STORM_LOG_ASSERT(!pomdpValueBounds.lowerSchedulers.empty(), "Requested lower bound schedulers but none were available.");
            return pomdpValueBounds.lowerSchedulers;
        }

        template<typename PomdpType, typename BeliefValueType>
        std::vector<storm::storage::Scheduler<typename BeliefMdpExplorer<PomdpType, BeliefValueType>::ValueType>>
        BeliefMdpExplorer<PomdpType, BeliefValueType>::getUpperValueBoundSchedulers() const {
            STORM_LOG_ASSERT(!pomdpValueBounds.upperSchedulers.empty(), "Requested upper bound schedulers but none were available.");
            return pomdpValueBounds.upperSchedulers;
        }

        template<typename PomdpType, typename BeliefValueType>

        bool BeliefMdpExplorer<PomdpType, BeliefValueType>::hasFMSchedulerValues() const {
            return !fmSchedulerValueList.empty();
        }

        template
        class BeliefMdpExplorer<storm::models::sparse::Pomdp<double>>;

        template
        class BeliefMdpExplorer<storm::models::sparse::Pomdp<double>, storm::RationalNumber>;

        template
        class BeliefMdpExplorer<storm::models::sparse::Pomdp<storm::RationalNumber>, double>;

        template
        class BeliefMdpExplorer<storm::models::sparse::Pomdp<storm::RationalNumber>>;
    }
}
<|MERGE_RESOLUTION|>--- conflicted
+++ resolved
@@ -882,31 +882,6 @@
                 // == PRINTING BELIEF MDP INFO (REMOVE AFTER) TODO PAYNT ======================================
                 // ============================================================================================
 
-<<<<<<< HEAD
-                std::ofstream myfile;
-                myfile.open("belief-mdp.txt");
-
-                storm::models::sparse::NondeterministicModel<ValueType> nd_model = (storm::models::sparse::NondeterministicModel<ValueType>) *exploredMdp;
-
-                storm::storage::BitVector actionSelection = res->asExplicitQuantitativeCheckResult<ValueType>().getScheduler().computeActionSupport(nd_model.getNondeterministicChoiceIndices());
-                storm::storage::BitVector allStates(nd_model.getNumberOfStates(), true);
-
-                //Belief MDP state information
-                myfile << "Belief MDP state information:\n\n";
-
-                for (MdpStateType i = beliefIdToMdpStateMap[0]; i < getCurrentNumberOfMdpStates(); i++)
-                {
-                    {
-                        myfile << "belief: " << getBeliefManager().toString(getBeliefId(i)) << 
-                                    "\n\tbelief MDP state: " << i << 
-                                    "\n\tobservation id: " << beliefManager->getBeliefObservation(getBeliefId(i)) << 
-                                    "\n\tchosen action: " << res->asExplicitQuantitativeCheckResult<ValueType>().getScheduler().getChoice(i).getDeterministicChoice() << 
-                                    "\n\tstate value: " << values[i] << "\n\n";
-                    }
-                }
-
-                myfile.close();
-=======
                 // std::ofstream myfile;
                 // myfile.open("belief-mdp.txt");
 
@@ -931,7 +906,6 @@
 
                 // myfile.close();
 
->>>>>>> fd745954
             } else {
                 STORM_LOG_ASSERT(storm::utility::resources::isTerminate(), "Empty check result!");
                 STORM_LOG_ERROR("No result obtained while checking.");
