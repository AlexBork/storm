#include "BeliefExplorationPomdpModelChecker.h"

#include <tuple>

#include <boost/algorithm/string.hpp>

#include "storm-pomdp/analysis/FormulaInformation.h"
#include "storm-pomdp/analysis/FiniteBeliefMdpDetection.h"
#include "storm-pomdp/transformer/MakeStateSetObservationClosed.h"

#include "storm/utility/ConstantsComparator.h"
#include "storm/utility/NumberTraits.h"
#include "storm/utility/graph.h"
#include "storm/logic/Formulas.h"

#include "storm-pomdp/builder/BeliefMdpExplorer.h"
#include "storm-pomdp/modelchecker/PomdpParametricTransformationModelChecker.h"
#include "storm-pomdp/modelchecker/PreprocessingPomdpValueBoundsModelChecker.h"
#include "storm/api/export.h"
#include "storm/api/properties.h"
#include "storm/modelchecker/prctl/SparseDtmcPrctlModelChecker.h"
#include "storm/models/sparse/Dtmc.h"
#include "storm/models/sparse/StandardRewardModel.h"
#include "storm/utility/vector.h"

#include "storm/utility/macros.h"
#include "storm/utility/SignalHandler.h"
#include "storm/exceptions/NotSupportedException.h"

namespace storm {
    namespace pomdp {
        namespace modelchecker {

            template<typename PomdpModelType, typename BeliefValueType, typename BeliefMDPType>
            BeliefExplorationPomdpModelChecker<PomdpModelType, BeliefValueType, BeliefMDPType>::Result::Result(ValueType lower, ValueType upper) : lowerBound(lower), upperBound(upper) {
                // Intentionally left empty
            }

            template<typename PomdpModelType, typename BeliefValueType, typename BeliefMDPType>
            typename BeliefExplorationPomdpModelChecker<PomdpModelType, BeliefValueType, BeliefMDPType>::ValueType
            BeliefExplorationPomdpModelChecker<PomdpModelType, BeliefValueType, BeliefMDPType>::Result::diff(bool relative) const {
                ValueType diff = upperBound - lowerBound;
                if (diff < storm::utility::zero<ValueType>()) {
                    STORM_LOG_WARN_COND(diff >= storm::utility::convertNumber<ValueType>(1e-6), "Upper bound '" << upperBound << "' is smaller than lower bound '" << lowerBound << "': Difference is " << diff << ".");
                    diff = storm::utility::zero<ValueType>();
                }
                if (relative && !storm::utility::isZero(upperBound)) {
                    diff /= upperBound;
                }
                return diff;
            }

            template<typename PomdpModelType, typename BeliefValueType, typename BeliefMDPType>
            bool BeliefExplorationPomdpModelChecker<PomdpModelType, BeliefValueType, BeliefMDPType>::Result::updateLowerBound(ValueType const& value) {
                if (value > lowerBound) {
                    lowerBound = value;
                    return true;
                }
                return false;
            }

            template<typename PomdpModelType, typename BeliefValueType, typename BeliefMDPType>
            bool BeliefExplorationPomdpModelChecker<PomdpModelType, BeliefValueType, BeliefMDPType>::Result::updateUpperBound(ValueType const& value) {
                if (value < upperBound) {
                    upperBound = value;
                    return true;
                }
                return false;
            }

            template<typename PomdpModelType, typename BeliefValueType, typename BeliefMDPType>
            BeliefExplorationPomdpModelChecker<PomdpModelType, BeliefValueType, BeliefMDPType>::Statistics::Statistics() :  beliefMdpDetectedToBeFinite(false), refinementFixpointDetected(false), overApproximationBuildAborted(false), underApproximationBuildAborted(false), aborted(false) {
                // intentionally left empty;
            }

            template<typename PomdpModelType, typename BeliefValueType, typename BeliefMDPType>
            BeliefExplorationPomdpModelChecker<PomdpModelType, BeliefValueType, BeliefMDPType>::BeliefExplorationPomdpModelChecker(std::shared_ptr<PomdpModelType> pomdp, Options options) : inputPomdp(pomdp), options(options) {
                STORM_LOG_ASSERT(inputPomdp, "The given POMDP is not initialized.");
                STORM_LOG_ERROR_COND(inputPomdp->isCanonic(), "Input Pomdp is not known to be canonic. This might lead to unexpected verification results.");

                beliefTypeCC = storm::utility::ConstantsComparator<BeliefValueType>(storm::utility::convertNumber<BeliefValueType>(this->options.numericPrecision), false);
                valueTypeCC = storm::utility::ConstantsComparator<ValueType>(this->options.numericPrecision, false);
            }

            template<typename PomdpModelType, typename BeliefValueType, typename BeliefMDPType>
            void BeliefExplorationPomdpModelChecker<PomdpModelType, BeliefValueType, BeliefMDPType>::precomputeValueBounds(storm::logic::Formula const& formula, storm::solver::MinMaxMethod minMaxMethod) {
                auto formulaInfo = storm::pomdp::analysis::getFormulaInformation(pomdp(), formula);

                // Compute some initial bounds on the values for each state of the pomdp
                // We work with the Belief MDP value type, so if the POMDP is exact, but the belief MDP is not, we need to convert
                auto initialPomdpValueBounds = PreprocessingPomdpValueBoundsModelChecker<ValueType>(pomdp(), minMaxMethod).getValueBounds(formula, formulaInfo);

                std::vector<ValueType> pMCValueBound;
                if(options.useParametricPreprocessing && options.unfold){
                    STORM_LOG_WARN("Using the transformation to a pMC is currently not supported. The preprocessing step is skipped.");
                    //initialPomdpValueBounds.parametric = PomdpParametricTransformationModelChecker<ValueType>(pomdp()).computeValuesForFMPolicy(formula, formulaInfo, options.paramMemBound, storm::storage::PomdpMemoryPattern::Full, options.paramGDEps, options.paramGDMaxInstantiations);
                }
                pomdpValueBounds.trivialPomdpValueBounds = initialPomdpValueBounds;

                // If we clip and compute rewards, compute the values necessary for the correction terms
                if((options.clippingThresholdInit > 0 || options.useGridClipping) && formula.isRewardOperatorFormula()){
                    pomdpValueBounds.extremePomdpValueBound =
                        PreprocessingPomdpValueBoundsModelChecker<ValueType>(pomdp(), minMaxMethod).getExtremeValueBound(formula, formulaInfo);
                }
            }

            template<typename PomdpModelType, typename BeliefValueType, typename BeliefMDPType>
            typename BeliefExplorationPomdpModelChecker<PomdpModelType, BeliefValueType, BeliefMDPType>::Result BeliefExplorationPomdpModelChecker<PomdpModelType, BeliefValueType, BeliefMDPType>::check(storm::logic::Formula const& formula, std::vector<std::vector<ValueType>> additionalUnderApproximationBounds) {
                STORM_LOG_ASSERT(options.unfold || options.discretize, "Invoked belief exploration but no task (unfold or discretize) given.");
                
                // Potentially reset preprocessed model from previous call
                preprocessedPomdp.reset();
                
                // Reset all collected statistics
                statistics = Statistics();
                statistics.totalTime.start();
                // Extract the relevant information from the formula
                auto formulaInfo = storm::pomdp::analysis::getFormulaInformation(pomdp(), formula);
                
                precomputeValueBounds(formula, options.preProcMinMaxMethod);
                if(!additionalUnderApproximationBounds.empty()){
                    if(formulaInfo.minimize()){
                        pomdpValueBounds.trivialPomdpValueBounds.upper.insert(pomdpValueBounds.trivialPomdpValueBounds.upper.end(), std::make_move_iterator(additionalUnderApproximationBounds.begin()), std::make_move_iterator(additionalUnderApproximationBounds.end()));
                    } else {
                        pomdpValueBounds.trivialPomdpValueBounds.lower.insert(pomdpValueBounds.trivialPomdpValueBounds.lower.end(), std::make_move_iterator(additionalUnderApproximationBounds.begin()), std::make_move_iterator(additionalUnderApproximationBounds.end()));
                    }
                }
                uint64_t initialPomdpState = pomdp().getInitialStates().getNextSetIndex(0);
                Result result(pomdpValueBounds.trivialPomdpValueBounds.getHighestLowerBound(initialPomdpState), pomdpValueBounds.trivialPomdpValueBounds.getSmallestUpperBound(initialPomdpState));
                STORM_LOG_INFO("Initial value bounds are [" << result.lowerBound << ", " << result.upperBound << "]");

                boost::optional<std::string> rewardModelName;
                std::set<uint32_t> targetObservations;
                if (formulaInfo.isNonNestedReachabilityProbability() || formulaInfo.isNonNestedExpectedRewardFormula()) {
                    if (formulaInfo.getTargetStates().observationClosed) {
                        targetObservations = formulaInfo.getTargetStates().observations;
                    } else {
                        storm::transformer::MakeStateSetObservationClosed<ValueType> obsCloser(inputPomdp);
                        std::tie(preprocessedPomdp, targetObservations) = obsCloser.transform(formulaInfo.getTargetStates().states);
                    }
                    if (formulaInfo.isNonNestedReachabilityProbability()) {
                        if (!formulaInfo.getSinkStates().empty()) {
                            storm::storage::sparse::ModelComponents<ValueType> components;
                            components.stateLabeling = pomdp().getStateLabeling();
                            components.rewardModels = pomdp().getRewardModels();
                            auto matrix = pomdp().getTransitionMatrix();
                            matrix.makeRowGroupsAbsorbing(formulaInfo.getSinkStates().states);
                            components.transitionMatrix = matrix;
                            components.observabilityClasses = pomdp().getObservations();
                            if(pomdp().hasChoiceLabeling()){
                                components.choiceLabeling = pomdp().getChoiceLabeling();
                            }
                            if(pomdp().hasObservationValuations()){
                                components.observationValuations = pomdp().getObservationValuations();
                            }
                            preprocessedPomdp = std::make_shared<storm::models::sparse::Pomdp<ValueType>>(std::move(components), true);
                            auto reachableFromSinkStates = storm::utility::graph::getReachableStates(pomdp().getTransitionMatrix(), formulaInfo.getSinkStates().states, formulaInfo.getSinkStates().states, ~formulaInfo.getSinkStates().states);
                            reachableFromSinkStates &= ~formulaInfo.getSinkStates().states;
                            STORM_LOG_THROW(reachableFromSinkStates.empty(), storm::exceptions::NotSupportedException, "There are sink states that can reach non-sink states. This is currently not supported");
                        }
                    } else {
                        // Expected reward formula!
                        rewardModelName = formulaInfo.getRewardModelName();
                    }
                } else {
                    STORM_LOG_THROW(false, storm::exceptions::NotSupportedException, "Unsupported formula '" << formula << "'.");
                }
                if (storm::pomdp::detectFiniteBeliefMdp(pomdp(), formulaInfo.getTargetStates().states)) {
                    STORM_LOG_INFO("Detected that the belief MDP is finite.");
                    statistics.beliefMdpDetectedToBeFinite = true;
                }

                if (options.refine) {
                    refineReachability(targetObservations, formulaInfo.minimize(), rewardModelName, pomdpValueBounds, result);
                } else {
                    computeReachability(targetObservations, formulaInfo.minimize(), rewardModelName, pomdpValueBounds, result);
                }
                // "clear" results in case they were actually not requested (this will make the output a bit more clear)
                if ((formulaInfo.minimize() && !options.discretize) || (formulaInfo.maximize() && !options.unfold)) {
                    result.lowerBound = -storm::utility::infinity<ValueType>();
                }
                if ((formulaInfo.maximize() && !options.discretize) || (formulaInfo.minimize() && !options.unfold)) {
                    result.upperBound = storm::utility::infinity<ValueType>();
                }

                if (storm::utility::resources::isTerminate()) {
                    statistics.aborted = true;
                }
                statistics.totalTime.stop();
                return result;
            }

            template<typename PomdpModelType, typename BeliefValueType, typename BeliefMDPType>
            void BeliefExplorationPomdpModelChecker<PomdpModelType, BeliefValueType, BeliefMDPType>::printStatisticsToStream(std::ostream& stream) const {
                stream << "##### Grid Approximation Statistics ######\n";
                stream << "# Input model: \n";
                pomdp().printModelInformationToStream(stream);
                stream << "# Max. Number of states with same observation: " << pomdp().getMaxNrStatesWithSameObservation() << '\n';
                if (statistics.beliefMdpDetectedToBeFinite) {
                    stream << "# Pre-computations detected that the belief MDP is finite.\n";
                }
                if (statistics.aborted) {
                    stream << "# Computation aborted early\n";
                }

                stream << "# Total check time: " << statistics.totalTime << '\n';
                // Refinement information:
                if (statistics.refinementSteps) {
                    stream << "# Number of refinement steps: " << statistics.refinementSteps.get() << '\n';
                }
                if (statistics.refinementFixpointDetected) {
                    stream << "# Detected a refinement fixpoint.\n";
                }

                // The overapproximation MDP:
                if (statistics.overApproximationStates) {
                    stream << "# Number of states in the ";
                    if (options.refine) {
                        stream << "final ";
                    }
                    stream << "grid MDP for the over-approximation: ";
                    if (statistics.overApproximationBuildAborted) {
                        stream << ">=";
                    }
                    stream << statistics.overApproximationStates.get() << '\n';
                    stream << "# Maximal resolution for over-approximation: " << statistics.overApproximationMaxResolution.get() << '\n';
                    stream << "# Time spend for building the over-approx grid MDP(s): " << statistics.overApproximationBuildTime << '\n';
                    stream << "# Time spend for checking the over-approx grid MDP(s): " << statistics.overApproximationCheckTime << '\n';
                }

                // The underapproximation MDP:
                if (statistics.underApproximationStates) {
                    stream << "# Number of states in the ";
                    if (options.refine) {
                        stream << "final ";
                    }
                    stream << "belief MDP for the under-approximation: ";
                    if (statistics.underApproximationBuildAborted) {
                        stream << ">=";
                    }
                    stream << statistics.underApproximationStates.get() << '\n';
                    if(statistics.nrClippingAttempts) {
                        stream << "# Clipping attempts (clipped states) for the under-approximation: ";
                        if (statistics.underApproximationBuildAborted) {
                            stream << ">=";
                        }
                        stream << statistics.nrClippingAttempts.get() << " (" << statistics.nrClippedStates.get() << ")\n";
                        stream << "# Total clipping preprocessing time: " << statistics.clippingPreTime << "\n";
                        stream << "# Total clipping time: " << statistics.clipWatch << "\n";
                    } else if (statistics.nrTruncatedStates){
                        stream << "# Truncated states for the under-approximation: ";
                        if (statistics.underApproximationBuildAborted) {
                            stream << ">=";
                        }
                        stream << statistics.nrTruncatedStates.get() << "\n";
                    }
                    if (statistics.underApproximationStateLimit) {
                        stream << "# Exploration state limit for under-approximation: " << statistics.underApproximationStateLimit.get() << '\n';
                    }
                    stream << "# Time spend for building the under-approx grid MDP(s): " << statistics.underApproximationBuildTime << '\n';
                    stream << "# Time spend for checking the under-approx grid MDP(s): " << statistics.underApproximationCheckTime << '\n';
                }

                stream << "##########################################\n";
            }

            template<typename PomdpModelType, typename BeliefValueType, typename BeliefMDPType>
            void BeliefExplorationPomdpModelChecker<PomdpModelType, BeliefValueType, BeliefMDPType>::computeReachability(std::set<uint32_t> const &targetObservations, bool min, boost::optional<std::string> rewardModelName, storm::pomdp::modelchecker::POMDPValueBounds<ValueType> const& valueBounds, Result &result) {
                auto trivialPOMDPBounds = valueBounds.trivialPomdpValueBounds;
                if (options.discretize) {
                    std::vector<BeliefValueType> observationResolutionVector(pomdp().getNrObservations(),
                                                                             storm::utility::convertNumber<BeliefValueType>(options.resolutionInit));
                    auto manager = std::make_shared<BeliefManagerType>(pomdp(), storm::utility::convertNumber<BeliefValueType>(options.numericPrecision),
                                                                       options.dynamicTriangulation ? BeliefManagerType::TriangulationMode::Dynamic
                                                                                                    : BeliefManagerType::TriangulationMode::Static);
                    if (rewardModelName) {
                        manager->setRewardModel(rewardModelName);
                    }
                    auto approx = std::make_shared<ExplorerType>(manager, trivialPOMDPBounds);
                    HeuristicParameters heuristicParameters = {
                            .gapThreshold = options.gapThresholdInit,
                            .observationThreshold = options.obsThresholdInit, // Actually not relevant without refinement
                            .sizeThreshold = options.sizeThresholdInit == 0 ? std::numeric_limits<uint64_t>::max() : options.sizeThresholdInit,
                            .clippingThreshold = options.clippingThresholdInit,
                            .optimalChoiceValueEpsilon = options.optimalChoiceValueThresholdInit,};

                    buildOverApproximation(targetObservations, min, rewardModelName.is_initialized(), false, heuristicParameters, observationResolutionVector, manager, approx);
                    if (approx->hasComputedValues()) {
                        auto printInfo = [&approx]() {
                            std::stringstream str;
                            str << "Explored and checked Over-Approximation MDP:\n";
                            approx->getExploredMdp()->printModelInformationToStream(str);
                            return str.str();
                        };
                        STORM_LOG_INFO(printInfo());
                        ValueType &resultValue = min ? result.lowerBound : result.upperBound;
                        resultValue = approx->getComputedValueAtInitialState();
                    }
                }
                if (options.unfold) { // Underapproximation (uses a fresh Belief manager)
                    auto manager = std::make_shared<BeliefManagerType>(pomdp(), storm::utility::convertNumber<BeliefValueType>(options.numericPrecision),
                                                                       options.dynamicTriangulation ? BeliefManagerType::TriangulationMode::Dynamic
                                                                                                    : BeliefManagerType::TriangulationMode::Static);
                    if (rewardModelName) {
                        manager->setRewardModel(rewardModelName);
                    }

                    auto approx = std::make_shared<ExplorerType>(manager, trivialPOMDPBounds, options.explorationHeuristic);
                    HeuristicParameters heuristicParameters = {
                            .gapThreshold = options.gapThresholdInit,
                            .observationThreshold = options.obsThresholdInit, // Actually not relevant without refinement
                            .sizeThreshold = options.sizeThresholdInit,
                            .clippingThreshold = options.clippingThresholdInit,
                            .optimalChoiceValueEpsilon = options.optimalChoiceValueThresholdInit,};
                    if (heuristicParameters.sizeThreshold == 0) {
                        if (options.explorationTimeLimit) {
                            heuristicParameters.sizeThreshold = std::numeric_limits<uint64_t>::max();
                        } else {
                            heuristicParameters.sizeThreshold = pomdp().getNumberOfStates() * pomdp().getMaxNrStatesWithSameObservation();
                            STORM_PRINT_AND_LOG("Heuristically selected an under-approximation mdp size threshold of " << heuristicParameters.sizeThreshold << ".\n")
                        }
                    }
                    // If we clip and compute rewards
                    if((options.clippingThresholdInit > 0 || options.useGridClipping) && rewardModelName.is_initialized()) {
                        approx->setExtremeValueBound(valueBounds.extremePomdpValueBound);
                    }
                    buildUnderApproximation(targetObservations, min, rewardModelName.is_initialized(), false, heuristicParameters, manager, approx);
                    if (approx->hasComputedValues()) {
                        auto printInfo = [&approx]() {
                            std::stringstream str;
                            str << "Explored and checked Under-Approximation MDP:\n";
                            approx->getExploredMdp()->printModelInformationToStream(str);
                            return str.str();
                        };

                        std::shared_ptr<storm::models::sparse::Model<ValueType>> scheduledModel = approx->getExploredMdp();
                        std::vector<uint32_t> observations = approx->getObservationForMdpStates();
                        storm::models::sparse::StateLabeling newLabeling(scheduledModel->getStateLabeling());
                        auto nrPreprocessingScheds = min ? approx->getNrSchedulersForUpperBounds() : approx->getNrSchedulersForLowerBounds();
                        for(uint64_t i = 0; i < nrPreprocessingScheds; ++i){
                            newLabeling.addLabel("sched_" + std::to_string(i));
                        }
                        newLabeling.addLabel("cutoff");
                        newLabeling.addLabel("clipping");

                        auto transMatrix = scheduledModel->getTransitionMatrix();
                        for(uint64_t i = 0; i < scheduledModel->getNumberOfStates(); ++i){
                            if(newLabeling.getStateHasLabel("truncated",i)){
                                bool hasClipping = (approx->getExploredMdp()->getNumberOfChoices(i) != nrPreprocessingScheds);
                                uint64_t chosenActionIndex = approx->getSchedulerForExploredMdp()->getChoice(i).getDeterministicChoice();
                                if(hasClipping){
                                    if(chosenActionIndex == 0){
                                        newLabeling.addLabelToState("clipping", i);
                                        auto chosenRow = transMatrix.getRow(i,0);
                                        auto candidateIndex = (chosenRow.end() - 1)->getColumn();
                                        transMatrix.makeRowDirac(transMatrix.getRowGroupIndices()[i], candidateIndex);
                                    } else {
                                        newLabeling.addLabelToState(
                                            "sched_" + std::to_string(approx->getSchedulerForExploredMdp()->getChoice(i).getDeterministicChoice() - 1), i);
                                        newLabeling.addLabelToState("cutoff", i);
                                    }
                                } else {
                                    newLabeling.addLabelToState(
                                        "sched_" + std::to_string(approx->getSchedulerForExploredMdp()->getChoice(i).getDeterministicChoice()), i);
                                    newLabeling.addLabelToState("cutoff", i);
                                }
                            }
                        }
                        newLabeling.removeLabel("truncated");
<<<<<<< HEAD

                        transMatrix.dropZeroEntries();
                        storm::storage::sparse::ModelComponents<ValueType> modelComponents(transMatrix, newLabeling);
=======
                        // TODO replace labels by exporting a map
                        for(uint64_t i = 0; i < pomdp().getNrObservations(); ++i){
                            newLabeling.addLabel("obs_" + std::to_string(i));
                        }
                        newLabeling.addLabel("no_obs");
                        for(uint64_t i = 0; i < scheduledModel->getNumberOfStates(); ++i){
                            if (observations[i] <= pomdp().getNrObservations()) {
                                newLabeling.addLabelToState("obs_" + std::to_string(observations[i]), i);
                            } else {
                                newLabeling.addLabelToState("no_obs", i);
                            }
                        }

                        storm::storage::sparse::ModelComponents<ValueType> modelComponents(scheduledModel->getTransitionMatrix(), newLabeling, scheduledModel->getRewardModels());
>>>>>>> 1b0b2cc9
                        if(scheduledModel->hasChoiceLabeling()){
                            modelComponents.choiceLabeling = scheduledModel->getChoiceLabeling();
                        }
                        storm::models::sparse::Mdp<ValueType> newMDP(modelComponents);
                        auto inducedMC = newMDP.applyScheduler(*(approx->getSchedulerForExploredMdp()), true);
                        scheduledModel = std::static_pointer_cast<storm::models::sparse::Model<ValueType>>(inducedMC);
                        result.schedulerAsMarkovChain = scheduledModel;
                        if(min){
                            result.cutoffSchedulers = approx->getUpperValueBoundSchedulers();
                        } else {
                            result.cutoffSchedulers = approx->getLowerValueBoundSchedulers();
                        }
                        ValueType &resultValue = min ? result.upperBound : result.lowerBound;
                        resultValue = approx->getComputedValueAtInitialState();
                    }
                }
            }

            template<typename PomdpModelType, typename BeliefValueType, typename BeliefMDPType>
            void BeliefExplorationPomdpModelChecker<PomdpModelType, BeliefValueType, BeliefMDPType>::refineReachability(std::set<uint32_t> const &targetObservations, bool min, boost::optional<std::string> rewardModelName, storm::pomdp::modelchecker::POMDPValueBounds<ValueType> const & valueBounds, Result &result) {
                statistics.refinementSteps = 0;
                auto trivialPOMDPBounds = valueBounds.trivialPomdpValueBounds;
                // Set up exploration data
                std::vector<BeliefValueType> observationResolutionVector;
                std::shared_ptr<BeliefManagerType> overApproxBeliefManager;
                std::shared_ptr<ExplorerType> overApproximation;
                HeuristicParameters overApproxHeuristicPar;
                if (options.discretize) { // Setup and build first OverApproximation
                    observationResolutionVector = std::vector<BeliefValueType>(pomdp().getNrObservations(), storm::utility::convertNumber<BeliefValueType>(options.resolutionInit));
                    overApproxBeliefManager = std::make_shared<BeliefManagerType>(pomdp(), storm::utility::convertNumber<BeliefValueType>(options.numericPrecision), options.dynamicTriangulation ? BeliefManagerType::TriangulationMode::Dynamic : BeliefManagerType::TriangulationMode::Static);
                    if (rewardModelName) {
                        overApproxBeliefManager->setRewardModel(rewardModelName);
                    }
                    overApproximation = std::make_shared<ExplorerType>(overApproxBeliefManager, trivialPOMDPBounds, storm::builder::ExplorationHeuristic::BreadthFirst);
                    overApproxHeuristicPar.gapThreshold = options.gapThresholdInit;
                    overApproxHeuristicPar.observationThreshold = options.obsThresholdInit;
                    overApproxHeuristicPar.sizeThreshold = options.sizeThresholdInit == 0 ? std::numeric_limits<uint64_t>::max() : options.sizeThresholdInit;
                    overApproxHeuristicPar.optimalChoiceValueEpsilon = options.optimalChoiceValueThresholdInit;
                    overApproxHeuristicPar.clippingThreshold = options.clippingThresholdInit;
                    buildOverApproximation(targetObservations, min, rewardModelName.is_initialized(), false, overApproxHeuristicPar, observationResolutionVector, overApproxBeliefManager, overApproximation);
                    if (!overApproximation->hasComputedValues() || storm::utility::resources::isTerminate()) {
                        return;
                    }
                    ValueType const& newValue = overApproximation->getComputedValueAtInitialState();
                    bool betterBound = min ? result.updateLowerBound(newValue) : result.updateUpperBound(newValue);
                    if (betterBound) {
                        STORM_LOG_INFO("Over-approx result for refinement improved after " << statistics.totalTime << " seconds in refinement step #" << statistics.refinementSteps.get() << ". New value is '" << newValue << "'.\n");
                    }
                }

                std::shared_ptr<BeliefManagerType> underApproxBeliefManager;
                std::shared_ptr<ExplorerType> underApproximation;
                HeuristicParameters underApproxHeuristicPar;
                if (options.unfold) { // Setup and build first UnderApproximation
                    underApproxBeliefManager = std::make_shared<BeliefManagerType>(pomdp(), storm::utility::convertNumber<BeliefValueType>(options.numericPrecision), options.dynamicTriangulation ? BeliefManagerType::TriangulationMode::Dynamic : BeliefManagerType::TriangulationMode::Static);
                    if (rewardModelName) {
                        underApproxBeliefManager->setRewardModel(rewardModelName);
                    }
                    //TODO different exploration heuristics in over-approximation?
                    underApproximation = std::make_shared<ExplorerType>(underApproxBeliefManager, trivialPOMDPBounds, options.explorationHeuristic);
                    underApproxHeuristicPar.gapThreshold = options.gapThresholdInit;
                    underApproxHeuristicPar.optimalChoiceValueEpsilon = options.optimalChoiceValueThresholdInit;
                    underApproxHeuristicPar.sizeThreshold = options.sizeThresholdInit;
                    underApproxHeuristicPar.clippingThreshold = options.clippingThresholdInit;
                    if (underApproxHeuristicPar.sizeThreshold == 0) {
                        // Select a decent value automatically
                        underApproxHeuristicPar.sizeThreshold = pomdp().getNumberOfStates() * pomdp().getMaxNrStatesWithSameObservation();
                    }
                    if((options.clippingThresholdInit > 0 || options.useGridClipping) && rewardModelName.is_initialized()) {
                        underApproximation->setExtremeValueBound(valueBounds.extremePomdpValueBound);
                    }
                    buildUnderApproximation(targetObservations, min, rewardModelName.is_initialized(), false, underApproxHeuristicPar, underApproxBeliefManager, underApproximation);
                    if (!underApproximation->hasComputedValues() || storm::utility::resources::isTerminate()) {
                        return;
                    }
                    ValueType const& newValue = underApproximation->getComputedValueAtInitialState();
                    bool betterBound = min ? result.updateUpperBound(newValue) : result.updateLowerBound(newValue);
                    if (betterBound) {
                        STORM_LOG_INFO("Under-approx result for refinement improved after " << statistics.totalTime << " seconds in refinement step #" << statistics.refinementSteps.get() << ". New value is '" << newValue << "'.\n");
                    }
                }
                
                // Do some output
                STORM_LOG_INFO("Completed iteration #" << statistics.refinementSteps.get() << ". Current checktime is " << statistics.totalTime << ".");
                bool computingLowerBound = false;
                bool computingUpperBound = false;
                if (options.discretize) {
                    STORM_LOG_INFO("\tOver-approx MDP has size " << overApproximation->getExploredMdp()->getNumberOfStates() << ".");
                    (min ? computingLowerBound : computingUpperBound) = true;
                }
                if (options.unfold) {
                    STORM_LOG_INFO("\tUnder-approx MDP has size " << underApproximation->getExploredMdp()->getNumberOfStates() << ".");
                    (min ? computingUpperBound : computingLowerBound) = true;
                }
                if (computingLowerBound && computingUpperBound) {
                    STORM_LOG_INFO("\tCurrent result is [" << result.lowerBound << ", " << result.upperBound << "].");
                } else if (computingLowerBound) {
                    STORM_LOG_INFO("\tCurrent result is ≥" << result.lowerBound << ".");
                } else if (computingUpperBound) {
                    STORM_LOG_INFO("\tCurrent result is ≤" << result.upperBound << ".");
                }
                
                // Start refinement
                STORM_LOG_WARN_COND(options.refineStepLimit.is_initialized() || !storm::utility::isZero(options.refinePrecision), "No termination criterion for refinement given. Consider to specify a steplimit, a non-zero precisionlimit, or a timeout");
                STORM_LOG_WARN_COND(storm::utility::isZero(options.refinePrecision) || (options.unfold && options.discretize), "Refinement goal precision is given, but only one bound is going to be refined.");
                while ((!options.refineStepLimit.is_initialized() || statistics.refinementSteps.get() < options.refineStepLimit.get()) && result.diff() > options.refinePrecision) {
                    bool overApproxFixPoint = true;
                    bool underApproxFixPoint = true;
                    if (options.discretize) {
                        // Refine over-approximation
                        if (min) {
                            overApproximation->takeCurrentValuesAsLowerBounds();
                        } else {
                            overApproximation->takeCurrentValuesAsUpperBounds();
                        }
                        overApproxHeuristicPar.gapThreshold *= options.gapThresholdFactor;
                        overApproxHeuristicPar.sizeThreshold = storm::utility::convertNumber<uint64_t, ValueType>(storm::utility::convertNumber<ValueType, uint64_t>(overApproximation->getExploredMdp()->getNumberOfStates()) * options.sizeThresholdFactor);
                        overApproxHeuristicPar.observationThreshold += options.obsThresholdIncrementFactor * (storm::utility::one<ValueType>() - overApproxHeuristicPar.observationThreshold);
                        overApproxHeuristicPar.optimalChoiceValueEpsilon *= options.optimalChoiceValueThresholdFactor;
                        overApproxFixPoint = buildOverApproximation(targetObservations, min, rewardModelName.is_initialized(), true, overApproxHeuristicPar, observationResolutionVector, overApproxBeliefManager, overApproximation);
                        if (overApproximation->hasComputedValues() && !storm::utility::resources::isTerminate()) {
                            ValueType const& newValue = overApproximation->getComputedValueAtInitialState();
                            bool betterBound = min ? result.updateLowerBound(newValue) : result.updateUpperBound(newValue);
                            if (betterBound) {
                                STORM_LOG_INFO("Over-approx result for refinement improved after " << statistics.totalTime << " in refinement step #" << (statistics.refinementSteps.get() + 1) << ". New value is '" << newValue << "'.");
                            }
                        } else {
                            break;
                        }
                    }

                    if (options.unfold && result.diff() > options.refinePrecision) {
                        // Refine under-approximation
                        underApproxHeuristicPar.gapThreshold *= options.gapThresholdFactor;
                        underApproxHeuristicPar.sizeThreshold = storm::utility::convertNumber<uint64_t, ValueType>(storm::utility::convertNumber<ValueType, uint64_t>(underApproximation->getExploredMdp()->getNumberOfStates()) * options.sizeThresholdFactor);
                        underApproxHeuristicPar.optimalChoiceValueEpsilon *= options.optimalChoiceValueThresholdFactor;
                        underApproxFixPoint = buildUnderApproximation(targetObservations, min, rewardModelName.is_initialized(), true, underApproxHeuristicPar, underApproxBeliefManager, underApproximation);
                        if (underApproximation->hasComputedValues() && !storm::utility::resources::isTerminate()) {
                            ValueType const& newValue = underApproximation->getComputedValueAtInitialState();
                            bool betterBound = min ? result.updateUpperBound(newValue) : result.updateLowerBound(newValue);
                            if (betterBound) {
                                STORM_LOG_INFO("Under-approx result for refinement improved after " << statistics.totalTime << " in refinement step #" << (statistics.refinementSteps.get() + 1) << ". New value is '" << newValue << "'.");
                            }
                        } else {
                            break;
                        }
                    }
                    
                    if (storm::utility::resources::isTerminate()) {
                        break;
                    } else {
                        ++statistics.refinementSteps.get();
                        // Don't make too many outputs (to avoid logfile clutter)
                        if (statistics.refinementSteps.get() <= 1000) {
                            STORM_LOG_INFO("Completed iteration #" << statistics.refinementSteps.get() << ". Current checktime is " << statistics.totalTime << ".");
                            bool computingLowerBound = false;
                            bool computingUpperBound = false;
                            if (options.discretize) {
                                STORM_LOG_INFO("\tOver-approx MDP has size " << overApproximation->getExploredMdp()->getNumberOfStates() << ".");
                                (min ? computingLowerBound : computingUpperBound) = true;
                            }
                            if (options.unfold) {
                                STORM_LOG_INFO("\tUnder-approx MDP has size " << underApproximation->getExploredMdp()->getNumberOfStates() << ".");
                                (min ? computingUpperBound : computingLowerBound) = true;
                            }
                            if (computingLowerBound && computingUpperBound) {
                                STORM_LOG_INFO("\tCurrent result is [" << result.lowerBound << ", " << result.upperBound << "].");
                            } else if (computingLowerBound) {
                                STORM_LOG_INFO("\tCurrent result is ≥" << result.lowerBound << ".");
                            } else if (computingUpperBound) {
                                STORM_LOG_INFO("\tCurrent result is ≤" << result.upperBound << ".");
                            }
                            STORM_LOG_WARN_COND(statistics.refinementSteps.get() < 1000, "Refinement requires  more than 1000 iterations.");
                        }
                    }
                    if (overApproxFixPoint && underApproxFixPoint) {
                        STORM_LOG_INFO("Refinement fixpoint reached after " << statistics.refinementSteps.get() << " iterations.\n");
                        statistics.refinementFixpointDetected = true;
                        break;
                    }
                }
            }

            template<typename PomdpModelType, typename BeliefValueType, typename BeliefMDPType>
            BeliefValueType BeliefExplorationPomdpModelChecker<PomdpModelType, BeliefValueType, BeliefMDPType>::rateObservation(typename ExplorerType::SuccessorObservationInformation const& info, BeliefValueType const& observationResolution, BeliefValueType const& maxResolution) {
                auto n = storm::utility::convertNumber<BeliefValueType, uint64_t>(info.support.size());
                auto one = storm::utility::one<BeliefValueType>();
                if (storm::utility::isOne(n)) {
                    // If the belief is Dirac, it has to be approximated precisely.
                    // In this case, we return the best possible rating
                    return one;
                } else {
                    // Create the rating for this observation at this choice from the given info
                    BeliefValueType obsChoiceRating = storm::utility::convertNumber<BeliefValueType, ValueType>(info.maxProbabilityToSuccessorWithObs / info.observationProbability);
                    // At this point, obsRating is the largest triangulation weight (which ranges from 1/n to 1
                    // Normalize the rating so that it ranges from 0 to 1, where
                    // 0 means that the actual belief lies in the middle of the triangulating simplex (i.e. a "bad" approximation) and 1 means that the belief is precisely approximated.
                    obsChoiceRating = (obsChoiceRating * n - one) / (n - one);
                    // Scale the ratings with the resolutions, so that low resolutions get a lower rating (and are thus more likely to be refined)
                    obsChoiceRating *= observationResolution / maxResolution;
                    return obsChoiceRating;
                }
            }
            
            template<typename PomdpModelType, typename BeliefValueType, typename BeliefMDPType>
            std::vector<BeliefValueType> BeliefExplorationPomdpModelChecker<PomdpModelType, BeliefValueType, BeliefMDPType>::getObservationRatings(std::shared_ptr<ExplorerType> const& overApproximation, std::vector<BeliefValueType> const& observationResolutionVector) {
                uint64_t numMdpStates = overApproximation->getExploredMdp()->getNumberOfStates();
                auto const& choiceIndices = overApproximation->getExploredMdp()->getNondeterministicChoiceIndices();
                BeliefValueType maxResolution = *std::max_element(observationResolutionVector.begin(), observationResolutionVector.end());

                std::vector<BeliefValueType> resultingRatings(pomdp().getNrObservations(), storm::utility::one<BeliefValueType>());
                
                std::map<uint32_t, typename ExplorerType::SuccessorObservationInformation> gatheredSuccessorObservations; // Declare here to avoid reallocations
                for (uint64_t mdpState = 0; mdpState < numMdpStates; ++mdpState) {
                    // Check whether this state is reached under an optimal scheduler.
                    // The heuristic assumes that the remaining states are not relevant for the observation score.
                    if (overApproximation->stateIsOptimalSchedulerReachable(mdpState)) {
                        for (uint64_t mdpChoice = choiceIndices[mdpState]; mdpChoice < choiceIndices[mdpState + 1]; ++mdpChoice) {
                            // Similarly, only optimal actions are relevant
                            if (overApproximation->actionIsOptimal(mdpChoice)) {
                                // score the observations for this choice
                                gatheredSuccessorObservations.clear();
                                overApproximation->gatherSuccessorObservationInformationAtMdpChoice(mdpChoice, gatheredSuccessorObservations);
                                for (auto const& obsInfo : gatheredSuccessorObservations) {
                                    auto const& obs = obsInfo.first;
                                    BeliefValueType obsChoiceRating = rateObservation(obsInfo.second, observationResolutionVector[obs], maxResolution);

                                    // The rating of the observation will be the minimum over all choice-based observation ratings
                                    resultingRatings[obs] = std::min(resultingRatings[obs], obsChoiceRating);
                                }
                            }
                        }
                    }
                }
                return resultingRatings;
            }
            
            template<typename ValueType>
            ValueType getGap(ValueType const& l, ValueType const& u) {
                STORM_LOG_ASSERT(l >= storm::utility::zero<ValueType>() && u >= storm::utility::zero<ValueType>(), "Gap computation currently does not handle negative values.");
                if (storm::utility::isInfinity(u)) {
                    if (storm::utility::isInfinity(l)) {
                        return storm::utility::zero<ValueType>();
                    } else {
                        return u;
                    }
                } else if (storm::utility::isZero(u)) {
                    STORM_LOG_ASSERT(storm::utility::isZero(l), "Upper bound is zero but lower bound is " << l << ".");
                    return u;
                } else {
                    STORM_LOG_ASSERT(!storm::utility::isInfinity(l), "Lower bound is infinity, but upper bound is " << u << ".");
                    // get the relative gap
                    return storm::utility::abs<ValueType>(u-l) * storm::utility::convertNumber<ValueType, uint64_t>(2) / (l+u);
                }
            }

            template<typename PomdpModelType, typename BeliefValueType, typename BeliefMDPType>
            bool BeliefExplorationPomdpModelChecker<PomdpModelType, BeliefValueType, BeliefMDPType>::buildOverApproximation(std::set<uint32_t> const &targetObservations, bool min, bool computeRewards, bool refine, HeuristicParameters const& heuristicParameters, std::vector<BeliefValueType>& observationResolutionVector, std::shared_ptr<BeliefManagerType>& beliefManager, std::shared_ptr<ExplorerType>& overApproximation) {

                // Detect whether the refinement reached a fixpoint.
                bool fixPoint = true;

                statistics.overApproximationBuildTime.start();
                storm::storage::BitVector refinedObservations;
                if (!refine) {
                    // If we build the model from scratch, we first have to set up the explorer for the overApproximation.
                    if (computeRewards) {
                        overApproximation->startNewExploration(storm::utility::zero<ValueType>());
                    } else {
                        overApproximation->startNewExploration(storm::utility::one<ValueType>(), storm::utility::zero<ValueType>());
                    }
                } else {
                    // If we refine the existing overApproximation, our heuristic also wants to know which states are reachable under an optimal policy
                    overApproximation->computeOptimalChoicesAndReachableMdpStates(heuristicParameters.optimalChoiceValueEpsilon, true);
                    // We also need to find out which observation resolutions needs refinement.
                    // current maximal resolution (needed for refinement heuristic)
                    auto obsRatings = getObservationRatings(overApproximation, observationResolutionVector);
                    // If there is a score < 1, we have not reached a fixpoint, yet
                    auto numericPrecision = storm::utility::convertNumber<BeliefValueType>(options.numericPrecision);
                    if (std::any_of(obsRatings.begin(), obsRatings.end(), [&numericPrecision](BeliefValueType const& value){return value + numericPrecision < storm::utility::one<BeliefValueType>();})) {
                        STORM_LOG_INFO_COND(!fixPoint, "Not reaching a refinement fixpoint because there are still observations to refine.");
                        fixPoint = false;
                    }
                    refinedObservations = storm::utility::vector::filter<BeliefValueType>(obsRatings, [&heuristicParameters](BeliefValueType const& r) { return r <= storm::utility::convertNumber<BeliefValueType>(heuristicParameters.observationThreshold);});
                    STORM_LOG_DEBUG("Refining the resolution of " << refinedObservations.getNumberOfSetBits() << "/" << refinedObservations.size() << " observations.");
                    for (auto const& obs : refinedObservations) {
                        // Increment the resolution at the refined observations.
                        // Use storm's rational number to detect overflows properly.
                        storm::RationalNumber newObsResolutionAsRational = storm::utility::convertNumber<storm::RationalNumber>(observationResolutionVector[obs]) * storm::utility::convertNumber<storm::RationalNumber>(options.resolutionFactor);
                        static_assert(storm::NumberTraits<BeliefValueType>::IsExact || std::is_same<BeliefValueType, double>::value, "Unhandled belief value type");
                        if (!storm::NumberTraits<BeliefValueType>::IsExact && newObsResolutionAsRational > storm::utility::convertNumber<storm::RationalNumber>(std::numeric_limits<double>::max())) {
                            observationResolutionVector[obs] = storm::utility::convertNumber<BeliefValueType>(std::numeric_limits<double>::max());
                        } else {
                            observationResolutionVector[obs] = storm::utility::convertNumber<BeliefValueType>(newObsResolutionAsRational);
                        }
                    }
                    overApproximation->restartExploration();
                }
                statistics.overApproximationMaxResolution = storm::utility::ceil(*std::max_element(observationResolutionVector.begin(), observationResolutionVector.end()));

                // Start exploration
                storm::utility::Stopwatch explorationTime;
                if (options.explorationTimeLimit) {
                    explorationTime.start();
                }
                bool timeLimitExceeded = false;
                std::map<uint32_t, typename ExplorerType::SuccessorObservationInformation> gatheredSuccessorObservations; // Declare here to avoid reallocations
                uint64_t numRewiredOrExploredStates = 0;
                while (overApproximation->hasUnexploredState()) {
                    if (!timeLimitExceeded && options.explorationTimeLimit && static_cast<uint64_t>(explorationTime.getTimeInSeconds()) > options.explorationTimeLimit.get()) {
                        STORM_LOG_INFO("Exploration time limit exceeded.");
                        timeLimitExceeded = true;
                        STORM_LOG_INFO_COND(!fixPoint, "Not reaching a refinement fixpoint because the exploration time limit is exceeded.");
                        fixPoint = false;
                    }

                    uint64_t currId = overApproximation->exploreNextState();
                    bool hasOldBehavior = refine && overApproximation->currentStateHasOldBehavior();
                    if (!hasOldBehavior) {
                        STORM_LOG_INFO_COND(!fixPoint, "Not reaching a refinement fixpoint because a new state is explored");
                        fixPoint = false; // Exploring a new state!
                    }
                    uint32_t currObservation = beliefManager->getBeliefObservation(currId);
                    if (targetObservations.count(currObservation) != 0) {
                        overApproximation->setCurrentStateIsTarget();
                        overApproximation->addSelfloopTransition();
                    } else {
                        // We need to decide how to treat this state (and each individual enabled action). There are the following cases:
                        // 1 The state has no old behavior and
                        //   1.1 we explore all actions or
                        //   1.2 we truncate all actions
                        // 2 The state has old behavior and was truncated in the last iteration and
                        //   2.1 we explore all actions or
                        //   2.2 we truncate all actions (essentially restoring old behavior, but we do the truncation step again to benefit from updated bounds)
                        // 3 The state has old behavior and was not truncated in the last iteration and the current action
                        //   3.1 should be rewired or
                        //   3.2 should get the old behavior but either
                        //       3.2.1 none of the successor observation has been refined since the last rewiring or exploration of this action
                        //       3.2.2 rewiring is only delayed as it could still have an effect in a later refinement step

                        // Find out in which case we are
                        bool exploreAllActions = false;
                        bool truncateAllActions = false;
                        bool restoreAllActions = false;
                        bool checkRewireForAllActions = false;
                        // Get the relative gap
                        ValueType gap = getGap(overApproximation->getLowerValueBoundAtCurrentState(), overApproximation->getUpperValueBoundAtCurrentState());
                        if (!hasOldBehavior) {
                            // Case 1
                            // If we explore this state and if it has no old behavior, it is clear that an "old" optimal scheduler can be extended to a scheduler that reaches this state
                            if (!timeLimitExceeded && gap > heuristicParameters.gapThreshold && numRewiredOrExploredStates < heuristicParameters.sizeThreshold) {
                                exploreAllActions = true; // Case 1.1
                            } else {
                                truncateAllActions = true; // Case 1.2
                                overApproximation->setCurrentStateIsTruncated();
                            }
                        } else {
                            if (overApproximation->getCurrentStateWasTruncated()) {
                                // Case 2
                                if (!timeLimitExceeded && overApproximation->currentStateIsOptimalSchedulerReachable() && gap > heuristicParameters.gapThreshold && numRewiredOrExploredStates < heuristicParameters.sizeThreshold) {
                                    exploreAllActions = true; // Case 2.1
                                    STORM_LOG_INFO_COND(!fixPoint, "Not reaching a refinement fixpoint because a previously truncated state is now explored.");
                                    fixPoint = false;
                                } else {
                                    truncateAllActions = true; // Case 2.2
                                    overApproximation->setCurrentStateIsTruncated();
                                    if (fixPoint) {
                                        // Properly check whether this can still be a fixpoint
                                        if (overApproximation->currentStateIsOptimalSchedulerReachable() && !storm::utility::isZero(gap)) {
                                            STORM_LOG_INFO_COND(!fixPoint, "Not reaching a refinement fixpoint because we truncate a state with non-zero gap " << gap << " that is reachable via an optimal sched.");
                                            fixPoint = false;
                                        }
                                        //} else {
                                        // In this case we truncated a state that is not reachable under optimal schedulers.
                                        // If no other state is explored (i.e. fixPoint remains true), these states should still not be reachable in subsequent iterations
                                    }
                                }
                            } else {
                                // Case 3
                                // The decision for rewiring also depends on the corresponding action, but we have some criteria that lead to case 3.2 (independent of the action)
                                if (!timeLimitExceeded && overApproximation->currentStateIsOptimalSchedulerReachable() && gap > heuristicParameters.gapThreshold && numRewiredOrExploredStates < heuristicParameters.sizeThreshold) {
                                    checkRewireForAllActions = true; // Case 3.1 or Case 3.2
                                } else {
                                    restoreAllActions = true; // Definitely Case 3.2
                                    // We still need to check for each action whether rewiring makes sense later
                                    checkRewireForAllActions = true;
                                }
                            }
                        }
                        bool expandedAtLeastOneAction = false;
                        for (uint64_t action = 0, numActions = beliefManager->getBeliefNumberOfChoices(currId); action < numActions; ++action) {
                            bool expandCurrentAction = exploreAllActions || truncateAllActions;
                            if (checkRewireForAllActions) {
                                assert(refine);
                                // In this case, we still need to check whether this action needs to be expanded
                                assert(!expandCurrentAction);
                                // Check the action dependent conditions for rewiring
                                // First, check whether this action has been rewired since the last refinement of one of the successor observations (i.e. whether rewiring would actually change the successor states)
                                assert(overApproximation->currentStateHasOldBehavior());
                                if (overApproximation->getCurrentStateActionExplorationWasDelayed(action) || overApproximation->currentStateHasSuccessorObservationInObservationSet(action, refinedObservations)) {
                                    // Then, check whether the other criteria for rewiring are satisfied
                                    if (!restoreAllActions && overApproximation->actionAtCurrentStateWasOptimal(action)) {
                                        // Do the rewiring now! (Case 3.1)
                                        expandCurrentAction = true;
                                        STORM_LOG_INFO_COND(!fixPoint, "Not reaching a refinement fixpoint because we rewire a state.");
                                        fixPoint = false;
                                    } else {
                                        // Delay the rewiring (Case 3.2.2)
                                        overApproximation->setCurrentChoiceIsDelayed(action);
                                        if (fixPoint) {
                                            // Check whether this delay means that a fixpoint has not been reached
                                            if (!overApproximation->getCurrentStateActionExplorationWasDelayed(action) || (overApproximation->currentStateIsOptimalSchedulerReachable() && overApproximation->actionAtCurrentStateWasOptimal(action) && !storm::utility::isZero(gap))) {
                                                STORM_LOG_INFO_COND(!fixPoint, "Not reaching a refinement fixpoint because we delay a rewiring of a state with non-zero gap " << gap << " that is reachable via an optimal scheduler.");
                                                fixPoint = false;
                                            }
                                        }
                                    }
                                } // else { Case 3.2.1 }
                            }

                            if (expandCurrentAction) {
                                expandedAtLeastOneAction = true;
                                if (!truncateAllActions) {
                                    // Cases 1.1, 2.1, or 3.1
                                    auto successorGridPoints = beliefManager->expandAndTriangulate(currId, action, observationResolutionVector);
                                    for (auto const& successor : successorGridPoints) {
                                        overApproximation->addTransitionToBelief(action, successor.first, successor.second, false);
                                    }
                                    if (computeRewards) {
                                        overApproximation->computeRewardAtCurrentState(action);
                                    }
                                } else {
                                    // Cases 1.2 or 2.2
                                    ValueType truncationProbability = storm::utility::zero<ValueType>();
                                    ValueType truncationValueBound = storm::utility::zero<ValueType>();
                                    auto successorGridPoints = beliefManager->expandAndTriangulate(currId, action, observationResolutionVector);
                                    for (auto const& successor : successorGridPoints) {
                                        bool added = overApproximation->addTransitionToBelief(action, successor.first, successor.second, true);
                                        if (!added) {
                                            // We did not explore this successor state. Get a bound on the "missing" value
                                            truncationProbability += successor.second;
                                            truncationValueBound += successor.second * (min ? overApproximation->computeLowerValueBoundAtBelief(successor.first) : overApproximation->computeUpperValueBoundAtBelief(successor.first));
                                        }
                                    }
                                    if (computeRewards) {
                                        // The truncationValueBound will be added on top of the reward introduced by the current belief state.
                                        overApproximation->addTransitionsToExtraStates(action, truncationProbability);
                                        overApproximation->computeRewardAtCurrentState(action, truncationValueBound);
                                    } else {
                                        overApproximation->addTransitionsToExtraStates(action, truncationValueBound, truncationProbability - truncationValueBound);
                                    }
                                }
                            } else {
                                // Case 3.2
                                overApproximation->restoreOldBehaviorAtCurrentState(action);
                            }
                        }
                        if (expandedAtLeastOneAction) {
                            ++numRewiredOrExploredStates;
                        }
                    }

                    if (storm::utility::resources::isTerminate()) {
                        break;
                    }
                }

                if (storm::utility::resources::isTerminate()) {
                    // don't overwrite statistics of a previous, successful computation
                    if (!statistics.overApproximationStates) {
                        statistics.overApproximationBuildAborted = true;
                        statistics.overApproximationStates = overApproximation->getCurrentNumberOfMdpStates();
                    }
                    statistics.overApproximationBuildTime.stop();
                    return false;
                }

                overApproximation->finishExploration();
                statistics.overApproximationBuildTime.stop();

                statistics.overApproximationCheckTime.start();
                overApproximation->computeValuesOfExploredMdp(min ? storm::solver::OptimizationDirection::Minimize : storm::solver::OptimizationDirection::Maximize);
                statistics.overApproximationCheckTime.stop();

                // don't overwrite statistics of a previous, successful computation
                if (!storm::utility::resources::isTerminate() || !statistics.overApproximationStates) {
                    statistics.overApproximationStates = overApproximation->getExploredMdp()->getNumberOfStates();
                }
                return fixPoint;
            }

            template<typename PomdpModelType, typename BeliefValueType, typename BeliefMDPType>
            bool BeliefExplorationPomdpModelChecker<PomdpModelType, BeliefValueType, BeliefMDPType>::buildUnderApproximation(std::set<uint32_t> const &targetObservations, bool min, bool computeRewards, bool refine, HeuristicParameters const& heuristicParameters, std::shared_ptr<BeliefManagerType>& beliefManager, std::shared_ptr<ExplorerType>& underApproximation) {
                bool useBeliefClipping = heuristicParameters.clippingThreshold > storm::utility::zero<ValueType>() || options.useGridClipping;
                statistics.underApproximationBuildTime.start();
                if(useBeliefClipping){
                    if(options.useGridClipping){
                        STORM_PRINT_AND_LOG("Use Belief Clipping with grid beliefs \n")
                    } else {
                        STORM_PRINT_AND_LOG("Use Belief Clipping with threshold "
                                                    << storm::utility::to_string(heuristicParameters.clippingThreshold)
                                                    << "\n");
                    }
                    statistics.nrClippingAttempts = 0;
                    statistics.nrClippedStates = 0;
                    if(options.disableClippingReduction){
                        STORM_PRINT_AND_LOG("Disable clipping candidate set reduction \n");
                    }
                }

                uint64_t nrCutoffStrategies = min ? underApproximation->getNrSchedulersForUpperBounds() : underApproximation->getNrSchedulersForLowerBounds();

                bool fixPoint = true;
                if (heuristicParameters.sizeThreshold != std::numeric_limits<uint64_t>::max()) {
                    statistics.underApproximationStateLimit = heuristicParameters.sizeThreshold;
                }
                if (!refine) {
                    // Build a new under approximation
                    if (computeRewards) {
                        if(useBeliefClipping){
                            // If we clip, use the sink state for infinite correction values
                            underApproximation->startNewExploration(storm::utility::zero<ValueType>(), storm::utility::infinity<ValueType>());
                        } else {
                            underApproximation->startNewExploration(storm::utility::zero<ValueType>());
                        }
                    } else {
                        underApproximation->startNewExploration(storm::utility::one<ValueType>(), storm::utility::zero<ValueType>());
                    }
                } else {
                    // Restart the building process
                    underApproximation->restartExploration();
                }

                // Expand the beliefs
                storm::utility::Stopwatch explorationTime;
                storm::utility::Stopwatch printUpdateStopwatch;
                printUpdateStopwatch.start();
                if (options.explorationTimeLimit) {
                    explorationTime.start();
                }
                bool timeLimitExceeded = false;
                while (underApproximation->hasUnexploredState()) {
                    if (!timeLimitExceeded && options.explorationTimeLimit && static_cast<uint64_t>(explorationTime.getTimeInSeconds()) > options.explorationTimeLimit.get()) {
                        STORM_LOG_INFO("Exploration time limit exceeded.");
                        timeLimitExceeded = true;
                    }
                    if (printUpdateStopwatch.getTimeInSeconds() >= 60) {
                        printUpdateStopwatch.restart();
                        STORM_PRINT_AND_LOG("### " << underApproximation->getCurrentNumberOfMdpStates() << " beliefs in underapproximation MDP" << " ##### " << underApproximation->getUnexploredStates().size() << " beliefs queued\n")
                        if(underApproximation->getCurrentNumberOfMdpStates() > heuristicParameters.sizeThreshold && useBeliefClipping){
                            STORM_PRINT_AND_LOG("##### Clipping Attempts: " << statistics.nrClippingAttempts.get() << " ##### " << "Clipped States: " << statistics.nrClippedStates.get() << "\n");
                        }
                    }

                    uint64_t currId = underApproximation->exploreNextState();
                    uint32_t currObservation = beliefManager->getBeliefObservation(currId);
                    uint64_t addedActions = 0;
                    bool stateAlreadyExplored = refine && underApproximation->currentStateHasOldBehavior() && !underApproximation->getCurrentStateWasTruncated();
                    if (!stateAlreadyExplored || timeLimitExceeded) {
                        fixPoint = false;
                    }
                    if (targetObservations.count(beliefManager->getBeliefObservation(currId)) != 0) {
                        underApproximation->setCurrentStateIsTarget();
                        underApproximation->addSelfloopTransition();
                        underApproximation->addChoiceLabelToCurrentState(0, "loop");
                    } else {
                        bool stopExploration = false;
                        bool clipBelief = false;
                        if (timeLimitExceeded) {
                            clipBelief = useBeliefClipping;
                            stopExploration = !underApproximation->isMarkedAsGridBelief(currId);
                        } else if (!stateAlreadyExplored) {
                            // Check whether we want to explore the state now!
                            ValueType gap =
                                getGap(underApproximation->getLowerValueBoundAtCurrentState(), underApproximation->getUpperValueBoundAtCurrentState());
                            if ((gap < heuristicParameters.gapThreshold) || (gap == 0 && options.cutZeroGap)) {
                                stopExploration = true;
                            } else if (underApproximation->getCurrentNumberOfMdpStates() >=
                                       heuristicParameters.sizeThreshold /*&& !statistics.beliefMdpDetectedToBeFinite*/) {
                                clipBelief = useBeliefClipping;
                                stopExploration = !underApproximation->isMarkedAsGridBelief(currId);
                            }
                        }

                        if (clipBelief && !underApproximation->isMarkedAsGridBelief(currId)) {
                            if (options.useGridClipping) {
                                // Use a belief grid as clipping candidates
                                if(options.useExplicitCutoff){
                                    clipToGridExplicitly(currId, computeRewards, min, beliefManager, underApproximation,0);
                                    // Set again as the current belief might have been detected to be a grid belief
                                    stopExploration = !underApproximation->isMarkedAsGridBelief(currId);
                                    if(stopExploration){
                                        addedActions += 1;
                                    }
                                } else {
                                    clipToGrid(currId, computeRewards, min, beliefManager, underApproximation);
                                    addedActions += beliefManager->getBeliefNumberOfChoices(currId);
                                }
                            } else {
                                // Use clipping with explored beliefs as candidates ("classic" clipping)
                                if (clipToExploredBeliefs(currId, storm::utility::convertNumber<BeliefValueType>(heuristicParameters.clippingThreshold),
                                                          computeRewards, 10, beliefManager, underApproximation)) {
                                    ++addedActions;
                                }
                            }
                        }  // end Clipping Procedure

                        if(stopExploration){
                            underApproximation->setCurrentStateIsTruncated();
                        }
                        if(!options.useExplicitCutoff || !stopExploration){
                            // Add successor transitions or cut-off transitions when exploration is stopped
                            for (uint64_t action = 0, numActions = beliefManager->getBeliefNumberOfChoices(currId); action < numActions; ++action) {
                                // Always restore old behavior if available
                                if(pomdp().hasChoiceLabeling()){
                                    if(pomdp().getChoiceLabeling().getLabelsOfChoice(beliefManager->getRepresentativeState(currId)+action).size() > 0) {
                                        auto rowIndex = pomdp().getTransitionMatrix().getRowGroupIndices()[beliefManager->getRepresentativeState(currId)];
                                        underApproximation->addChoiceLabelToCurrentState(
                                            addedActions + action,*(pomdp().getChoiceLabeling().getLabelsOfChoice(rowIndex+action).begin()));
                                    }
                                }
                                if (stateAlreadyExplored) {
                                    underApproximation->restoreOldBehaviorAtCurrentState(action);
                                } else {
                                    auto truncationProbability = storm::utility::zero<ValueType>();
                                    auto truncationValueBound = storm::utility::zero<ValueType>();
                                    auto successors = beliefManager->expand(currId, action);
                                    for (auto const& successor : successors) {
                                        bool added = underApproximation->addTransitionToBelief(addedActions + action, successor.first, successor.second,
                                                                                               stopExploration);
                                        if (!added) {
                                            STORM_LOG_ASSERT(stopExploration, "Didn't add a transition although exploration shouldn't be stopped.");
                                            // We did not explore this successor state. Get a bound on the "missing" value
                                            truncationProbability += successor.second;
                                            // Some care has to be taken here: Essentially, we are triangulating a value for the under-approximation out of other under-approximation values. In general, this does not yield a sound underapproximation anymore. However, in our case this is still the case as the under-approximation values are based on a memoryless scheduler.
                                            truncationValueBound +=
                                                successor.second * (min ? underApproximation->computeUpperValueBoundAtBelief(successor.first)
                                                                        : underApproximation->computeLowerValueBoundAtBelief(successor.first));
                                        }
                                    }
                                    if (stopExploration) {
                                        if (computeRewards) {
                                            underApproximation->addTransitionsToExtraStates(addedActions + action, truncationProbability);
                                        } else {
                                            underApproximation->addTransitionsToExtraStates(addedActions + action, truncationValueBound,
                                                                                            truncationProbability - truncationValueBound);
                                        }
                                    }
                                    if (computeRewards) {
                                        // The truncationValueBound will be added on top of the reward introduced by the current belief state.
                                        if (!clipBelief) {
                                            underApproximation->computeRewardAtCurrentState(action, truncationValueBound);
                                        } else {
                                            underApproximation->addRewardToCurrentState(
                                                addedActions + action, beliefManager->getBeliefActionReward(currId, action) + truncationValueBound);
                                        }
                                    }
                                }
                            }
                        } else {
                            for (uint64_t i = 0; i < nrCutoffStrategies; ++i) {
                                auto cutOffValue = min ? underApproximation->computeUpperValueBoundForScheduler(currId, i)
                                                       : underApproximation->computeLowerValueBoundForScheduler(currId, i);
                                if (computeRewards) {
                                    underApproximation->addTransitionsToExtraStates(addedActions + i, storm::utility::one<ValueType>());
                                    underApproximation->addRewardToCurrentState(addedActions + i, cutOffValue);
                                } else {
                                    underApproximation->addTransitionsToExtraStates(addedActions + i, cutOffValue,
                                                                                    storm::utility::one<ValueType>() - cutOffValue);
                                }
                                if (pomdp().hasChoiceLabeling()) {
                                    underApproximation->addChoiceLabelToCurrentState(addedActions + i, "sched_" + std::to_string(i));
                                }
                            }
                        }
                    }
                    if (storm::utility::resources::isTerminate()) {
                        break;
                    }
                }

                if (storm::utility::resources::isTerminate()) {
                    // don't overwrite statistics of a previous, successful computation
                    if (!statistics.underApproximationStates) {
                        statistics.underApproximationBuildAborted = true;
                        statistics.underApproximationStates = underApproximation->getCurrentNumberOfMdpStates();
                    }
                    statistics.underApproximationBuildTime.stop();
                    return false;
                }

                underApproximation->finishExploration();
                statistics.underApproximationBuildTime.stop();
                printUpdateStopwatch.stop();
                STORM_PRINT_AND_LOG("Finished exploring Underapproximation MDP.\n Start analysis...\n");
                statistics.underApproximationCheckTime.start();
                underApproximation->computeValuesOfExploredMdp(min ? storm::solver::OptimizationDirection::Minimize : storm::solver::OptimizationDirection::Maximize);
                statistics.underApproximationCheckTime.stop();
                if (underApproximation->getExploredMdp()->getStateLabeling().getStates("truncated").getNumberOfSetBits() > 0) {
                    statistics.nrTruncatedStates = underApproximation->getExploredMdp()->getStateLabeling().getStates("truncated").getNumberOfSetBits();
                }
                // don't overwrite statistics of a previous, successful computation
                if (!storm::utility::resources::isTerminate() || !statistics.underApproximationStates) {
                    statistics.underApproximationStates = underApproximation->getExploredMdp()->getNumberOfStates();
                }
                return fixPoint;
            }

            template<typename PomdpModelType, typename BeliefValueType, typename BeliefMDPType>
            bool
            BeliefExplorationPomdpModelChecker<PomdpModelType, BeliefValueType, BeliefMDPType>::clipToExploredBeliefs(uint64_t clippingStateId, BeliefValueType threshold, bool computeRewards, uint64_t reducedCandidateSetSize, std::shared_ptr<BeliefManagerType> &beliefManager, std::shared_ptr<ExplorerType> &beliefExplorer) {// Preprocess suitable candidate beliefs
                std::priority_queue<std::pair<BeliefValueType, uint64_t>, std::vector<std::pair<BeliefValueType, uint64_t>>, std::less<>> restrictedCandidates;
                std::vector<uint64_t> candidates(reducedCandidateSetSize);
                statistics.clippingPreTime.start();
                // If the reduction is not disabled, we only pick the nrCandidate candidates with the smallest 1-norm of the difference between the candidate and the clipping belief
                if(!options.disableClippingReduction) {
                    for (auto const &candidateBelief : beliefExplorer->getBeliefsWithObservationInMdp(beliefManager->getBeliefObservation(clippingStateId))) {
                        if (!beliefManager->isEqual(candidateBelief, clippingStateId)) {
                            if (restrictedCandidates.size() < reducedCandidateSetSize) {
                                restrictedCandidates.push(std::make_pair(beliefManager->computeDifference1norm(candidateBelief, clippingStateId), candidateBelief));
                            } else {
                                auto currentWorst = restrictedCandidates.top().first;
                                if (currentWorst > beliefManager->computeDifference1norm(candidateBelief, clippingStateId)) {
                                    restrictedCandidates.pop();
                                    restrictedCandidates.push(std::make_pair(beliefManager->computeDifference1norm(candidateBelief, clippingStateId), candidateBelief));
                                }
                            }
                        }
                    }

                    while (!restrictedCandidates.empty()) {
                        candidates.push_back(restrictedCandidates.top().second);
                        restrictedCandidates.pop();
                    }
                }
                statistics.clippingPreTime.stop();
                // Belief is to be clipped, find the best candidate from the restricted list
                statistics.nrClippingAttempts = statistics.nrClippingAttempts.get() + 1;
                statistics.clipWatch.start();
                auto clippingResult = beliefManager->clipBelief(clippingStateId, threshold, options.disableClippingReduction ? beliefExplorer->getBeliefsInMdp() : candidates);
                statistics.clipWatch.stop();
                if (clippingResult.isClippable) {
                    // An adequate clipping candidate has been found, add the transitions
                    beliefExplorer->setCurrentStateIsClipped();
                    statistics.nrClippedStates = statistics.nrClippedStates.get() + 1;
                    BeliefValueType transitionProb = utility::one<BeliefValueType>() - clippingResult.delta;
                    bool addedSucc = beliefExplorer->addTransitionToBelief(0, clippingResult.targetBelief, utility::convertNumber<BeliefMDPType>(transitionProb) , true);
                    if (computeRewards) {
                        //Determine a sound reward bound for the transition to the target state
                        //Compute an over-/underapproximation for the original belief
                        auto rewardBound = utility::zero<BeliefValueType>();
                        for (auto const &deltaValue : clippingResult.deltaValues) {
                            if(valueTypeCC.isEqual(beliefExplorer->getExtremeValueBoundAtPOMDPState(deltaValue.first), utility::infinity<BeliefMDPType>())){
                                rewardBound = utility::infinity<BeliefValueType>();
                                break;
                            } else {
                                rewardBound += deltaValue.second * utility::convertNumber<BeliefValueType>(beliefExplorer->getExtremeValueBoundAtPOMDPState(deltaValue.first));
                            }
                        }
                        if(beliefTypeCC.isEqual(rewardBound, utility::infinity<BeliefValueType>())){
                            beliefExplorer->addTransitionsToExtraStates(0, utility::zero<BeliefMDPType>(), utility::convertNumber<BeliefMDPType>(clippingResult.delta));
                        } else {
                            rewardBound /= clippingResult.delta;

                            beliefExplorer->addTransitionsToExtraStates(0, utility::convertNumber<BeliefMDPType>(clippingResult.delta));
                            beliefExplorer->addClippingRewardToCurrentState(0, utility::convertNumber<BeliefMDPType>(rewardBound));
                        }
                        beliefExplorer->addRewardToCurrentState(0, utility::zero<BeliefMDPType>());
                    } else {
                        beliefExplorer->addTransitionsToExtraStates(0, utility::zero<BeliefMDPType>(), utility::convertNumber<BeliefMDPType>(clippingResult.delta));
                    }
                } // end isClippable
                return clippingResult.isClippable;
            }

            template<typename PomdpModelType, typename BeliefValueType, typename BeliefMDPType>
            void BeliefExplorationPomdpModelChecker<PomdpModelType, BeliefValueType, BeliefMDPType>::clipToGrid(uint64_t clippingStateId, bool computeRewards, bool min, std::shared_ptr<BeliefManagerType> &beliefManager, std::shared_ptr<ExplorerType> &beliefExplorer) {
                // Add all transitions to states which are already in the MDP, clip all others to a grid
                // To make the resulting MDP smaller, we eliminate intermediate successor states when clipping is applied
                for (uint64_t action = 0, numActions = beliefManager->getBeliefNumberOfChoices(clippingStateId); action < numActions; ++action) {
                    auto rewardBound = utility::zero<BeliefValueType>();
                    auto successors = beliefManager->expand(clippingStateId, action);
                    auto absDelta = utility::zero<BeliefValueType>();
                    for (auto const &successor : successors) {
                        // Add transition if successor is in explored space.
                        // We can directly add the transitions as there is at most one successor for each observation
                        // Therefore no belief can be clipped to an already added successor
                        bool added = beliefExplorer->addTransitionToBelief(action, successor.first, successor.second, true);
                        if(!added){
                            // The successor is not in the explored space. Clip it
                            statistics.nrClippingAttempts = statistics.nrClippingAttempts.get() + 1;
                            auto clipping = beliefManager->clipBeliefToGrid(successor.first, options.clippingGridRes,
                                                                            beliefExplorer->getStateExtremeBoundIsInfinite());
                            if (clipping.isClippable) {
                                // The belief is not on the grid and there is a candidate with finite reward
                                statistics.nrClippedStates = statistics.nrClippedStates.get() + 1;
                                // Transition probability to candidate is (probability to successor) * (clipping transition probability)
                                BeliefValueType transitionProb = (utility::one<BeliefValueType>() - clipping.delta) * utility::convertNumber<BeliefValueType>(successor.second);
                                beliefExplorer->addTransitionToBelief(action, clipping.targetBelief, utility::convertNumber<BeliefMDPType>(transitionProb), false);
                                // Collect weighted clipping values
                                absDelta += clipping.delta * utility::convertNumber<BeliefValueType>(successor.second);
                                if (computeRewards) {
                                    // collect cumulative reward bounds
                                    auto localRew = utility::zero<BeliefValueType>();
                                    for (auto const &deltaValue : clipping.deltaValues) {
                                        localRew += deltaValue.second * utility::convertNumber<BeliefValueType>((beliefExplorer->getExtremeValueBoundAtPOMDPState(deltaValue.first)));
                                    }
                                    if(localRew == utility::infinity<ValueType>()){
                                        STORM_LOG_WARN("Infinite reward in clipping!");
                                    }
                                    rewardBound += localRew * utility::convertNumber<BeliefValueType>(successor.second);
                                }
                            } else if(clipping.onGrid){
                                // If the belief is not clippable, but on the grid, it may need to be explored, too
                                bool inserted = beliefExplorer->addTransitionToBelief(action, successor.first, successor.second, false);
                            } else {
                                // Otherwise, the reward for all candidates is infinite, clipping does not make sense. Cut it off instead
                                absDelta += utility::convertNumber<BeliefValueType>(successor.second);
                                rewardBound += utility::convertNumber<BeliefValueType>(successor.second) * utility::convertNumber<BeliefValueType>(min ? beliefExplorer->computeUpperValueBoundAtBelief(successor.first)
                                                                                                                   : beliefExplorer->computeLowerValueBoundAtBelief(successor.first));
                            }
                        }
                    }
                    // Add the collected clipping transition if necessary
                    if (absDelta != utility::zero<BeliefValueType>()) {
                        if (computeRewards) {
                                if(rewardBound == utility::infinity<BeliefValueType>()){
                                    // If the reward is infinite, add a transition to the sink state to collect infinite reward
                                    beliefExplorer->addTransitionsToExtraStates(action, utility::zero<BeliefMDPType>(), utility::convertNumber<BeliefMDPType>(absDelta));
                                } else {
                                    beliefExplorer->addTransitionsToExtraStates(action, utility::convertNumber<BeliefMDPType>(absDelta));
                                    BeliefValueType totalRewardVal = rewardBound / absDelta;
                                    beliefExplorer->addClippingRewardToCurrentState(action, utility::convertNumber<BeliefMDPType>(totalRewardVal));
                                }
                        } else {
                            beliefExplorer->addTransitionsToExtraStates(action, utility::zero<BeliefMDPType>(), utility::convertNumber<BeliefMDPType>(absDelta));
                        }
                    }
                    if(computeRewards){
                        beliefExplorer->computeRewardAtCurrentState(action);
                    }
                }
            }

            template<typename PomdpModelType, typename BeliefValueType, typename BeliefMDPType>
            void BeliefExplorationPomdpModelChecker<PomdpModelType, BeliefValueType, BeliefMDPType>::clipToGridExplicitly(uint64_t clippingStateId, bool computeRewards, bool min, std::shared_ptr<BeliefManagerType> &beliefManager, std::shared_ptr<ExplorerType> &beliefExplorer, uint64_t localActionIndex) {
                statistics.nrClippingAttempts = statistics.nrClippingAttempts.get() + 1;
                auto clipping = beliefManager->clipBeliefToGrid(clippingStateId, options.clippingGridRes,
                                                                beliefExplorer->getStateExtremeBoundIsInfinite());
                if (clipping.isClippable) {
                    // The belief is not on the grid and there is a candidate with finite reward
                    statistics.nrClippedStates = statistics.nrClippedStates.get() + 1;
                    // Transition probability to candidate is clipping value
                    BeliefValueType transitionProb = (utility::one<BeliefValueType>() - clipping.delta);
                    bool addedCandidate = beliefExplorer->addTransitionToBelief(localActionIndex, clipping.targetBelief, utility::convertNumber<BeliefMDPType>(transitionProb), false);
                    beliefExplorer->markAsGridBelief(clipping.targetBelief);
                    if (computeRewards) {
                        // collect cumulative reward bounds
                        auto reward = utility::zero<BeliefValueType>();
                        for (auto const &deltaValue : clipping.deltaValues) {
                            reward += deltaValue.second * utility::convertNumber<BeliefValueType>((beliefExplorer->getExtremeValueBoundAtPOMDPState(deltaValue.first)));
                        }
                        if(reward == utility::infinity<ValueType>()){
                            STORM_LOG_WARN("Infinite reward in clipping!");
                            // If the reward is infinite, add a transition to the sink state to collect infinite reward in our semantics
                            beliefExplorer->addTransitionsToExtraStates(localActionIndex, utility::zero<BeliefMDPType>(), utility::convertNumber<BeliefMDPType>(clipping.delta));
                        } else {
                            beliefExplorer->addTransitionsToExtraStates(localActionIndex, utility::convertNumber<BeliefMDPType>(clipping.delta));
                            BeliefValueType totalRewardVal = reward / clipping.delta;
                            beliefExplorer->addClippingRewardToCurrentState(localActionIndex, utility::convertNumber<BeliefMDPType>(totalRewardVal));
                        }
                    } else {
                        beliefExplorer->addTransitionsToExtraStates(localActionIndex, utility::zero<BeliefMDPType>(), utility::convertNumber<BeliefMDPType>(clipping.delta));
                    }
                    beliefExplorer->addChoiceLabelToCurrentState(localActionIndex, "clip");
                } else {
                    if(clipping.onGrid){
                        // If the belief is not clippable, but on the grid, it may need to be explored, too
                        beliefExplorer->markAsGridBelief(clippingStateId);
                    }
                }
            }

            template<typename PomdpModelType, typename BeliefValueType, typename BeliefMDPType>
            PomdpModelType const& BeliefExplorationPomdpModelChecker<PomdpModelType, BeliefValueType, BeliefMDPType>::pomdp() const {
                if (preprocessedPomdp) {
                    return *preprocessedPomdp;
                } else {
                    return *inputPomdp;
                }
            }

            template
            class BeliefExplorationPomdpModelChecker<storm::models::sparse::Pomdp<double>>;

            template
            class BeliefExplorationPomdpModelChecker<storm::models::sparse::Pomdp<double>, storm::RationalNumber>;

            template
            class BeliefExplorationPomdpModelChecker<storm::models::sparse::Pomdp<storm::RationalNumber>, double>;

            template
            class BeliefExplorationPomdpModelChecker<storm::models::sparse::Pomdp<storm::RationalNumber>>;

        }
    }
}<|MERGE_RESOLUTION|>--- conflicted
+++ resolved
@@ -367,11 +367,12 @@
                             }
                         }
                         newLabeling.removeLabel("truncated");
-<<<<<<< HEAD
 
                         transMatrix.dropZeroEntries();
                         storm::storage::sparse::ModelComponents<ValueType> modelComponents(transMatrix, newLabeling);
-=======
+                        
+                        /*
+                        // randriu: resolving conflict
                         // TODO replace labels by exporting a map
                         for(uint64_t i = 0; i < pomdp().getNrObservations(); ++i){
                             newLabeling.addLabel("obs_" + std::to_string(i));
@@ -386,7 +387,8 @@
                         }
 
                         storm::storage::sparse::ModelComponents<ValueType> modelComponents(scheduledModel->getTransitionMatrix(), newLabeling, scheduledModel->getRewardModels());
->>>>>>> 1b0b2cc9
+                        */
+
                         if(scheduledModel->hasChoiceLabeling()){
                             modelComponents.choiceLabeling = scheduledModel->getChoiceLabeling();
                         }
