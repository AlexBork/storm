#include "BeliefExplorationPomdpModelChecker.h"

#include <tuple>

#include "storm-pomdp/analysis/FiniteBeliefMdpDetection.h"
#include "storm-pomdp/analysis/FormulaInformation.h"
#include "storm-pomdp/beliefs/verification/BeliefBasedModelChecker.h"
#include "storm-pomdp/transformer/MakeStateSetObservationClosed.h"
#include "storm/api/verification.h"
#include "storm/modelchecker/CheckTask.h"
#include "storm/modelchecker/results/ExplicitQuantitativeCheckResult.h"

#include "storm/logic/Formulas.h"
#include "storm/utility/ConstantsComparator.h"
#include "storm/utility/NumberTraits.h"

#include "storm-pomdp/beliefs/abstraction/FreudenthalTriangulationBeliefAbstraction.h"
#include "storm-pomdp/builder/BeliefMdpExplorer.h"
#include "storm-pomdp/modelchecker/PreprocessingPomdpValueBoundsModelChecker.h"
#include "storm/environment/solver/MinMaxSolverEnvironment.h"
#include "storm/models/sparse/Dtmc.h"
#include "storm/utility/vector.h"

#include "storm/environment/Environment.h"
#include "storm/exceptions/NotSupportedException.h"
#include "storm/storage/Scheduler.h"
#include "storm/utility/SignalHandler.h"
#include "storm/utility/graph.h"
#include "storm/utility/macros.h"

namespace storm {
namespace pomdp {
namespace modelchecker {

/* Struct Functions */

template<typename PomdpModelType, typename BeliefValueType, typename BeliefMDPType>
BeliefExplorationPomdpModelChecker<PomdpModelType, BeliefValueType, BeliefMDPType>::Result::Result(ValueType lower, ValueType upper)
    : lowerBound(lower), upperBound(upper) {
    // Intentionally left empty
}

template<typename PomdpModelType, typename BeliefValueType, typename BeliefMDPType>
typename BeliefExplorationPomdpModelChecker<PomdpModelType, BeliefValueType, BeliefMDPType>::ValueType
BeliefExplorationPomdpModelChecker<PomdpModelType, BeliefValueType, BeliefMDPType>::Result::diff(bool relative) const {
    ValueType diff = upperBound - lowerBound;
    if (diff < storm::utility::zero<ValueType>()) {
        STORM_LOG_WARN_COND(diff >= storm::utility::convertNumber<ValueType>(1e-6),
                            "Upper bound '" << upperBound << "' is smaller than lower bound '" << lowerBound << "': Difference is " << diff << ".");
        diff = storm::utility::zero<ValueType>();
    }
    if (relative && !storm::utility::isZero(upperBound)) {
        diff /= upperBound;
    }
    return diff;
}

template<typename PomdpModelType, typename BeliefValueType, typename BeliefMDPType>
bool BeliefExplorationPomdpModelChecker<PomdpModelType, BeliefValueType, BeliefMDPType>::Result::updateLowerBound(ValueType const& value) {
    if (value > lowerBound) {
        lowerBound = value;
        return true;
    }
    return false;
}

template<typename PomdpModelType, typename BeliefValueType, typename BeliefMDPType>
bool BeliefExplorationPomdpModelChecker<PomdpModelType, BeliefValueType, BeliefMDPType>::Result::updateUpperBound(ValueType const& value) {
    if (value < upperBound) {
        upperBound = value;
        return true;
    }
    return false;
}

template<typename PomdpModelType, typename BeliefValueType, typename BeliefMDPType>
BeliefExplorationPomdpModelChecker<PomdpModelType, BeliefValueType, BeliefMDPType>::Statistics::Statistics()
    : beliefMdpDetectedToBeFinite(false),
      refinementFixpointDetected(false),
      overApproximationBuildAborted(false),
      underApproximationBuildAborted(false),
      aborted(false) {
    // intentionally left empty;
}

/* Constructor */

template<typename PomdpModelType, typename BeliefValueType, typename BeliefMDPType>
BeliefExplorationPomdpModelChecker<PomdpModelType, BeliefValueType, BeliefMDPType>::BeliefExplorationPomdpModelChecker(std::shared_ptr<PomdpModelType> pomdp,
                                                                                                                       Options options)
    : options(options), inputPomdp(pomdp) {
    STORM_LOG_ASSERT(inputPomdp, "The given POMDP is not initialized.");
    STORM_LOG_ERROR_COND(inputPomdp->isCanonic(), "Input Pomdp is not known to be canonic. This might lead to unexpected verification results.");

    beliefTypeCC = storm::utility::ConstantsComparator<BeliefValueType>(storm::utility::convertNumber<BeliefValueType>(this->options.numericPrecision), false);
    valueTypeCC = storm::utility::ConstantsComparator<ValueType>(this->options.numericPrecision, false);
}

/* Public Functions */

template<typename PomdpModelType, typename BeliefValueType, typename BeliefMDPType>
void BeliefExplorationPomdpModelChecker<PomdpModelType, BeliefValueType, BeliefMDPType>::precomputeValueBounds(storm::logic::Formula const& formula,
                                                                                                               storm::Environment const& preProcEnv) {
    auto formulaInfo = storm::pomdp::analysis::getFormulaInformation(pomdp(), formula);

    // Compute some initial bounds on the values for each state of the pomdp
    // We work with the Belief MDP value type, so if the POMDP is exact, but the belief MDP is not, we need to convert
    auto preProcessingMC = PreprocessingPomdpValueBoundsModelChecker<ValueType>(pomdp());
    auto initialPomdpValueBounds = preProcessingMC.getValueBounds(preProcEnv, formula);
    pomdpValueBounds.trivialPomdpValueBounds = initialPomdpValueBounds;

    // If we clip and compute rewards, compute the values necessary for the correction terms
    if (options.useClipping && formula.isRewardOperatorFormula()) {
        pomdpValueBounds.extremePomdpValueBound = preProcessingMC.getExtremeValueBound(preProcEnv, formula);
    }
}

template<typename PomdpModelType, typename BeliefValueType, typename BeliefMDPType>
typename BeliefExplorationPomdpModelChecker<PomdpModelType, BeliefValueType, BeliefMDPType>::Result
BeliefExplorationPomdpModelChecker<PomdpModelType, BeliefValueType, BeliefMDPType>::check(
    storm::Environment const& env, storm::logic::Formula const& formula,
    std::vector<std::vector<std::unordered_map<uint64_t, ValueType>>> const& additionalUnderApproximationBounds) {
    return check(env, formula, env, additionalUnderApproximationBounds);
}

template<typename PomdpModelType, typename BeliefValueType, typename BeliefMDPType>
typename BeliefExplorationPomdpModelChecker<PomdpModelType, BeliefValueType, BeliefMDPType>::Result
BeliefExplorationPomdpModelChecker<PomdpModelType, BeliefValueType, BeliefMDPType>::check(
    storm::logic::Formula const& formula, std::vector<std::vector<std::unordered_map<uint64_t, ValueType>>> const& additionalUnderApproximationBounds) {
    storm::Environment env;
    return check(env, formula, env, additionalUnderApproximationBounds);
}

template<typename PomdpModelType, typename BeliefValueType, typename BeliefMDPType>
typename BeliefExplorationPomdpModelChecker<PomdpModelType, BeliefValueType, BeliefMDPType>::Result
BeliefExplorationPomdpModelChecker<PomdpModelType, BeliefValueType, BeliefMDPType>::check(
    storm::logic::Formula const& formula, storm::Environment const& preProcEnv,
    std::vector<std::vector<std::unordered_map<uint64_t, ValueType>>> const& additionalUnderApproximationBounds) {
    storm::Environment env;
    return check(env, formula, preProcEnv, additionalUnderApproximationBounds);
}

template<typename PomdpModelType, typename BeliefValueType, typename BeliefMDPType>
typename BeliefExplorationPomdpModelChecker<PomdpModelType, BeliefValueType, BeliefMDPType>::Result
BeliefExplorationPomdpModelChecker<PomdpModelType, BeliefValueType, BeliefMDPType>::check(
    storm::Environment const& env, storm::logic::Formula const& formula, storm::Environment const& preProcEnv,
    std::vector<std::vector<std::unordered_map<uint64_t, ValueType>>> const& additionalUnderApproximationBounds) {
    STORM_LOG_ASSERT(options.unfold || options.discretize || options.interactiveUnfolding,
                     "Invoked belief exploration but no task (unfold or discretize) given.");
    // Potentially reset preprocessed model from previous call
    preprocessedPomdp.reset();

    // Reset all collected statistics
    statistics = Statistics();
    statistics.totalTime.start();
    // Extract the relevant information from the formula
    auto formulaInfo = storm::pomdp::analysis::getFormulaInformation(pomdp(), formula);

    precomputeValueBounds(formula, preProcEnv);
    if (!additionalUnderApproximationBounds.empty()) {
        pomdpValueBounds.fmSchedulerValueList = additionalUnderApproximationBounds;
    }
    uint64_t initialPomdpState = pomdp().getInitialStates().getNextSetIndex(0);
    Result result(pomdpValueBounds.trivialPomdpValueBounds.getHighestLowerBound(initialPomdpState),
                  pomdpValueBounds.trivialPomdpValueBounds.getSmallestUpperBound(initialPomdpState));
    STORM_LOG_INFO("Initial value bounds are [" << result.lowerBound << ", " << result.upperBound << "]");

    std::optional<std::string> rewardModelName;
    std::set<uint32_t> targetObservations;
    if (formulaInfo.isNonNestedReachabilityProbability() || formulaInfo.isNonNestedExpectedRewardFormula()) {
        if (formulaInfo.getTargetStates().observationClosed) {
            targetObservations = formulaInfo.getTargetStates().observations;
        } else {
            storm::transformer::MakeStateSetObservationClosed<ValueType> obsCloser(inputPomdp);
            std::tie(preprocessedPomdp, targetObservations) = obsCloser.transform(formulaInfo.getTargetStates().states);
        }
        if (formulaInfo.isNonNestedReachabilityProbability()) {
            if (!formulaInfo.getSinkStates().empty()) {
                storm::storage::sparse::ModelComponents<ValueType> components;
                components.stateLabeling = pomdp().getStateLabeling();
                components.rewardModels = pomdp().getRewardModels();
                auto matrix = pomdp().getTransitionMatrix();
                matrix.makeRowGroupsAbsorbing(formulaInfo.getSinkStates().states);
                components.transitionMatrix = matrix;
                components.observabilityClasses = pomdp().getObservations();
                if (pomdp().hasChoiceLabeling()) {
                    components.choiceLabeling = pomdp().getChoiceLabeling();
                }
                if (pomdp().hasObservationValuations()) {
                    components.observationValuations = pomdp().getObservationValuations();
                }
                preprocessedPomdp = std::make_shared<storm::models::sparse::Pomdp<ValueType>>(std::move(components), true);
                auto reachableFromSinkStates = storm::utility::graph::getReachableStates(
                    pomdp().getTransitionMatrix(), formulaInfo.getSinkStates().states, formulaInfo.getSinkStates().states, ~formulaInfo.getSinkStates().states);
                reachableFromSinkStates &= ~formulaInfo.getSinkStates().states;
                STORM_LOG_THROW(reachableFromSinkStates.empty(), storm::exceptions::NotSupportedException,
                                "There are sink states that can reach non-sink states. This is currently not supported");
            }
        } else {
            // Expected reward formula!
            rewardModelName = formulaInfo.getRewardModelName();
        }
    } else if (formulaInfo.isDiscountedTotalRewardFormula()) {
        rewardModelName = formulaInfo.getRewardModelName();
    } else {
        STORM_LOG_THROW(false, storm::exceptions::NotSupportedException, "Unsupported formula '" << formula << "'.");
    }
    std::optional<storm::storage::BitVector> optionalTargetStates;
    std::optional<ValueType> discountFactor;
    if (!formulaInfo.isDiscountedTotalRewardFormula()) {
        optionalTargetStates = formulaInfo.getTargetStates().states;
    } else {
        discountFactor = formula.asRewardOperatorFormula().getSubformula().asDiscountedTotalRewardFormula().getDiscountFactor<ValueType>();
    }
    if (storm::pomdp::detectFiniteBeliefMdp(pomdp(), optionalTargetStates)) {
        STORM_LOG_INFO("Detected that the belief MDP is finite.");
        statistics.beliefMdpDetectedToBeFinite = true;
    }
<<<<<<< HEAD

    if (options.useRevisedImplementation) {
        storm::pomdp::beliefs::PropertyInformation propertyInfo;
        if (rewardModelName) {
            propertyInfo.kind = storm::pomdp::beliefs::PropertyInformation::Kind::ExpectedTotalReachabilityReward;
            propertyInfo.rewardModelName = rewardModelName;
        } else {
            propertyInfo.kind = storm::pomdp::beliefs::PropertyInformation::Kind::ReachabilityProbability;
        }
        propertyInfo.dir = formulaInfo.getOptimizationDirection();
        propertyInfo.targetObservations = targetObservations;
        storm::pomdp::beliefs::BeliefBasedModelChecker<PomdpModelType, BeliefValueType, BeliefMDPType> checker(pomdp());
        BeliefMDPType resultValue;
        bool isOverApproximation{false};
        bool isUnderApproximation{false};
        if (options.discretize) {
            isOverApproximation = true;
            resultValue =
                checker.checkDiscretize(env, propertyInfo, options.resolutionInit, options.dynamicTriangulation, pomdpValueBounds.trivialPomdpValueBounds);
        } else {
            isOverApproximation = isUnderApproximation = true;  // Explore the entire belief MDP (for now)
            resultValue = checker.checkUnfold(env, propertyInfo, pomdpValueBounds.trivialPomdpValueBounds);
        }
        if (storm::solver::maximize(propertyInfo.dir) ? isOverApproximation : isUnderApproximation) {
            result.updateUpperBound(resultValue);
        }
        if (storm::solver::minimize(propertyInfo.dir) ? isOverApproximation : isUnderApproximation) {
            result.updateLowerBound(resultValue);
        }
    }

    else if (options.interactiveUnfolding) {
        unfoldInteractively(env, targetObservations, formulaInfo.minimize(), rewardModelName, pomdpValueBounds, result);
=======
    if (options.interactiveUnfolding) {
        unfoldInteractively(env, targetObservations, formulaInfo.minimize(), rewardModelName, pomdpValueBounds, result, discountFactor);
>>>>>>> fa6e31a3
    } else {
        refineReachability(env, targetObservations, formulaInfo.minimize(), rewardModelName, pomdpValueBounds, result, discountFactor);
    }
    // "clear" results in case they were actually not requested (this will make the output a bit more clear)
    if ((formulaInfo.minimize() && !options.discretize) || (formulaInfo.maximize() && !options.unfold)) {
        result.lowerBound = -storm::utility::infinity<ValueType>();
    }
    if ((formulaInfo.maximize() && !options.discretize) || (formulaInfo.minimize() && !options.unfold)) {
        result.upperBound = storm::utility::infinity<ValueType>();
    }

    if (storm::utility::resources::isTerminate()) {
        statistics.aborted = true;
    }
    statistics.totalTime.stop();
    return result;
}

template<typename PomdpModelType, typename BeliefValueType, typename BeliefMDPType>
void BeliefExplorationPomdpModelChecker<PomdpModelType, BeliefValueType, BeliefMDPType>::printStatisticsToStream(std::ostream& stream) const {
    stream << "##### POMDP Approximation Statistics ######\n";
    stream << "# Input model: \n";
    pomdp().printModelInformationToStream(stream);
    stream << "# Max. Number of states with same observation: " << pomdp().getMaxNrStatesWithSameObservation() << '\n';
    if (statistics.beliefMdpDetectedToBeFinite) {
        stream << "# Pre-computations detected that the belief MDP is finite.\n";
    }
    if (statistics.aborted) {
        stream << "# Computation aborted early\n";
    }

    stream << "# Total check time: " << statistics.totalTime << '\n';
    // Refinement information:
    if (statistics.refinementSteps) {
        stream << "# Number of refinement steps: " << statistics.refinementSteps.value() << '\n';
    }
    if (statistics.refinementFixpointDetected) {
        stream << "# Detected a refinement fixpoint.\n";
    }

    // The overapproximation MDP:
    if (statistics.overApproximationStates) {
        stream << "# Number of states in the ";
        if (options.refine) {
            stream << "final ";
        }
        stream << "grid MDP for the over-approximation: ";
        if (statistics.overApproximationBuildAborted) {
            stream << ">=";
        }
        stream << statistics.overApproximationStates.value() << '\n';
        stream << "# Maximal resolution for over-approximation: " << statistics.overApproximationMaxResolution.value() << '\n';
        stream << "# Time spend for building the over-approx grid MDP(s): " << statistics.overApproximationBuildTime << '\n';
        stream << "# Time spend for checking the over-approx grid MDP(s): " << statistics.overApproximationCheckTime << '\n';
    }

    // The underapproximation MDP:
    if (statistics.underApproximationStates) {
        stream << "# Number of states in the ";
        if (options.refine) {
            stream << "final ";
        }
        stream << "belief MDP for the under-approximation: ";
        if (statistics.underApproximationBuildAborted) {
            stream << ">=";
        }
        stream << statistics.underApproximationStates.value() << '\n';
        if (statistics.nrClippingAttempts) {
            stream << "# Clipping attempts (clipped states) for the under-approximation: ";
            if (statistics.underApproximationBuildAborted) {
                stream << ">=";
            }
            stream << statistics.nrClippingAttempts.value() << " (" << statistics.nrClippedStates.value() << ")\n";
            stream << "# Total clipping preprocessing time: " << statistics.clippingPreTime << "\n";
            stream << "# Total clipping time: " << statistics.clipWatch << "\n";
        } else if (statistics.nrTruncatedStates) {
            stream << "# Truncated states for the under-approximation: ";
            if (statistics.underApproximationBuildAborted) {
                stream << ">=";
            }
            stream << statistics.nrTruncatedStates.value() << "\n";
        }
        if (statistics.underApproximationStateLimit) {
            stream << "# Exploration state limit for under-approximation: " << statistics.underApproximationStateLimit.value() << '\n';
        }
        stream << "# Time spend for building the under-approx grid MDP(s): " << statistics.underApproximationBuildTime << '\n';
        stream << "# Time spend for checking the under-approx grid MDP(s): " << statistics.underApproximationCheckTime << '\n';
    }

    stream << "##########################################\n";
}

/* Private Functions */

template<typename PomdpModelType, typename BeliefValueType, typename BeliefMDPType>
PomdpModelType const& BeliefExplorationPomdpModelChecker<PomdpModelType, BeliefValueType, BeliefMDPType>::pomdp() const {
    if (preprocessedPomdp) {
        return *preprocessedPomdp;
    } else {
        return *inputPomdp;
    }
}

template<typename PomdpModelType, typename BeliefValueType, typename BeliefMDPType>
void BeliefExplorationPomdpModelChecker<PomdpModelType, BeliefValueType, BeliefMDPType>::refineReachability(
    storm::Environment const& env, std::set<uint32_t> const& targetObservations, bool min, std::optional<std::string> rewardModelName,
    storm::pomdp::modelchecker::POMDPValueBounds<ValueType> const& valueBounds, Result& result, std::optional<ValueType> discountFactor) {
    statistics.refinementSteps = 0;
    auto trivialPOMDPBounds = valueBounds.trivialPomdpValueBounds;
    // Set up exploration data
    std::vector<BeliefValueType> observationResolutionVector;
    std::shared_ptr<BeliefManagerType> overApproxBeliefManager;
    std::shared_ptr<ExplorerType> overApproximation;
    HeuristicParameters overApproxHeuristicPar{};
    if (options.discretize) {  // Setup and build first OverApproximation
        observationResolutionVector =
            std::vector<BeliefValueType>(pomdp().getNrObservations(), storm::utility::convertNumber<BeliefValueType>(options.resolutionInit));
        overApproxBeliefManager = std::make_shared<BeliefManagerType>(
            pomdp(), storm::utility::convertNumber<BeliefValueType>(options.numericPrecision),
            options.dynamicTriangulation ? BeliefManagerType::TriangulationMode::Dynamic : BeliefManagerType::TriangulationMode::Static);
        if (rewardModelName) {
            overApproxBeliefManager->setRewardModel(rewardModelName);
        }
        overApproximation = std::make_shared<ExplorerType>(overApproxBeliefManager, trivialPOMDPBounds, storm::builder::ExplorationHeuristic::BreadthFirst);
        overApproxHeuristicPar.gapThreshold = options.gapThresholdInit;
        overApproxHeuristicPar.observationThreshold = options.obsThresholdInit;
        overApproxHeuristicPar.sizeThreshold = options.sizeThresholdInit == 0 ? std::numeric_limits<uint64_t>::max() : options.sizeThresholdInit;
        overApproxHeuristicPar.optimalChoiceValueEpsilon = options.optimalChoiceValueThresholdInit;

        buildOverApproximation(env, targetObservations, min, rewardModelName.has_value(), false, overApproxHeuristicPar, observationResolutionVector,
                               overApproxBeliefManager, overApproximation);
        if (!overApproximation->hasComputedValues() || storm::utility::resources::isTerminate()) {
            return;
        }
        overApproxBeliefExchange = BeliefExchange();
        overApproxBeliefExchange.value().idToBeliefMap = overApproximation->getBeliefIdToBeliefMap(overApproximation->getBeliefsInMdp());
        for (uint64_t i = 0; i < overApproximation->getExploredMdp()->getNumberOfStates(); ++i) {
            if (overApproximation->getBeliefId(i) != std::numeric_limits<uint64_t>::max()) {
                overApproxBeliefExchange.value().beliefIdToOverApproxValueMap[overApproximation->getBeliefId(i)] =
                    overApproximation->getValuesOfExploredMdp().at(i);
            }
        }
        overApproxBeliefExchange->overApproxResolution = options.resolutionInit;

        ValueType const& newValue = overApproximation->getComputedValueAtInitialState();
        bool betterBound = min ? result.updateLowerBound(newValue) : result.updateUpperBound(newValue);
        if (betterBound) {
            STORM_LOG_INFO("Initial Over-approx result obtained after " << statistics.totalTime << ". Value is '" << newValue << "'.\n");
        }
    }

    std::shared_ptr<BeliefManagerType> underApproxBeliefManager;
    std::shared_ptr<ExplorerType> underApproximation;
    HeuristicParameters underApproxHeuristicPar{};
    if (options.unfold) {  // Setup and build first UnderApproximation
        underApproxBeliefManager = std::make_shared<BeliefManagerType>(
            pomdp(), storm::utility::convertNumber<BeliefValueType>(options.numericPrecision),
            options.dynamicTriangulation ? BeliefManagerType::TriangulationMode::Dynamic : BeliefManagerType::TriangulationMode::Static);
        if (rewardModelName) {
            underApproxBeliefManager->setRewardModel(rewardModelName);
        }
        underApproximation = std::make_shared<ExplorerType>(underApproxBeliefManager, trivialPOMDPBounds, options.explorationHeuristic);
        underApproxHeuristicPar.gapThreshold = options.gapThresholdInit;
        underApproxHeuristicPar.optimalChoiceValueEpsilon = options.optimalChoiceValueThresholdInit;
        underApproxHeuristicPar.sizeThreshold = options.sizeThresholdInit;
        if (underApproxHeuristicPar.sizeThreshold == 0) {
            if (!options.refine && options.explorationTimeLimit != 0) {
                underApproxHeuristicPar.sizeThreshold = std::numeric_limits<uint64_t>::max();
            } else {
                underApproxHeuristicPar.sizeThreshold = pomdp().getNumberOfStates() * pomdp().getMaxNrStatesWithSameObservation();
                STORM_PRINT_AND_LOG("Heuristically selected an under-approximation MDP size threshold of " << underApproxHeuristicPar.sizeThreshold << ".\n")
            }
        }

        if (options.useClipping && rewardModelName.has_value()) {
            underApproximation->setExtremeValueBound(valueBounds.extremePomdpValueBound);
        }
        if (!valueBounds.fmSchedulerValueList.empty()) {
            underApproximation->addFMSchedValueList(valueBounds.fmSchedulerValueList);
        }
        buildUnderApproximation(env, targetObservations, min, rewardModelName.has_value(), false, underApproxHeuristicPar, underApproxBeliefManager,
                                underApproximation, false, discountFactor);
        if (!underApproximation->hasComputedValues() || storm::utility::resources::isTerminate()) {
            return;
        }
        ValueType const& newValue = underApproximation->getComputedValueAtInitialState();
        bool betterBound = min ? result.updateUpperBound(newValue) : result.updateLowerBound(newValue);
        if (betterBound) {
            STORM_LOG_INFO("Initial Under-approx result obtained after " << statistics.totalTime << ". Value is '" << newValue << "'.\n");
        }
    }

    // Do some output
    STORM_LOG_INFO("Completed (initial) computation. Current checktime is " << statistics.totalTime << ".");
    bool computingLowerBound = false;
    bool computingUpperBound = false;
    if (options.discretize) {
        STORM_LOG_INFO("\tOver-approx MDP has size " << overApproximation->getExploredMdp()->getNumberOfStates() << ".");
        (min ? computingLowerBound : computingUpperBound) = true;
    }
    if (options.unfold) {
        STORM_LOG_INFO("\tUnder-approx MDP has size " << underApproximation->getExploredMdp()->getNumberOfStates() << ".");
        (min ? computingUpperBound : computingLowerBound) = true;
    }
    if (computingLowerBound && computingUpperBound) {
        STORM_LOG_INFO("\tObtained result is [" << result.lowerBound << ", " << result.upperBound << "].");
    } else if (computingLowerBound) {
        STORM_LOG_INFO("\tObtained result is ≥" << result.lowerBound << ".");
    } else if (computingUpperBound) {
        STORM_LOG_INFO("\tObtained result is ≤" << result.upperBound << ".");
    }

    // Start refinement
    if (options.refine) {
        STORM_LOG_WARN_COND(options.refineStepLimit != 0 || !storm::utility::isZero(options.refinePrecision),
                            "No termination criterion for refinement given. Consider to specify a steplimit, a non-zero precisionlimit, or a timeout");
        STORM_LOG_WARN_COND(storm::utility::isZero(options.refinePrecision) || (options.unfold && options.discretize),
                            "Refinement goal precision is given, but only one bound is going to be refined.");
        while ((options.refineStepLimit == 0 || statistics.refinementSteps.value() < options.refineStepLimit) && result.diff() > options.refinePrecision) {
            bool overApproxFixPoint = true;
            bool underApproxFixPoint = true;
            if (options.discretize) {
                // Refine over-approximation
                if (min) {
                    overApproximation->takeCurrentValuesAsLowerBounds();
                } else {
                    overApproximation->takeCurrentValuesAsUpperBounds();
                }
                overApproxHeuristicPar.gapThreshold *= options.gapThresholdFactor;
                overApproxHeuristicPar.sizeThreshold = storm::utility::convertNumber<uint64_t, ValueType>(
                    storm::utility::convertNumber<ValueType, uint64_t>(overApproximation->getExploredMdp()->getNumberOfStates()) * options.sizeThresholdFactor);
                overApproxHeuristicPar.observationThreshold +=
                    options.obsThresholdIncrementFactor * (storm::utility::one<ValueType>() - overApproxHeuristicPar.observationThreshold);
                overApproxHeuristicPar.optimalChoiceValueEpsilon *= options.optimalChoiceValueThresholdFactor;
                overApproxFixPoint = buildOverApproximation(env, targetObservations, min, rewardModelName.has_value(), true, overApproxHeuristicPar,
                                                            observationResolutionVector, overApproxBeliefManager, overApproximation);
                if (overApproximation->hasComputedValues() && !storm::utility::resources::isTerminate()) {
                    ValueType const& newValue = overApproximation->getComputedValueAtInitialState();
                    bool betterBound = min ? result.updateLowerBound(newValue) : result.updateUpperBound(newValue);
                    if (betterBound) {
                        STORM_LOG_INFO("Over-approx result for refinement improved after " << statistics.totalTime << " in refinement step #"
                                                                                           << (statistics.refinementSteps.value() + 1) << ". New value is '"
                                                                                           << newValue << "'.");
                    }
                } else {
                    break;
                }
            }

            if (options.unfold && result.diff() > options.refinePrecision) {
                // Refine under-approximation
                underApproxHeuristicPar.gapThreshold *= options.gapThresholdFactor;
                underApproxHeuristicPar.sizeThreshold = storm::utility::convertNumber<uint64_t, ValueType>(
                    storm::utility::convertNumber<ValueType, uint64_t>(underApproximation->getExploredMdp()->getNumberOfStates()) *
                    options.sizeThresholdFactor);
                underApproxHeuristicPar.optimalChoiceValueEpsilon *= options.optimalChoiceValueThresholdFactor;
                underApproxFixPoint = buildUnderApproximation(env, targetObservations, min, rewardModelName.has_value(), true, underApproxHeuristicPar,
                                                              underApproxBeliefManager, underApproximation, true);
                if (underApproximation->hasComputedValues() && !storm::utility::resources::isTerminate()) {
                    ValueType const& newValue = underApproximation->getComputedValueAtInitialState();
                    bool betterBound = min ? result.updateUpperBound(newValue) : result.updateLowerBound(newValue);
                    if (betterBound) {
                        STORM_LOG_INFO("Under-approx result for refinement improved after " << statistics.totalTime << " in refinement step #"
                                                                                            << (statistics.refinementSteps.value() + 1) << ". New value is '"
                                                                                            << newValue << "'.");
                    }
                } else {
                    break;
                }
            }

            if (storm::utility::resources::isTerminate()) {
                break;
            } else {
                ++statistics.refinementSteps.value();
                // Don't make too many outputs (to avoid logfile clutter)
                if (statistics.refinementSteps.value() <= 1000) {
                    STORM_LOG_INFO("Completed iteration #" << statistics.refinementSteps.value() << ". Current checktime is " << statistics.totalTime << ".");
                    computingLowerBound = false;
                    computingUpperBound = false;
                    if (options.discretize) {
                        STORM_LOG_INFO("\tOver-approx MDP has size " << overApproximation->getExploredMdp()->getNumberOfStates() << ".");
                        (min ? computingLowerBound : computingUpperBound) = true;
                    }
                    if (options.unfold) {
                        STORM_LOG_INFO("\tUnder-approx MDP has size " << underApproximation->getExploredMdp()->getNumberOfStates() << ".");
                        (min ? computingUpperBound : computingLowerBound) = true;
                    }
                    if (computingLowerBound && computingUpperBound) {
                        STORM_LOG_INFO("\tCurrent result is [" << result.lowerBound << ", " << result.upperBound << "].");
                    } else if (computingLowerBound) {
                        STORM_LOG_INFO("\tCurrent result is ≥" << result.lowerBound << ".");
                    } else if (computingUpperBound) {
                        STORM_LOG_INFO("\tCurrent result is ≤" << result.upperBound << ".");
                    }
                    STORM_LOG_WARN_COND(statistics.refinementSteps.value() < 1000, "Refinement requires  more than 1000 iterations.");
                }
            }
            if (overApproxFixPoint && underApproxFixPoint) {
                STORM_LOG_INFO("Refinement fixpoint reached after " << statistics.refinementSteps.value() << " iterations.\n");
                statistics.refinementFixpointDetected = true;
                break;
            }
        }
    }
    // Print model information of final over- / under-approximation MDP
    if (options.discretize && overApproximation->hasComputedValues()) {
        auto printOverInfo = [&overApproximation]() {
            std::stringstream str;
            str << "Explored and checked Over-Approximation MDP:\n";
            overApproximation->getExploredMdp()->printModelInformationToStream(str);
            return str.str();
        };
        STORM_LOG_INFO(printOverInfo());
    }
    if (options.unfold && underApproximation->hasComputedValues()) {
        auto printUnderInfo = [&underApproximation]() {
            std::stringstream str;
            str << "Explored and checked Under-Approximation MDP:\n";
            underApproximation->getExploredMdp()->printModelInformationToStream(str);
            return str.str();
        };
        STORM_LOG_INFO(printUnderInfo());
        std::shared_ptr<storm::models::sparse::Model<ValueType>> scheduledModel = underApproximation->getExploredMdp();
        if (underApproximation->hasSchedulerForExploredMdp()) {
            if (!options.useStateEliminationCutoff) {
                storm::models::sparse::StateLabeling newLabeling(scheduledModel->getStateLabeling());
                auto nrPreprocessingScheds = min ? underApproximation->getNrSchedulersForUpperBounds() : underApproximation->getNrSchedulersForLowerBounds();
                for (uint64_t i = 0; i < nrPreprocessingScheds; ++i) {
                    newLabeling.addLabel("sched_" + std::to_string(i));
                }
                newLabeling.addLabel("cutoff");
                newLabeling.addLabel("clipping");
                for (uint64_t i = 0; i < underApproximation->getNrOfFMSchedulers(); ++i) {
                    newLabeling.addLabel("finite_mem_" + std::to_string(i));
                }
                newLabeling.addLabel("external_value");

                auto transMatrix = scheduledModel->getTransitionMatrix();
                for (uint64_t i = 0; i < scheduledModel->getNumberOfStates(); ++i) {
                    if (newLabeling.getStateHasLabel("truncated", i)) {
                        uint64_t localChosenActionIndex = underApproximation->getSchedulerForExploredMdp()->getChoice(i).getDeterministicChoice();
                        auto rowIndex = scheduledModel->getTransitionMatrix().getRowGroupIndices()[i];
                        if (scheduledModel->getChoiceLabeling().getLabelsOfChoice(rowIndex + localChosenActionIndex).size() > 0) {
                            auto label = *(scheduledModel->getChoiceLabeling().getLabelsOfChoice(rowIndex + localChosenActionIndex).begin());
                            if (label.rfind("clip", 0) == 0) {
                                newLabeling.addLabelToState("clipping", i);
                                auto chosenRow = transMatrix.getRow(i, 0);
                                auto candidateIndex = (chosenRow.end() - 1)->getColumn();
                                transMatrix.makeRowDirac(transMatrix.getRowGroupIndices()[i], candidateIndex);
                            } else if (label.rfind("fsc_", 0) == 0) {
                                newLabeling.addLabelToState("finite_mem_" + label.substr(4, 1), i);
                                newLabeling.addLabelToState("cutoff", i);
                            } else {
                                newLabeling.addLabelToState(label, i);
                                newLabeling.addLabelToState("cutoff", i);
                            }
                        }
                    }
                }
                newLabeling.removeLabel("truncated");
                transMatrix.dropZeroEntries();
                storm::storage::sparse::ModelComponents<ValueType> modelComponents(transMatrix, newLabeling);
                if (scheduledModel->hasChoiceLabeling()) {
                    modelComponents.choiceLabeling = scheduledModel->getChoiceLabeling();
                }
                storm::models::sparse::Mdp<ValueType> newMDP(modelComponents);
                auto inducedMC = newMDP.applyScheduler(*(underApproximation->getSchedulerForExploredMdp()), true);
                scheduledModel = std::static_pointer_cast<storm::models::sparse::Model<ValueType>>(inducedMC);
            } else {
                auto inducedMC = underApproximation->getExploredMdp()->applyScheduler(*(underApproximation->getSchedulerForExploredMdp()), true);
                scheduledModel = std::static_pointer_cast<storm::models::sparse::Model<ValueType>>(inducedMC);
            }
            result.schedulerAsMarkovChain = scheduledModel;
        }
        if (min) {
            result.cutoffSchedulers = underApproximation->getUpperValueBoundSchedulers();
        } else {
            result.cutoffSchedulers = underApproximation->getLowerValueBoundSchedulers();
        }
    }
}

template<typename PomdpModelType, typename BeliefValueType, typename BeliefMDPType>
void BeliefExplorationPomdpModelChecker<PomdpModelType, BeliefValueType, BeliefMDPType>::unfoldInteractively(
    storm::Environment const& env, std::set<uint32_t> const& targetObservations, bool min, std::optional<std::string> rewardModelName,
    storm::pomdp::modelchecker::POMDPValueBounds<ValueType> const& valueBounds, Result& result, std::optional<ValueType> discountFactor) {
    statistics.refinementSteps = 0;
    interactiveResult = result;
    unfoldingStatus = Status::Uninitialized;
    unfoldingControl = UnfoldingControl::Run;
    auto trivialPOMDPBounds = valueBounds.trivialPomdpValueBounds;
    // Set up exploration data
    std::shared_ptr<BeliefManagerType> underApproxBeliefManager;
    HeuristicParameters underApproxHeuristicPar{};
    bool firstIteration = true;
    // Set up belief manager
    underApproxBeliefManager = std::make_shared<BeliefManagerType>(
        pomdp(), storm::utility::convertNumber<BeliefValueType>(options.numericPrecision),
        options.dynamicTriangulation ? BeliefManagerType::TriangulationMode::Dynamic : BeliefManagerType::TriangulationMode::Static);
    if (rewardModelName) {
        underApproxBeliefManager->setRewardModel(rewardModelName);
    }

    if (options.discretize) {
        // Setup and build first OverApproximation
        std::vector<BeliefValueType> observationResolutionVector =
            std::vector<BeliefValueType>(pomdp().getNrObservations(), storm::utility::convertNumber<BeliefValueType>(options.resolutionInit));
        std::shared_ptr<BeliefManagerType> overApproxBeliefManager = std::make_shared<BeliefManagerType>(
            pomdp(), storm::utility::convertNumber<BeliefValueType>(options.numericPrecision), BeliefManagerType::TriangulationMode::Static);
        if (rewardModelName) {
            overApproxBeliefManager->setRewardModel(rewardModelName);
        }
        std::shared_ptr<ExplorerType> overApproximation =
            std::make_shared<ExplorerType>(overApproxBeliefManager, trivialPOMDPBounds, storm::builder::ExplorationHeuristic::BreadthFirst);
        HeuristicParameters overApproxHeuristicPar{};
        overApproxHeuristicPar.gapThreshold = options.gapThresholdInit;
        overApproxHeuristicPar.observationThreshold = options.obsThresholdInit;
        overApproxHeuristicPar.optimalChoiceValueEpsilon = options.optimalChoiceValueThresholdInit;

        if (options.sizeThresholdInit == 0) {
            overApproxHeuristicPar.sizeThreshold = std::numeric_limits<uint64_t>::max();
        } else {
            overApproxHeuristicPar.sizeThreshold = options.sizeThresholdInit;
        }

        buildOverApproximation(env, targetObservations, min, rewardModelName.has_value(), false, overApproxHeuristicPar, observationResolutionVector,
                               overApproxBeliefManager, overApproximation);
        if (storm::utility::resources::isTerminate()) {
            return;
        } else if (!overApproximation->hasComputedValues()) {
            STORM_PRINT_AND_LOG("Over-approximation did not yield values. Continue with interactive unfolding.\n");
        } else {
            overApproxBeliefExchange = BeliefExchange();
            overApproxBeliefExchange.value().idToBeliefMap = overApproximation->getBeliefIdToBeliefMap(overApproximation->getBeliefsInMdp());
            for (uint64_t i = 0; i < overApproximation->getExploredMdp()->getNumberOfStates(); ++i) {
                if (overApproximation->getBeliefId(i) != std::numeric_limits<uint64_t>::max()) {
                    overApproxBeliefExchange.value().beliefIdToOverApproxValueMap[overApproximation->getBeliefId(i)] =
                        overApproximation->getValuesOfExploredMdp().at(i);
                }
            }
            overApproxBeliefExchange->overApproxResolution = options.resolutionInit;
            ValueType const& newValue = overApproximation->getComputedValueAtInitialState();

            STORM_LOG_DEBUG("Over-approx result obtained. Value is '" << newValue << "'.\n");
        }
    }

    // set up belief MDP explorer
    interactiveUnderApproximationExplorer = std::make_shared<ExplorerType>(underApproxBeliefManager, trivialPOMDPBounds, options.explorationHeuristic);
    underApproxHeuristicPar.gapThreshold = options.gapThresholdInit;
    underApproxHeuristicPar.optimalChoiceValueEpsilon = options.optimalChoiceValueThresholdInit;
    underApproxHeuristicPar.sizeThreshold = std::numeric_limits<uint64_t>::max() - 1;  // we don't set a size threshold

    if (options.useClipping && rewardModelName.has_value()) {
        interactiveUnderApproximationExplorer->setExtremeValueBound(valueBounds.extremePomdpValueBound);
    }

    if (!valueBounds.fmSchedulerValueList.empty()) {
        interactiveUnderApproximationExplorer->addFMSchedValueList(valueBounds.fmSchedulerValueList);
    }

    // Start iteration
    while (!(unfoldingControl ==
             storm::pomdp::modelchecker::BeliefExplorationPomdpModelChecker<PomdpModelType, BeliefValueType, BeliefMDPType>::UnfoldingControl::Terminate)) {
        bool underApproxFixPoint = true;
        bool hasTruncatedStates = false;
        if (unfoldingStatus != Status::Converged) {
            // Continue unfolding underapproximation
            underApproxFixPoint = buildUnderApproximation(env, targetObservations, min, rewardModelName.has_value(), false, underApproxHeuristicPar,
                                                          underApproxBeliefManager, interactiveUnderApproximationExplorer, firstIteration, discountFactor);
            if (interactiveUnderApproximationExplorer->hasComputedValues() && !storm::utility::resources::isTerminate()) {
                ValueType const& newValue = interactiveUnderApproximationExplorer->getComputedValueAtInitialState();
                bool betterBound = min ? interactiveResult.updateUpperBound(newValue) : interactiveResult.updateLowerBound(newValue);
                if (betterBound) {
                    STORM_LOG_INFO("Under-approximation result improved after " << statistics.totalTime << " in step #"
                                                                                << (statistics.refinementSteps.value() + 1) << ". New value is '" << newValue
                                                                                << "'.");
                }
                std::shared_ptr<storm::models::sparse::Model<ValueType>> scheduledModel = interactiveUnderApproximationExplorer->getExploredMdp();
                if (!options.useStateEliminationCutoff) {
                    storm::models::sparse::StateLabeling newLabeling(scheduledModel->getStateLabeling());
                    auto nrPreprocessingScheds = min ? interactiveUnderApproximationExplorer->getNrSchedulersForUpperBounds()
                                                     : interactiveUnderApproximationExplorer->getNrSchedulersForLowerBounds();
                    for (uint64_t i = 0; i < nrPreprocessingScheds; ++i) {
                        newLabeling.addLabel("sched_" + std::to_string(i));
                    }
                    newLabeling.addLabel("cutoff");
                    newLabeling.addLabel("clipping");
                    for (uint64_t i = 0; i < interactiveUnderApproximationExplorer->getNrOfFMSchedulers(); ++i) {
                        newLabeling.addLabel("finite_mem_" + std::to_string(i));
                    }
                    newLabeling.addLabel("external_value");

                    auto transMatrix = scheduledModel->getTransitionMatrix();
                    for (uint64_t i = 0; i < scheduledModel->getNumberOfStates(); ++i) {
                        if (newLabeling.getStateHasLabel("truncated", i)) {
                            hasTruncatedStates = true;
                            uint64_t localChosenActionIndex =
                                interactiveUnderApproximationExplorer->getSchedulerForExploredMdp()->getChoice(i).getDeterministicChoice();
                            auto rowIndex = scheduledModel->getTransitionMatrix().getRowGroupIndices()[i];
                            if (scheduledModel->getChoiceLabeling().getLabelsOfChoice(rowIndex + localChosenActionIndex).size() > 0) {
                                auto label = *(scheduledModel->getChoiceLabeling().getLabelsOfChoice(rowIndex + localChosenActionIndex).begin());
                                if (label.rfind("clip", 0) == 0) {
                                    newLabeling.addLabelToState("clipping", i);
                                    auto chosenRow = transMatrix.getRow(i, 0);
                                    auto candidateIndex = (chosenRow.end() - 1)->getColumn();
                                    transMatrix.makeRowDirac(transMatrix.getRowGroupIndices()[i], candidateIndex);
                                } else if (label.rfind("fsc_", 0) == 0) {
                                    newLabeling.addLabelToState("finite_mem_" + label.substr(4, 1), i);
                                    newLabeling.addLabelToState("cutoff", i);
                                } else {
                                    newLabeling.addLabelToState(label, i);
                                    newLabeling.addLabelToState("cutoff", i);
                                }
                            }
                        }
                    }
                    newLabeling.removeLabel("truncated");

                    transMatrix.dropZeroEntries();
                    storm::storage::sparse::ModelComponents<ValueType> modelComponents(transMatrix, newLabeling);
                    if (scheduledModel->hasChoiceLabeling()) {
                        modelComponents.choiceLabeling = scheduledModel->getChoiceLabeling();
                    }
                    storm::models::sparse::Mdp<ValueType> newMDP(modelComponents);
                    auto inducedMC = newMDP.applyScheduler(*(interactiveUnderApproximationExplorer->getSchedulerForExploredMdp()), true);
                    scheduledModel = std::static_pointer_cast<storm::models::sparse::Model<ValueType>>(inducedMC);
                }
                interactiveResult.schedulerAsMarkovChain = scheduledModel;
                if (min) {
                    interactiveResult.cutoffSchedulers = interactiveUnderApproximationExplorer->getUpperValueBoundSchedulers();
                } else {
                    interactiveResult.cutoffSchedulers = interactiveUnderApproximationExplorer->getLowerValueBoundSchedulers();
                }
                if (firstIteration) {
                    firstIteration = false;
                }
                unfoldingStatus = Status::ResultAvailable;
            } else {
                break;
            }

            if (storm::utility::resources::isTerminate()) {
                break;
            } else {
                ++statistics.refinementSteps.value();
                // Don't make too many outputs (to avoid logfile clutter)
                if (statistics.refinementSteps.value() <= 1000) {
                    STORM_LOG_INFO("Completed iteration #" << statistics.refinementSteps.value() << ". Current checktime is " << statistics.totalTime << ".");
                    bool computingLowerBound = false;
                    bool computingUpperBound = false;
                    if (options.unfold) {
                        STORM_LOG_INFO("\tUnder-approx MDP has size " << interactiveUnderApproximationExplorer->getExploredMdp()->getNumberOfStates() << ".");
                        (min ? computingUpperBound : computingLowerBound) = true;
                    }
                    if (computingLowerBound && computingUpperBound) {
                        STORM_LOG_INFO("\tCurrent result is [" << interactiveResult.lowerBound << ", " << interactiveResult.upperBound << "].");
                    } else if (computingLowerBound) {
                        STORM_LOG_INFO("\tCurrent result is ≥" << interactiveResult.lowerBound << ".");
                    } else if (computingUpperBound) {
                        STORM_LOG_INFO("\tCurrent result is ≤" << interactiveResult.upperBound << ".");
                    }
                }
            }
            if (underApproxFixPoint) {
                STORM_LOG_INFO("Fixpoint reached after " << statistics.refinementSteps.value() << " iterations.\n");
                statistics.refinementFixpointDetected = true;
                unfoldingStatus = Status::Converged;
                unfoldingControl = UnfoldingControl::Pause;
            }
            if (!hasTruncatedStates) {
                STORM_LOG_INFO("No states have been truncated, so continued iteration does not yield new results.\n");
                unfoldingStatus = Status::Converged;
                unfoldingControl = UnfoldingControl::Pause;
            }
        }
        // While we tell the procedure to be paused, idle
        while (unfoldingControl ==
                   storm::pomdp::modelchecker::BeliefExplorationPomdpModelChecker<PomdpModelType, BeliefValueType, BeliefMDPType>::UnfoldingControl::Pause &&
               !storm::utility::resources::isTerminate());
    }
    STORM_LOG_INFO("\tInteractive Unfolding terminated.\n");
}

template<typename PomdpModelType, typename BeliefValueType, typename BeliefMDPType>
void BeliefExplorationPomdpModelChecker<PomdpModelType, BeliefValueType, BeliefMDPType>::unfoldInteractively(
    std::set<uint32_t> const& targetObservations, bool min, std::optional<std::string> rewardModelName,
    storm::pomdp::modelchecker::POMDPValueBounds<ValueType> const& valueBounds, Result& result, std::optional<ValueType> discountFactor) {
    storm::Environment env;
    unfoldInteractively(env, targetObservations, min, rewardModelName, valueBounds, result);
}

template<typename PomdpModelType, typename BeliefValueType, typename BeliefMDPType>
typename BeliefExplorationPomdpModelChecker<PomdpModelType, BeliefValueType, BeliefMDPType>::Result
BeliefExplorationPomdpModelChecker<PomdpModelType, BeliefValueType, BeliefMDPType>::getInteractiveResult() {
    return interactiveResult;
}

template<typename PomdpModelType, typename BeliefValueType, typename BeliefMDPType>
int64_t BeliefExplorationPomdpModelChecker<PomdpModelType, BeliefValueType, BeliefMDPType>::getStatus() {
    if (unfoldingStatus == Status::Uninitialized)
        return 0;
    if (unfoldingStatus == Status::Exploring)
        return 1;
    if (unfoldingStatus == Status::ModelExplorationFinished)
        return 2;
    if (unfoldingStatus == Status::ResultAvailable)
        return 3;
    if (unfoldingStatus == Status::Terminated)
        return 4;

    return -1;
}

template<typename ValueType>
ValueType getGap(ValueType const& l, ValueType const& u) {
    STORM_LOG_ASSERT(l >= storm::utility::zero<ValueType>() && u >= storm::utility::zero<ValueType>(),
                     "Gap computation currently does not handle negative values.");
    if (storm::utility::isInfinity(u)) {
        if (storm::utility::isInfinity(l)) {
            return storm::utility::zero<ValueType>();
        } else {
            return u;
        }
    } else if (storm::utility::isZero(u)) {
        STORM_LOG_ASSERT(storm::utility::isZero(l), "Upper bound is zero but lower bound is " << l << ".");
        return u;
    } else {
        STORM_LOG_ASSERT(!storm::utility::isInfinity(l), "Lower bound is infinity, but upper bound is " << u << ".");
        // get the relative gap
        return storm::utility::abs<ValueType>(u - l) * storm::utility::convertNumber<ValueType, uint64_t>(2) / (l + u);
    }
}

template<typename PomdpModelType, typename BeliefValueType, typename BeliefMDPType>
bool BeliefExplorationPomdpModelChecker<PomdpModelType, BeliefValueType, BeliefMDPType>::buildOverApproximation(
    storm::Environment const& env, std::set<uint32_t> const& targetObservations, bool min, bool computeRewards, bool refine,
    HeuristicParameters const& heuristicParameters, std::vector<BeliefValueType>& observationResolutionVector,
    std::shared_ptr<BeliefManagerType>& beliefManager, std::shared_ptr<ExplorerType>& overApproximation) {
    // Detect whether the refinement reached a fixpoint.
    bool fixPoint = true;

    statistics.overApproximationBuildTime.start();
    storm::storage::BitVector refinedObservations;
    if (!refine) {
        // If we build the model from scratch, we first have to set up the explorer for the overApproximation.
        if (computeRewards) {
            overApproximation->startNewExploration(storm::utility::zero<ValueType>());
        } else {
            overApproximation->startNewExploration(storm::utility::one<ValueType>(), storm::utility::zero<ValueType>());
        }
    } else {
        // If we refine the existing overApproximation, our heuristic also wants to know which states are reachable under an optimal policy
        overApproximation->computeOptimalChoicesAndReachableMdpStates(heuristicParameters.optimalChoiceValueEpsilon, true);
        // We also need to find out which observation resolutions needs refinement.
        // current maximal resolution (needed for refinement heuristic)
        auto obsRatings = getObservationRatings(overApproximation, observationResolutionVector);
        // If there is a score < 1, we have not reached a fixpoint, yet
        auto numericPrecision = storm::utility::convertNumber<BeliefValueType>(options.numericPrecision);
        if (std::any_of(obsRatings.begin(), obsRatings.end(),
                        [&numericPrecision](BeliefValueType const& value) { return value + numericPrecision < storm::utility::one<BeliefValueType>(); })) {
            STORM_LOG_INFO_COND(!fixPoint, "Not reaching a refinement fixpoint because there are still observations to refine.");
            fixPoint = false;
        }
        refinedObservations = storm::utility::vector::filter<BeliefValueType>(obsRatings, [&heuristicParameters](BeliefValueType const& r) {
            return r <= storm::utility::convertNumber<BeliefValueType>(heuristicParameters.observationThreshold);
        });
        STORM_LOG_DEBUG("Refining the resolution of " << refinedObservations.getNumberOfSetBits() << "/" << refinedObservations.size() << " observations.");
        for (auto const& obs : refinedObservations) {
            // Increment the resolution at the refined observations.
            // Use storm's rational number to detect overflows properly.
            storm::RationalNumber newObsResolutionAsRational = storm::utility::convertNumber<storm::RationalNumber>(observationResolutionVector[obs]) *
                                                               storm::utility::convertNumber<storm::RationalNumber>(options.resolutionFactor);
            static_assert(storm::NumberTraits<BeliefValueType>::IsExact || std::is_same<BeliefValueType, double>::value, "Unhandled belief value type");
            if (!storm::NumberTraits<BeliefValueType>::IsExact &&
                newObsResolutionAsRational > storm::utility::convertNumber<storm::RationalNumber>(std::numeric_limits<double>::max())) {
                observationResolutionVector[obs] = storm::utility::convertNumber<BeliefValueType>(std::numeric_limits<double>::max());
            } else {
                observationResolutionVector[obs] = storm::utility::convertNumber<BeliefValueType>(newObsResolutionAsRational);
            }
        }
        overApproximation->restartExploration();
    }
    statistics.overApproximationMaxResolution = storm::utility::ceil(*std::max_element(observationResolutionVector.begin(), observationResolutionVector.end()));

    // Start exploration
    storm::utility::Stopwatch explorationTime;
    if (options.explorationTimeLimit != 0) {
        explorationTime.start();
    }
    bool timeLimitExceeded = false;
    std::map<uint32_t, typename ExplorerType::SuccessorObservationInformation> gatheredSuccessorObservations;  // Declare here to avoid reallocations
    uint64_t numRewiredOrExploredStates = 0;
    while (overApproximation->hasUnexploredState()) {
        if (!timeLimitExceeded && options.explorationTimeLimit != 0 &&
            static_cast<uint64_t>(explorationTime.getTimeInSeconds()) > options.explorationTimeLimit) {
            STORM_LOG_INFO("Exploration time limit exceeded.");
            timeLimitExceeded = true;
            STORM_LOG_INFO_COND(!fixPoint, "Not reaching a refinement fixpoint because the exploration time limit is exceeded.");
            fixPoint = false;
        }

        uint64_t currId = overApproximation->exploreNextState();
        bool hasOldBehavior = refine && overApproximation->currentStateHasOldBehavior();
        if (!hasOldBehavior) {
            STORM_LOG_INFO_COND(!fixPoint, "Not reaching a refinement fixpoint because a new state is explored");
            fixPoint = false;  // Exploring a new state!
        }
        uint32_t currObservation = beliefManager->getBeliefObservation(currId);
        if (targetObservations.count(currObservation) != 0) {
            overApproximation->setCurrentStateIsTarget();
            overApproximation->addSelfloopTransition();
        } else {
            // We need to decide how to treat this state (and each individual enabled action). There are the following cases:
            // 1 The state has no old behavior and
            //   1.1 we explore all actions or
            //   1.2 we truncate all actions
            // 2 The state has old behavior and was truncated in the last iteration and
            //   2.1 we explore all actions or
            //   2.2 we truncate all actions (essentially restoring old behavior, but we do the truncation step again to benefit from updated bounds)
            // 3 The state has old behavior and was not truncated in the last iteration and the current action
            //   3.1 should be rewired or
            //   3.2 should get the old behavior but either
            //       3.2.1 none of the successor observation has been refined since the last rewiring or exploration of this action
            //       3.2.2 rewiring is only delayed as it could still have an effect in a later refinement step

            // Find out in which case we are
            bool exploreAllActions = false;
            bool truncateAllActions = false;
            bool restoreAllActions = false;
            bool checkRewireForAllActions = false;
            // Get the relative gap
            //            ValueType gap = getGap(overApproximation->getLowerValueBoundAtCurrentState(),
            //            overApproximation->getUpperValueBoundAtCurrentState());
            if (!hasOldBehavior) {
                // Case 1
                // If we explore this state and if it has no old behavior, it is clear that an "old" optimal scheduler can be extended to a scheduler that
                // reaches this state
                //                if (!timeLimitExceeded && gap >= heuristicParameters.gapThreshold && numRewiredOrExploredStates <
                //                heuristicParameters.sizeThreshold) {
                if (!timeLimitExceeded && numRewiredOrExploredStates < heuristicParameters.sizeThreshold) {
                    exploreAllActions = true;  // Case 1.1
                } else {
                    truncateAllActions = true;  // Case 1.2
                    std::cout << "Unreachable case 1.2" << std::endl;
                    overApproximation->setCurrentStateIsTruncated();
                }
            } else if (overApproximation->getCurrentStateWasTruncated()) {
                std::cout << "Unreachable case 2" << std::endl;
                // Case 2
                if (!timeLimitExceeded && overApproximation->currentStateIsOptimalSchedulerReachable() &&
                    numRewiredOrExploredStates < heuristicParameters.sizeThreshold) {
                    exploreAllActions = true;  // Case 2.1
                    STORM_LOG_INFO_COND(!fixPoint, "Not reaching a refinement fixpoint because a previously truncated state is now explored.");
                    fixPoint = false;
                } else {
                    truncateAllActions = true;  // Case 2.2
                    overApproximation->setCurrentStateIsTruncated();
                    if (fixPoint) {
                        // Properly check whether this can still be a fixpoint
                        if (overApproximation->currentStateIsOptimalSchedulerReachable()) {
                            //                            STORM_LOG_INFO_COND(!fixPoint, "Not reaching a refinement fixpoint because we truncate a state
                            //                            with non-zero gap "
                            //                                                               << gap << " that is reachable via an optimal sched.");
                            fixPoint = false;
                        }
                        // else {}
                        // In this case we truncated a state that is not reachable under optimal schedulers.
                        // If no other state is explored (i.e. fixPoint remains true), these states should still not be reachable in subsequent iterations
                    }
                }
            } else {
                std::cout << "Unreachable case 3" << std::endl;

                // Case 3
                // The decision for rewiring also depends on the corresponding action, but we have some criteria that lead to case 3.2 (independent of the
                // action)
                if (!timeLimitExceeded && overApproximation->currentStateIsOptimalSchedulerReachable() &&
                    numRewiredOrExploredStates < heuristicParameters.sizeThreshold) {
                    checkRewireForAllActions = true;  // Case 3.1 or Case 3.2
                } else {
                    restoreAllActions = true;  // Definitely Case 3.2
                    // We still need to check for each action whether rewiring makes sense later
                    checkRewireForAllActions = true;
                }
            }
            bool expandedAtLeastOneAction = false;
            for (uint64_t action = 0, numActions = beliefManager->getBeliefNumberOfChoices(currId); action < numActions; ++action) {
                bool expandCurrentAction = exploreAllActions || truncateAllActions;
                if (checkRewireForAllActions) {
                    std::cout << "Unreachablechkrew" << std::endl;

                    assert(refine);
                    // In this case, we still need to check whether this action needs to be expanded
                    assert(!expandCurrentAction);
                    // Check the action dependent conditions for rewiring
                    // First, check whether this action has been rewired since the last refinement of one of the successor observations (i.e. whether
                    // rewiring would actually change the successor states)
                    assert(overApproximation->currentStateHasOldBehavior());
                    if (overApproximation->getCurrentStateActionExplorationWasDelayed(action) ||
                        overApproximation->currentStateHasSuccessorObservationInObservationSet(action, refinedObservations)) {
                        // Then, check whether the other criteria for rewiring are satisfied
                        if (!restoreAllActions && overApproximation->actionAtCurrentStateWasOptimal(action)) {
                            // Do the rewiring now! (Case 3.1)
                            expandCurrentAction = true;
                            STORM_LOG_INFO_COND(!fixPoint, "Not reaching a refinement fixpoint because we rewire a state.");
                            fixPoint = false;
                        } else {
                            // Delay the rewiring (Case 3.2.2)
                            overApproximation->setCurrentChoiceIsDelayed(action);
                            if (fixPoint) {
                                // Check whether this delay means that a fixpoint has not been reached
                                if (!overApproximation->getCurrentStateActionExplorationWasDelayed(action) ||
                                    (overApproximation->currentStateIsOptimalSchedulerReachable() &&
                                     overApproximation->actionAtCurrentStateWasOptimal(action))) {
                                    //                                    STORM_LOG_INFO_COND(!fixPoint,
                                    //                                                        "Not reaching a refinement fixpoint because we delay a
                                    //                                                        rewiring of a state with non-zero gap "
                                    //                                                            << gap << " that is reachable via an optimal scheduler.");
                                    fixPoint = false;
                                }
                            }
                        }
                    }  // else { Case 3.2.1 }
                }

                if (expandCurrentAction) {
                    expandedAtLeastOneAction = true;
                    if (!truncateAllActions) {
                        // Cases 1.1, 2.1, or 3.1
                        auto successorGridPoints = beliefManager->expandAndTriangulate(currId, action, observationResolutionVector);
                        for (auto const& successor : successorGridPoints) {
                            overApproximation->addTransitionToBelief(action, successor.first, successor.second, false);
                        }
                        if (computeRewards) {
                            overApproximation->computeRewardAtCurrentState(action);
                        }
                    } else {
                        // Cases 1.2 or 2.2
                        auto truncationProbability = storm::utility::zero<ValueType>();
                        auto truncationValueBound = storm::utility::zero<ValueType>();
                        auto successorGridPoints = beliefManager->expandAndTriangulate(currId, action, observationResolutionVector);
                        for (auto const& successor : successorGridPoints) {
                            bool added = overApproximation->addTransitionToBelief(action, successor.first, successor.second, true);
                            if (!added) {
                                // We did not explore this successor state. Get a bound on the "missing" value
                                truncationProbability += successor.second;
                                truncationValueBound += successor.second * (min ? overApproximation->computeLowerValueBoundAtBelief(successor.first)
                                                                                : overApproximation->computeUpperValueBoundAtBelief(successor.first));
                            }
                        }
                        if (computeRewards) {
                            // The truncationValueBound will be added on top of the reward introduced by the current belief state.
                            overApproximation->addTransitionsToExtraStates(action, truncationProbability);
                            overApproximation->computeRewardAtCurrentState(action, truncationValueBound);
                        } else {
                            overApproximation->addTransitionsToExtraStates(action, truncationValueBound, truncationProbability - truncationValueBound);
                        }
                    }
                } else {
                    // Case 3.2
                    overApproximation->restoreOldBehaviorAtCurrentState(action);
                }
            }
            if (expandedAtLeastOneAction) {
                ++numRewiredOrExploredStates;
            }
        }

        for (uint64_t action = 0, numActions = beliefManager->getBeliefNumberOfChoices(currId); action < numActions; ++action) {
            if (pomdp().hasChoiceLabeling()) {
                auto rowIndex = pomdp().getTransitionMatrix().getRowGroupIndices()[beliefManager->getRepresentativeState(currId)];
                if (pomdp().getChoiceLabeling().getLabelsOfChoice(rowIndex + action).size() > 0) {
                    overApproximation->addChoiceLabelToCurrentState(action, *(pomdp().getChoiceLabeling().getLabelsOfChoice(rowIndex + action).begin()));
                }
            }
        }

        if (storm::utility::resources::isTerminate()) {
            break;
        }
    }

    if (storm::utility::resources::isTerminate()) {
        // don't overwrite statistics of a previous, successful computation
        if (!statistics.overApproximationStates) {
            statistics.overApproximationBuildAborted = true;
            statistics.overApproximationStates = overApproximation->getCurrentNumberOfMdpStates();
        }
        statistics.overApproximationBuildTime.stop();
        return false;
    }

    overApproximation->finishExploration();
    statistics.overApproximationBuildTime.stop();

    statistics.overApproximationCheckTime.start();
    overApproximation->computeValuesOfExploredMdp(env, min ? storm::solver::OptimizationDirection::Minimize : storm::solver::OptimizationDirection::Maximize);
    statistics.overApproximationCheckTime.stop();

    // don't overwrite statistics of a previous, successful computation
    if (!storm::utility::resources::isTerminate() || !statistics.overApproximationStates) {
        statistics.overApproximationStates = overApproximation->getExploredMdp()->getNumberOfStates();
    }
    return fixPoint;
}

template<typename PomdpModelType, typename BeliefValueType, typename BeliefMDPType>
bool BeliefExplorationPomdpModelChecker<PomdpModelType, BeliefValueType, BeliefMDPType>::buildUnderApproximation(
    storm::Environment const& env, std::set<uint32_t> const& targetObservations, bool min, bool computeRewards, bool refine,
    HeuristicParameters const& heuristicParameters, std::shared_ptr<BeliefManagerType>& beliefManager, std::shared_ptr<ExplorerType>& underApproximation,
    bool firstIteration, std::optional<typename PomdpModelType::ValueType> discountFactor) {
    statistics.underApproximationBuildTime.start();

    unfoldingStatus = Status::Exploring;
    if (options.useClipping) {
        STORM_PRINT_AND_LOG("Use Belief Clipping with grid beliefs \n")
        statistics.nrClippingAttempts = 0;
        statistics.nrClippedStates = 0;
    }

    if (discountFactor.has_value()) {
        underApproximation->setDiscountedInformation(discountFactor.value(),
                                                     storm::utility::convertNumber<typename PomdpModelType::ValueType>(env.solver().minMax().getPrecision()));
    }

    uint64_t nrCutoffStrategies = min ? underApproximation->getNrSchedulersForUpperBounds() : underApproximation->getNrSchedulersForLowerBounds();

    bool fixPoint = true;
    if (heuristicParameters.sizeThreshold != std::numeric_limits<uint64_t>::max()) {
        statistics.underApproximationStateLimit = heuristicParameters.sizeThreshold;
    }
    if (!refine) {
        if (options.interactiveUnfolding && !firstIteration) {
            underApproximation->restoreExplorationState();
        } else if (computeRewards) {  // Build a new under approximation
            // We use the sink state for infinite cut-off/clipping values
            underApproximation->startNewExploration(storm::utility::zero<ValueType>(), storm::utility::infinity<ValueType>());
        } else {
            underApproximation->startNewExploration(storm::utility::one<ValueType>(), storm::utility::zero<ValueType>());
        }
    } else {
        // Restart the building process
        underApproximation->restartExploration();
    }

    // Expand the beliefs
    storm::utility::Stopwatch explorationTime;
    storm::utility::Stopwatch printUpdateStopwatch;
    printUpdateStopwatch.start();
    if (options.explorationTimeLimit != 0) {
        explorationTime.start();
    }
    bool timeLimitExceeded = false;
    bool stateStored = false;
    while (underApproximation->hasUnexploredState()) {
        if (!timeLimitExceeded && options.explorationTimeLimit != 0 &&
            static_cast<uint64_t>(explorationTime.getTimeInSeconds()) > options.explorationTimeLimit) {
            STORM_LOG_INFO("Exploration time limit exceeded.");
            timeLimitExceeded = true;
        }
        if (printUpdateStopwatch.getTimeInSeconds() >= 60) {
            printUpdateStopwatch.restart();
            STORM_PRINT_AND_LOG("### " << underApproximation->getCurrentNumberOfMdpStates() << " beliefs in underapproximation MDP" << " ##### "
                                       << underApproximation->getUnexploredStates().size() << " beliefs queued\n")
            if (underApproximation->getCurrentNumberOfMdpStates() > heuristicParameters.sizeThreshold && options.useClipping) {
                STORM_PRINT_AND_LOG("##### Clipping Attempts: " << statistics.nrClippingAttempts.value() << " ##### "
                                                                << "Clipped States: " << statistics.nrClippedStates.value() << "\n");
            }
        }
        // Store the state if we want to pause the unfolding
        if ((unfoldingControl == UnfoldingControl::Pause || unfoldingControl == UnfoldingControl::PauseAndComputeCutoffValues) && !stateStored) {
            underApproximation->storeExplorationState();
            stateStored = true;
            if (unfoldingControl == UnfoldingControl::PauseAndComputeCutoffValues) {
                beliefExchange.idToBeliefMap = underApproximation->getBeliefIdToBeliefMap(underApproximation->getBeliefIdsOfStatesToExplore());
                // If there has been an over-approximation, transfer the values
                if (overApproxBeliefExchange.has_value()) {
                    double resolution = overApproxBeliefExchange->overApproxResolution;
                    auto resolutionInBeliefValueType = storm::utility::convertNumber<BeliefValueType>(resolution);
                    for (auto const& entry : beliefExchange.idToBeliefMap) {
                        auto triangulationValue = triangulateBeliefWithOverApproxValues(entry.second, resolutionInBeliefValueType);
                        if (triangulationValue != storm::utility::infinity<BeliefMDPType>()) {
                            beliefExchange.beliefIdToOverApproxValueMap[entry.first] = triangulationValue;
                        }
                    }
                }
                for (auto const& entry : beliefExchange.idToBeliefMap) {
                    BeliefMDPType value;
                    if (min) {
                        value = underApproximation->computeLowerValueBoundAtBelief(entry.first);
                        if ((beliefExchange.beliefIdToOverApproxValueMap.count(entry.first) == 0 && value != -storm::utility::infinity<BeliefMDPType>()) ||
                            beliefExchange.beliefIdToOverApproxValueMap[entry.first] < value) {
                            beliefExchange.beliefIdToOverApproxValueMap[entry.first] = value;
                        }
                    } else {
                        value = underApproximation->computeUpperValueBoundAtBelief(entry.first);
                        if ((beliefExchange.beliefIdToOverApproxValueMap.count(entry.first) == 0 && value != storm::utility::infinity<BeliefMDPType>()) ||
                            beliefExchange.beliefIdToOverApproxValueMap[entry.first] > value) {
                            beliefExchange.beliefIdToOverApproxValueMap[entry.first] = value;
                        }
                    }
                }
                setUnfoldingToWait();
                while (unfoldingControl == UnfoldingControl::WaitForCutoffValues);
                pauseUnfolding();
            }
        }

        uint64_t currId = underApproximation->exploreNextState();
        uint32_t currObservation = beliefManager->getBeliefObservation(currId);
        uint64_t addedActions = 0;
        bool stateAlreadyExplored = refine && underApproximation->currentStateHasOldBehavior() && !underApproximation->getCurrentStateWasTruncated();
        if (!stateAlreadyExplored || timeLimitExceeded) {
            fixPoint = false;
        }
        if (targetObservations.count(beliefManager->getBeliefObservation(currId)) != 0) {
            underApproximation->setCurrentStateIsTarget();
            underApproximation->addSelfloopTransition();
            underApproximation->addChoiceLabelToCurrentState(0, "loop");
        } else {
            bool stopExploration = false;
            bool clipBelief = false;
            if (timeLimitExceeded || (options.interactiveUnfolding && unfoldingControl != UnfoldingControl::Run)) {
                clipBelief = options.useClipping;
                stopExploration = !underApproximation->isMarkedAsGridBelief(currId);
            } else if (!stateAlreadyExplored) {
                // Check whether we want to explore the state now!
                ValueType gap = getGap(underApproximation->getLowerValueBoundAtCurrentState(), underApproximation->getUpperValueBoundAtCurrentState());
                if ((gap < heuristicParameters.gapThreshold) || (gap == 0 && options.cutZeroGap)) {
                    stopExploration = true;
                } else if (underApproximation->getCurrentNumberOfMdpStates() >=
                           heuristicParameters.sizeThreshold /*&& !statistics.beliefMdpDetectedToBeFinite*/) {
                    clipBelief = options.useClipping;
                    stopExploration = !underApproximation->isMarkedAsGridBelief(currId);
                }
            }

            if (clipBelief && !underApproximation->isMarkedAsGridBelief(currId)) {
                // Use a belief grid as clipping candidates
                if (!options.useStateEliminationCutoff) {
                    bool successfulClip = clipToGridExplicitly(currId, computeRewards, min, beliefManager, underApproximation, 0);
                    // Set again as the current belief might have been detected to be a grid belief
                    stopExploration = !underApproximation->isMarkedAsGridBelief(currId);
                    if (successfulClip) {
                        addedActions += 1;
                    }
                } else {
                    clipToGrid(currId, computeRewards, min, beliefManager, underApproximation);
                    addedActions += beliefManager->getBeliefNumberOfChoices(currId);
                }
            }  // end Clipping Procedure

            if (stopExploration) {
                underApproximation->setCurrentStateIsTruncated();
            }
            if (options.useStateEliminationCutoff || !stopExploration) {
                // Add successor transitions or cut-off transitions when exploration is stopped
                uint64_t numActions = beliefManager->getBeliefNumberOfChoices(currId);
                if (underApproximation->needsActionAdjustment(numActions)) {
                    underApproximation->adjustActions(numActions);
                }
                for (uint64_t action = 0; action < numActions; ++action) {
                    // Always restore old behavior if available
                    if (pomdp().hasChoiceLabeling()) {
                        auto rowIndex = pomdp().getTransitionMatrix().getRowGroupIndices()[beliefManager->getRepresentativeState(currId)];
                        if (pomdp().getChoiceLabeling().getLabelsOfChoice(rowIndex + action).size() > 0) {
                            underApproximation->addChoiceLabelToCurrentState(addedActions + action,
                                                                             *(pomdp().getChoiceLabeling().getLabelsOfChoice(rowIndex + action).begin()));
                        }
                    }
                    if (stateAlreadyExplored) {
                        underApproximation->restoreOldBehaviorAtCurrentState(action);
                    } else {
                        auto truncationProbability = storm::utility::zero<ValueType>();
                        auto truncationValueBound = storm::utility::zero<ValueType>();
                        auto successors = beliefManager->expand(currId, action);
                        for (auto const& successor : successors) {
                            bool added = underApproximation->addTransitionToBelief(addedActions + action, successor.first, successor.second, stopExploration);
                            if (!added) {
                                STORM_LOG_ASSERT(stopExploration, "Didn't add a transition although exploration shouldn't be stopped.");
                                // We did not explore this successor state. Get a bound on the "missing" value
                                truncationProbability += successor.second;
                                // Some care has to be taken here: Essentially, we are triangulating a value for the under-approximation out of
                                // other under-approximation values. In general, this does not yield a sound underapproximation anymore as the
                                // values might be achieved by different schedulers. However, in our case this is still the case as the
                                // under-approximation values are based on a single memory-less scheduler.
                                truncationValueBound += successor.second * (min ? underApproximation->computeUpperValueBoundAtBelief(successor.first)
                                                                                : underApproximation->computeLowerValueBoundAtBelief(successor.first));
                            }
                        }
                        if (stopExploration) {
                            if (computeRewards) {
                                if (truncationValueBound == storm::utility::infinity<ValueType>()) {
                                    underApproximation->addTransitionsToExtraStates(addedActions + action, storm::utility::zero<ValueType>(),
                                                                                    truncationProbability);
                                } else {
                                    underApproximation->addTransitionsToExtraStates(addedActions + action, truncationProbability);
                                }
                            } else {
                                underApproximation->addTransitionsToExtraStates(addedActions + action, truncationValueBound,
                                                                                truncationProbability - truncationValueBound);
                            }
                        }
                        if (computeRewards) {
                            // The truncationValueBound will be added on top of the reward introduced by the current belief state.
                            if (truncationValueBound != storm::utility::infinity<ValueType>()) {
                                if (!clipBelief) {
                                    underApproximation->computeRewardAtCurrentState(action, truncationValueBound);
                                } else {
                                    underApproximation->addRewardToCurrentState(addedActions + action,
                                                                                beliefManager->getBeliefActionReward(currId, action) + truncationValueBound);
                                }
                            }
                        }
                    }
                }
            } else {
                for (uint64_t i = 0; i < nrCutoffStrategies && !options.skipHeuristicSchedulers; ++i) {
                    auto cutOffValue = min ? underApproximation->computeUpperValueBoundForScheduler(currId, i)
                                           : underApproximation->computeLowerValueBoundForScheduler(currId, i);
                    if (computeRewards) {
                        if (cutOffValue != storm::utility::infinity<ValueType>()) {
                            underApproximation->addTransitionsToExtraStates(addedActions, storm::utility::one<ValueType>());
                            underApproximation->addRewardToCurrentState(addedActions, cutOffValue);
                        } else {
                            underApproximation->addTransitionsToExtraStates(addedActions, storm::utility::zero<ValueType>(), storm::utility::one<ValueType>());
                        }
                    } else {
                        underApproximation->addTransitionsToExtraStates(addedActions, cutOffValue, storm::utility::one<ValueType>() - cutOffValue);
                    }
                    if (pomdp().hasChoiceLabeling()) {
                        underApproximation->addChoiceLabelToCurrentState(addedActions, "sched_" + std::to_string(i));
                    }
                    addedActions++;
                }
                if (beliefExchange.beliefIdToValueMap.count(currId) > 0) {
                    auto cutOffValue = beliefExchange.beliefIdToValueMap.at(currId);
                    if (computeRewards) {
                        if (cutOffValue != storm::utility::infinity<ValueType>()) {
                            underApproximation->addTransitionsToExtraStates(addedActions, storm::utility::one<ValueType>());
                            underApproximation->addRewardToCurrentState(addedActions, cutOffValue);
                        } else {
                            underApproximation->addTransitionsToExtraStates(addedActions, storm::utility::zero<ValueType>(), storm::utility::one<ValueType>());
                        }
                    } else {
                        underApproximation->addTransitionsToExtraStates(addedActions, cutOffValue, storm::utility::one<ValueType>() - cutOffValue);
                    }
                    if (pomdp().hasChoiceLabeling()) {
                        underApproximation->addChoiceLabelToCurrentState(addedActions, "external_value");
                    }
                    ++addedActions;
                }
                if (underApproximation->hasFMSchedulerValues()) {
                    uint64_t transitionNr = 0;
                    for (uint64_t fscIndex = 0; fscIndex < underApproximation->getNrOfFMSchedulers(); ++fscIndex) {
                        for (uint64_t i = 0; i < underApproximation->getNrOfMemoryNodesForObservation(fscIndex, currObservation); ++i) {
                            auto resPair = underApproximation->computeFMSchedulerValueForMemoryNode(currId, fscIndex, i);
                            ValueType cutOffValue;
                            if (resPair.first) {
                                cutOffValue = resPair.second;
                            } else {
                                STORM_LOG_DEBUG("Skipped cut-off of belief with ID " << currId << " with finite memory scheduler " << fscIndex
                                                                                     << " in memory node " << i << ". Missing values.");
                                continue;
                            }
                            if (computeRewards) {
                                if (cutOffValue != storm::utility::infinity<ValueType>()) {
                                    underApproximation->addTransitionsToExtraStates(addedActions + transitionNr, storm::utility::one<ValueType>());
                                    underApproximation->addRewardToCurrentState(addedActions + transitionNr, cutOffValue);
                                } else {
                                    underApproximation->addTransitionsToExtraStates(addedActions + transitionNr, storm::utility::zero<ValueType>(),
                                                                                    storm::utility::one<ValueType>());
                                }
                            } else {
                                underApproximation->addTransitionsToExtraStates(addedActions + transitionNr, cutOffValue,
                                                                                storm::utility::one<ValueType>() - cutOffValue);
                            }
                            if (pomdp().hasChoiceLabeling()) {
                                underApproximation->addChoiceLabelToCurrentState(addedActions + transitionNr,
                                                                                 "fsc_" + std::to_string(fscIndex) + "_mem_node_" + std::to_string(i));
                            }
                            ++transitionNr;
                        }
                    }
                }
            }
        }
        if (storm::utility::resources::isTerminate()) {
            break;
        }
    }

    if (storm::utility::resources::isTerminate()) {
        // don't overwrite statistics of a previous, successful computation
        if (!statistics.underApproximationStates) {
            statistics.underApproximationBuildAborted = true;
            statistics.underApproximationStates = underApproximation->getCurrentNumberOfMdpStates();
        }
        statistics.underApproximationBuildTime.stop();
        return false;
    }

    underApproximation->finishExploration();
    statistics.underApproximationBuildTime.stop();
    printUpdateStopwatch.stop();
    STORM_PRINT_AND_LOG("Finished exploring under-approximation MDP.\nStart analysis...\n");
    unfoldingStatus = Status::ModelExplorationFinished;
    statistics.underApproximationCheckTime.start();
    if (discountFactor.has_value()) {
        underApproximation->computeDiscountedTotalRewardsOfExploredMdp(
            env, min ? storm::solver::OptimizationDirection::Minimize : storm::solver::OptimizationDirection::Maximize, discountFactor.value(),
            options.recomputeInitialValueWithoutDiscounting);
    } else {
        underApproximation->computeValuesOfExploredMdp(env,
                                                       min ? storm::solver::OptimizationDirection::Minimize : storm::solver::OptimizationDirection::Maximize);
    }
    statistics.underApproximationCheckTime.stop();
    if (underApproximation->getExploredMdp()->getStateLabeling().getStates("truncated").getNumberOfSetBits() > 0) {
        statistics.nrTruncatedStates = underApproximation->getExploredMdp()->getStateLabeling().getStates("truncated").getNumberOfSetBits();
    }
    // don't overwrite statistics of a previous, successful computation
    if (!storm::utility::resources::isTerminate() || !statistics.underApproximationStates) {
        statistics.underApproximationStates = underApproximation->getExploredMdp()->getNumberOfStates();
    }
    return fixPoint;
}

template<typename PomdpModelType, typename BeliefValueType, typename BeliefMDPType>
void BeliefExplorationPomdpModelChecker<PomdpModelType, BeliefValueType, BeliefMDPType>::clipToGrid(uint64_t clippingStateId, bool computeRewards, bool min,
                                                                                                    std::shared_ptr<BeliefManagerType>& beliefManager,
                                                                                                    std::shared_ptr<ExplorerType>& beliefExplorer) {
    // Add all transitions to states which are already in the MDP, clip all others to a grid
    // To make the resulting MDP smaller, we eliminate intermediate successor states when clipping is applied
    for (uint64_t action = 0, numActions = beliefManager->getBeliefNumberOfChoices(clippingStateId); action < numActions; ++action) {
        auto rewardBound = utility::zero<BeliefValueType>();
        auto successors = beliefManager->expand(clippingStateId, action);
        auto absDelta = utility::zero<BeliefValueType>();
        for (auto const& successor : successors) {
            // Add transition if successor is in explored space.
            // We can directly add the transitions as there is at most one successor for each observation
            // Therefore no belief can be clipped to an already added successor
            bool added = beliefExplorer->addTransitionToBelief(action, successor.first, successor.second, true);
            if (!added) {
                // The successor is not in the explored space. Clip it
                statistics.nrClippingAttempts = statistics.nrClippingAttempts.value() + 1;
                auto clipping = beliefManager->clipBeliefToGrid(
                    successor.first, options.clippingGridRes, computeRewards ? beliefExplorer->getStateExtremeBoundIsInfinite() : storm::storage::BitVector());
                if (clipping.isClippable) {
                    // The belief is not on the grid and there is a candidate with finite reward
                    statistics.nrClippedStates = statistics.nrClippedStates.value() + 1;
                    // Transition probability to candidate is (probability to successor) * (clipping transition probability)
                    BeliefValueType transitionProb =
                        (utility::one<BeliefValueType>() - clipping.delta) * utility::convertNumber<BeliefValueType>(successor.second);
                    beliefExplorer->addTransitionToBelief(action, clipping.targetBelief, utility::convertNumber<BeliefMDPType>(transitionProb), false);
                    // Collect weighted clipping values
                    absDelta += clipping.delta * utility::convertNumber<BeliefValueType>(successor.second);
                    if (computeRewards) {
                        // collect cumulative reward bounds
                        auto localRew = utility::zero<BeliefValueType>();
                        for (auto const& deltaValue : clipping.deltaValues) {
                            localRew += deltaValue.second *
                                        utility::convertNumber<BeliefValueType>((beliefExplorer->getExtremeValueBoundAtPOMDPState(deltaValue.first)));
                        }
                        if (localRew == utility::infinity<BeliefValueType>()) {
                            STORM_LOG_WARN("Infinite reward in clipping!");
                        }
                        rewardBound += localRew * utility::convertNumber<BeliefValueType>(successor.second);
                    }
                } else if (clipping.onGrid) {
                    // If the belief is not clippable, but on the grid, it may need to be explored, too
                    bool inserted = beliefExplorer->addTransitionToBelief(action, successor.first, successor.second, false);
                } else {
                    // Otherwise, the reward for all candidates is infinite, clipping does not make sense. Cut it off instead
                    absDelta += utility::convertNumber<BeliefValueType>(successor.second);
                    rewardBound += utility::convertNumber<BeliefValueType>(successor.second) *
                                   utility::convertNumber<BeliefValueType>(min ? beliefExplorer->computeUpperValueBoundAtBelief(successor.first)
                                                                               : beliefExplorer->computeLowerValueBoundAtBelief(successor.first));
                }
            }
        }
        // Add the collected clipping transition if necessary
        if (absDelta != utility::zero<BeliefValueType>()) {
            if (computeRewards) {
                if (rewardBound == utility::infinity<BeliefValueType>()) {
                    // If the reward is infinite, add a transition to the sink state to collect infinite reward
                    beliefExplorer->addTransitionsToExtraStates(action, utility::zero<BeliefMDPType>(), utility::convertNumber<BeliefMDPType>(absDelta));
                } else {
                    beliefExplorer->addTransitionsToExtraStates(action, utility::convertNumber<BeliefMDPType>(absDelta));
                    BeliefValueType totalRewardVal = rewardBound / absDelta;
                    beliefExplorer->addClippingRewardToCurrentState(action, utility::convertNumber<BeliefMDPType>(totalRewardVal));
                }
            } else {
                beliefExplorer->addTransitionsToExtraStates(action, utility::zero<BeliefMDPType>(), utility::convertNumber<BeliefMDPType>(absDelta));
            }
        }
        if (computeRewards) {
            beliefExplorer->computeRewardAtCurrentState(action);
        }
    }
}

template<typename PomdpModelType, typename BeliefValueType, typename BeliefMDPType>
bool BeliefExplorationPomdpModelChecker<PomdpModelType, BeliefValueType, BeliefMDPType>::clipToGridExplicitly(uint64_t clippingStateId, bool computeRewards,
                                                                                                              bool min,
                                                                                                              std::shared_ptr<BeliefManagerType>& beliefManager,
                                                                                                              std::shared_ptr<ExplorerType>& beliefExplorer,
                                                                                                              uint64_t localActionIndex) {
    statistics.nrClippingAttempts = statistics.nrClippingAttempts.value() + 1;
    auto clipping = beliefManager->clipBeliefToGrid(clippingStateId, options.clippingGridRes,
                                                    computeRewards ? beliefExplorer->getStateExtremeBoundIsInfinite() : storm::storage::BitVector());
    if (clipping.isClippable) {
        // The belief is not on the grid and there is a candidate with finite reward
        statistics.nrClippedStates = statistics.nrClippedStates.value() + 1;
        // Transition probability to candidate is clipping value
        BeliefValueType transitionProb = (utility::one<BeliefValueType>() - clipping.delta);
        bool addedCandidate =
            beliefExplorer->addTransitionToBelief(localActionIndex, clipping.targetBelief, utility::convertNumber<BeliefMDPType>(transitionProb), false);
        beliefExplorer->markAsGridBelief(clipping.targetBelief);
        if (computeRewards) {
            // collect cumulative reward bounds
            auto reward = utility::zero<BeliefValueType>();
            for (auto const& deltaValue : clipping.deltaValues) {
                reward += deltaValue.second * utility::convertNumber<BeliefValueType>((beliefExplorer->getExtremeValueBoundAtPOMDPState(deltaValue.first)));
            }
            if (reward == utility::infinity<BeliefValueType>()) {
                STORM_LOG_WARN("Infinite reward in clipping!");
                // If the reward is infinite, add a transition to the sink state to collect infinite reward in our semantics
                beliefExplorer->addTransitionsToExtraStates(localActionIndex, utility::zero<BeliefMDPType>(),
                                                            utility::convertNumber<BeliefMDPType>(clipping.delta));
            } else {
                beliefExplorer->addTransitionsToExtraStates(localActionIndex, utility::convertNumber<BeliefMDPType>(clipping.delta));
                BeliefValueType totalRewardVal = reward / clipping.delta;
                beliefExplorer->addClippingRewardToCurrentState(localActionIndex, utility::convertNumber<BeliefMDPType>(totalRewardVal));
            }
        } else {
            beliefExplorer->addTransitionsToExtraStates(localActionIndex, utility::zero<BeliefMDPType>(),
                                                        utility::convertNumber<BeliefMDPType>(clipping.delta));
        }
        beliefExplorer->addChoiceLabelToCurrentState(localActionIndex, "clip");
        return true;
    } else {
        if (clipping.onGrid) {
            // If the belief is not clippable, but on the grid, it may need to be explored, too
            beliefExplorer->markAsGridBelief(clippingStateId);
        }
    }
    return false;
}

template<typename PomdpModelType, typename BeliefValueType, typename BeliefMDPType>
void BeliefExplorationPomdpModelChecker<PomdpModelType, BeliefValueType, BeliefMDPType>::setUnfoldingControl(
    storm::pomdp::modelchecker::BeliefExplorationPomdpModelChecker<PomdpModelType, BeliefValueType, BeliefMDPType>::UnfoldingControl newUnfoldingControl) {
    unfoldingControl = newUnfoldingControl;
}

template<typename PomdpModelType, typename BeliefValueType, typename BeliefMDPType>
void BeliefExplorationPomdpModelChecker<PomdpModelType, BeliefValueType, BeliefMDPType>::setUnfoldingToWait() {
    STORM_LOG_TRACE("WAIT COMMAND ISSUED");
    setUnfoldingControl(UnfoldingControl::WaitForCutoffValues);
}

template<typename PomdpModelType, typename BeliefValueType, typename BeliefMDPType>
void BeliefExplorationPomdpModelChecker<PomdpModelType, BeliefValueType, BeliefMDPType>::pauseUnfoldingForCutOffValues() {
    STORM_LOG_TRACE("WAIT COMMAND ISSUED");
    setUnfoldingControl(UnfoldingControl::PauseAndComputeCutoffValues);
}

template<typename PomdpModelType, typename BeliefValueType, typename BeliefMDPType>
void BeliefExplorationPomdpModelChecker<PomdpModelType, BeliefValueType, BeliefMDPType>::pauseUnfolding() {
    STORM_LOG_TRACE("PAUSE COMMAND ISSUED");
    setUnfoldingControl(UnfoldingControl::Pause);
}

template<typename PomdpModelType, typename BeliefValueType, typename BeliefMDPType>
void BeliefExplorationPomdpModelChecker<PomdpModelType, BeliefValueType, BeliefMDPType>::continueUnfolding() {
    STORM_LOG_TRACE("CONTINUATION COMMAND ISSUED");
    setUnfoldingControl(UnfoldingControl::Run);
}

template<typename PomdpModelType, typename BeliefValueType, typename BeliefMDPType>
void BeliefExplorationPomdpModelChecker<PomdpModelType, BeliefValueType, BeliefMDPType>::terminateUnfolding() {
    STORM_LOG_TRACE("TERMINATION COMMAND ISSUED");
    setUnfoldingControl(UnfoldingControl::Terminate);
}

template<typename PomdpModelType, typename BeliefValueType, typename BeliefMDPType>
bool BeliefExplorationPomdpModelChecker<PomdpModelType, BeliefValueType, BeliefMDPType>::isResultReady() {
    return unfoldingStatus == Status::ResultAvailable || unfoldingStatus == Status::Converged;
}

template<typename PomdpModelType, typename BeliefValueType, typename BeliefMDPType>
bool BeliefExplorationPomdpModelChecker<PomdpModelType, BeliefValueType, BeliefMDPType>::hasConverged() {
    return unfoldingStatus == Status::Converged;
}

template<typename PomdpModelType, typename BeliefValueType, typename BeliefMDPType>
bool BeliefExplorationPomdpModelChecker<PomdpModelType, BeliefValueType, BeliefMDPType>::isExploring() {
    return unfoldingStatus == Status::Exploring;
}

template<typename PomdpModelType, typename BeliefValueType, typename BeliefMDPType>
std::shared_ptr<storm::builder::BeliefMdpExplorer<PomdpModelType, BeliefValueType>>
BeliefExplorationPomdpModelChecker<PomdpModelType, BeliefValueType, BeliefMDPType>::getInteractiveBeliefExplorer() {
    return interactiveUnderApproximationExplorer;
}

template<typename PomdpModelType, typename BeliefValueType, typename BeliefMDPType>
BeliefValueType BeliefExplorationPomdpModelChecker<PomdpModelType, BeliefValueType, BeliefMDPType>::rateObservation(
    typename ExplorerType::SuccessorObservationInformation const& info, BeliefValueType const& observationResolution, BeliefValueType const& maxResolution) {
    auto n = storm::utility::convertNumber<BeliefValueType, uint64_t>(info.support.size());
    auto one = storm::utility::one<BeliefValueType>();
    if (storm::utility::isOne(n)) {
        // If the belief is Dirac, it has to be approximated precisely.
        // In this case, we return the best possible rating
        return one;
    } else {
        // Create the rating for this observation at this choice from the given info
        auto obsChoiceRating = storm::utility::convertNumber<BeliefValueType, ValueType>(info.maxProbabilityToSuccessorWithObs / info.observationProbability);
        // At this point, obsRating is the largest triangulation weight (which ranges from 1/n to 1)
        // Normalize the rating so that it ranges from 0 to 1, where
        // 0 means that the actual belief lies in the middle of the triangulating simplex (i.e. a "bad" approximation) and 1 means that the belief is
        // precisely approximated.
        obsChoiceRating = (obsChoiceRating * n - one) / (n - one);
        // Scale the ratings with the resolutions, so that low resolutions get a lower rating (and are thus more likely to be refined)
        obsChoiceRating *= observationResolution / maxResolution;
        return obsChoiceRating;
    }
}

template<typename PomdpModelType, typename BeliefValueType, typename BeliefMDPType>
std::vector<BeliefValueType> BeliefExplorationPomdpModelChecker<PomdpModelType, BeliefValueType, BeliefMDPType>::getObservationRatings(
    std::shared_ptr<ExplorerType> const& overApproximation, std::vector<BeliefValueType> const& observationResolutionVector) {
    uint64_t numMdpStates = overApproximation->getExploredMdp()->getNumberOfStates();
    auto const& choiceIndices = overApproximation->getExploredMdp()->getNondeterministicChoiceIndices();
    BeliefValueType maxResolution = *std::max_element(observationResolutionVector.begin(), observationResolutionVector.end());

    std::vector<BeliefValueType> resultingRatings(pomdp().getNrObservations(), storm::utility::one<BeliefValueType>());

    std::map<uint32_t, typename ExplorerType::SuccessorObservationInformation> gatheredSuccessorObservations;  // Declare here to avoid reallocations
    for (uint64_t mdpState = 0; mdpState < numMdpStates; ++mdpState) {
        // Check whether this state is reached under an optimal scheduler.
        // The heuristic assumes that the remaining states are not relevant for the observation score.
        if (overApproximation->stateIsOptimalSchedulerReachable(mdpState)) {
            for (uint64_t mdpChoice = choiceIndices[mdpState]; mdpChoice < choiceIndices[mdpState + 1]; ++mdpChoice) {
                // Similarly, only optimal actions are relevant
                if (overApproximation->actionIsOptimal(mdpChoice)) {
                    // score the observations for this choice
                    gatheredSuccessorObservations.clear();
                    overApproximation->gatherSuccessorObservationInformationAtMdpChoice(mdpChoice, gatheredSuccessorObservations);
                    for (auto const& obsInfo : gatheredSuccessorObservations) {
                        auto const& obs = obsInfo.first;
                        BeliefValueType obsChoiceRating = rateObservation(obsInfo.second, observationResolutionVector[obs], maxResolution);

                        // The rating of the observation will be the minimum over all choice-based observation ratings
                        resultingRatings[obs] = std::min(resultingRatings[obs], obsChoiceRating);
                    }
                }
            }
        }
    }
    return resultingRatings;
}

template<typename PomdpModelType, typename BeliefValueType, typename BeliefMDPType>
typename PomdpModelType::ValueType BeliefExplorationPomdpModelChecker<PomdpModelType, BeliefValueType, BeliefMDPType>::getGap(
    typename PomdpModelType::ValueType const& l, typename PomdpModelType::ValueType const& u) {
    if (storm::utility::isInfinity(u)) {
        if (storm::utility::isInfinity(l)) {
            return storm::utility::zero<typename PomdpModelType::ValueType>();
        } else {
            return u;
        }
    } else if (storm::utility::isZero(u)) {
        STORM_LOG_ASSERT(storm::utility::isZero(l), "Upper bound is zero but lower bound is " << l << ".");
        return u;
    } else {
        STORM_LOG_ASSERT(!storm::utility::isInfinity(l), "Lower bound is infinity, but upper bound is " << u << ".");
        // get the relative gap
        return storm::utility::abs<typename PomdpModelType::ValueType>(u - l) * storm::utility::convertNumber<typename PomdpModelType::ValueType, uint64_t>(2) /
               (l + u);
    }
}

template<typename PomdpModelType, typename BeliefValueType, typename BeliefMDPType>
void BeliefExplorationPomdpModelChecker<PomdpModelType, BeliefValueType, BeliefMDPType>::setExchangeValueForBelief(uint64_t beliefId, ValueType value) {
    beliefExchange.beliefIdToValueMap[beliefId] = value;
}

template<typename PomdpModelType, typename BeliefValueType, typename BeliefMDPType>
std::unordered_map<uint64_t, std::unordered_map<uint64_t, BeliefValueType>>
BeliefExplorationPomdpModelChecker<PomdpModelType, BeliefValueType, BeliefMDPType>::getExchangeBeliefMap() {
    return beliefExchange.idToBeliefMap;
}

template<typename PomdpModelType, typename BeliefValueType, typename BeliefMDPType>
std::unordered_map<uint64_t, BeliefMDPType> BeliefExplorationPomdpModelChecker<PomdpModelType, BeliefValueType, BeliefMDPType>::getExchangeValueMap() {
    return beliefExchange.beliefIdToValueMap;
}

template<typename PomdpModelType, typename BeliefValueType, typename BeliefMDPType>
std::unordered_map<uint64_t, BeliefMDPType>
BeliefExplorationPomdpModelChecker<PomdpModelType, BeliefValueType, BeliefMDPType>::getExchangeOverApproximationMap() {
    return beliefExchange.beliefIdToOverApproxValueMap;
}

template<typename PomdpModelType, typename BeliefValueType, typename BeliefMDPType>
BeliefMDPType BeliefExplorationPomdpModelChecker<PomdpModelType, BeliefValueType, BeliefMDPType>::triangulateBeliefWithOverApproxValues(
    std::unordered_map<uint64_t, BeliefValueType> const& belief, BeliefValueType const& resolution) {
    STORM_LOG_ASSERT(resolution != 0, "Invalid resolution: 0");
    STORM_LOG_ASSERT(storm::utility::isInteger(resolution), "Expected an integer resolution");
    STORM_LOG_ASSERT(overApproxBeliefExchange.has_value(), "Over-Approximation Belief Exchange is not set");
    for (auto const& entry : overApproxBeliefExchange.value().idToBeliefMap) {
        if (entry.second == belief) {
            return overApproxBeliefExchange.value().beliefIdToOverApproxValueMap.at(entry.first);
        }
    }
    bool firstValue = true;
    BeliefMDPType result;
    uint64_t numEntries = belief.size();
    // This is the Freudenthal Triangulation as described in Lovejoy (a whole lotta math)
    // Probabilities will be triangulated to values in 0/N, 1/N, 2/N, ..., N/N
    // Variable names are mostly based on the paper
    // However, we speed this up a little by exploiting that belief states usually have sparse support (i.e. numEntries is much smaller than
    // pomdp.getNumberOfStates()). Initialize diffs and the first row of the 'qs' matrix (aka v)
    std::set<typename BeliefManagerType::FreudenthalDiff, std::greater<>> sorted_diffs;  // d (and p?) in the paper
    std::vector<BeliefValueType> qsRow;                                                  // Row of the 'qs' matrix from the paper (initially corresponds to v
    qsRow.reserve(numEntries);
    std::vector<uint64_t> toOriginalIndicesMap;  // Maps 'local' indices to the original pomdp state indices
    toOriginalIndicesMap.reserve(numEntries);
    BeliefValueType x = resolution;
    for (auto const& entry : belief) {
        qsRow.push_back(storm::utility::floor(x));                            // v
        sorted_diffs.emplace(toOriginalIndicesMap.size(), x - qsRow.back());  // x-v
        toOriginalIndicesMap.push_back(entry.first);
        x -= entry.second * resolution;
    }
    // Insert a dummy 0 column in the qs matrix so the loops below are a bit simpler
    qsRow.push_back(storm::utility::zero<BeliefValueType>());
    auto currentSortedDiff = sorted_diffs.begin();
    auto previousSortedDiff = sorted_diffs.end();
    --previousSortedDiff;
    for (uint64_t i = 0; i < numEntries; ++i) {
        // Compute the weight for the grid points
        BeliefValueType weight = previousSortedDiff->diff - currentSortedDiff->diff;
        if (i == 0) {
            // The first weight is a bit different
            weight += storm::utility::one<BeliefValueType>();
        } else {
            // 'compute' the next row of the qs matrix
            qsRow[previousSortedDiff->dimension] += storm::utility::one<BeliefValueType>();
        }
        if (!storm::utility::isAlmostZero<BeliefValueType>(weight)) {
            // Compute the grid point
            std::unordered_map<uint64_t, BeliefValueType> gridPoint;
            for (uint64_t j = 0; j < numEntries; ++j) {
                BeliefValueType gridPointEntry = qsRow[j] - qsRow[j + 1];
                if (!storm::utility::isAlmostZero<BeliefValueType>(gridPointEntry)) {
                    gridPoint[toOriginalIndicesMap[j]] = gridPointEntry / resolution;
                }
            }
            bool gridPointFound = false;
            for (auto const& entry : overApproxBeliefExchange.value().idToBeliefMap) {
                if (entry.second == gridPoint) {
                    gridPointFound = true;
                    if (firstValue) {
                        result = storm::utility::convertNumber<BeliefMDPType>(weight) *
                                 overApproxBeliefExchange.value().beliefIdToOverApproxValueMap.at(entry.first);
                        firstValue = false;
                    } else {
                        result += storm::utility::convertNumber<BeliefMDPType>(weight) *
                                  overApproxBeliefExchange.value().beliefIdToOverApproxValueMap.at(entry.first);
                    }
                    continue;
                }
            }
            if (!gridPointFound) {
                STORM_LOG_DEBUG("Did not find grid point. Skip over-approximation value for belief.\n");
                return storm::utility::infinity<BeliefMDPType>();
            }
        }
        previousSortedDiff = currentSortedDiff++;
    }
    return result;
}

/* Template Instantiations */

template class BeliefExplorationPomdpModelChecker<storm::models::sparse::Pomdp<double>>;

template class BeliefExplorationPomdpModelChecker<storm::models::sparse::Pomdp<double>, storm::RationalNumber>;

template class BeliefExplorationPomdpModelChecker<storm::models::sparse::Pomdp<storm::RationalNumber>, double>;

template class BeliefExplorationPomdpModelChecker<storm::models::sparse::Pomdp<storm::RationalNumber>>;

}  // namespace modelchecker
}  // namespace pomdp
}  // namespace storm<|MERGE_RESOLUTION|>--- conflicted
+++ resolved
@@ -216,7 +216,6 @@
         STORM_LOG_INFO("Detected that the belief MDP is finite.");
         statistics.beliefMdpDetectedToBeFinite = true;
     }
-<<<<<<< HEAD
 
     if (options.useRevisedImplementation) {
         storm::pomdp::beliefs::PropertyInformation propertyInfo;
@@ -249,11 +248,7 @@
     }
 
     else if (options.interactiveUnfolding) {
-        unfoldInteractively(env, targetObservations, formulaInfo.minimize(), rewardModelName, pomdpValueBounds, result);
-=======
-    if (options.interactiveUnfolding) {
         unfoldInteractively(env, targetObservations, formulaInfo.minimize(), rewardModelName, pomdpValueBounds, result, discountFactor);
->>>>>>> fa6e31a3
     } else {
         refineReachability(env, targetObservations, formulaInfo.minimize(), rewardModelName, pomdpValueBounds, result, discountFactor);
     }
@@ -987,15 +982,12 @@
             bool restoreAllActions = false;
             bool checkRewireForAllActions = false;
             // Get the relative gap
-            //            ValueType gap = getGap(overApproximation->getLowerValueBoundAtCurrentState(),
-            //            overApproximation->getUpperValueBoundAtCurrentState());
+            ValueType gap = getGap(overApproximation->getLowerValueBoundAtCurrentState(), overApproximation->getUpperValueBoundAtCurrentState());
             if (!hasOldBehavior) {
                 // Case 1
                 // If we explore this state and if it has no old behavior, it is clear that an "old" optimal scheduler can be extended to a scheduler that
                 // reaches this state
-                //                if (!timeLimitExceeded && gap >= heuristicParameters.gapThreshold && numRewiredOrExploredStates <
-                //                heuristicParameters.sizeThreshold) {
-                if (!timeLimitExceeded && numRewiredOrExploredStates < heuristicParameters.sizeThreshold) {
+                if (!timeLimitExceeded && gap >= heuristicParameters.gapThreshold && numRewiredOrExploredStates < heuristicParameters.sizeThreshold) {
                     exploreAllActions = true;  // Case 1.1
                 } else {
                     truncateAllActions = true;  // Case 1.2
@@ -1032,7 +1024,7 @@
                 // Case 3
                 // The decision for rewiring also depends on the corresponding action, but we have some criteria that lead to case 3.2 (independent of the
                 // action)
-                if (!timeLimitExceeded && overApproximation->currentStateIsOptimalSchedulerReachable() &&
+                if (!timeLimitExceeded && overApproximation->currentStateIsOptimalSchedulerReachable() && gap > heuristicParameters.gapThreshold &&
                     numRewiredOrExploredStates < heuristicParameters.sizeThreshold) {
                     checkRewireForAllActions = true;  // Case 3.1 or Case 3.2
                 } else {
