--- conflicted
+++ resolved
@@ -162,40 +162,21 @@
                 statistics.totalTime.stop();
                 return result;
             }
-<<<<<<< HEAD
 
             template<typename PomdpModelType, typename BeliefValueType, typename BeliefMDPType>
             void BeliefExplorationPomdpModelChecker<PomdpModelType, BeliefValueType, BeliefMDPType>::printStatisticsToStream(std::ostream& stream) const {
-                stream << "##### Grid Approximation Statistics ######" << std::endl;
-                stream << "# Input model: " << std::endl;
-                pomdp().printModelInformationToStream(stream);
-                stream << "# Max. Number of states with same observation: " << pomdp().getMaxNrStatesWithSameObservation() << std::endl;
-
-=======
-            
-            template<typename PomdpModelType, typename BeliefValueType>
-            void BeliefExplorationPomdpModelChecker<PomdpModelType, BeliefValueType>::printStatisticsToStream(std::ostream& stream) const {
                 stream << "##### Grid Approximation Statistics ######\n";
                 stream << "# Input model: \n";
                 pomdp().printModelInformationToStream(stream);
                 stream << "# Max. Number of states with same observation: " << pomdp().getMaxNrStatesWithSameObservation() << '\n';
-                
->>>>>>> d2b40117
                 if (statistics.beliefMdpDetectedToBeFinite) {
                     stream << "# Pre-computations detected that the belief MDP is finite." << std::endl;
                 }
                 if (statistics.aborted) {
                     stream << "# Computation aborted early\n";
                 }
-<<<<<<< HEAD
-
-                stream << "# Total check time: " << statistics.totalTime << std::endl;
-
-=======
-                
+
                 stream << "# Total check time: " << statistics.totalTime << '\n';
-                
->>>>>>> d2b40117
                 // Refinement information:
                 if (statistics.refinementSteps) {
                     stream << "# Number of refinement steps: " << statistics.refinementSteps.get() << '\n';
@@ -230,8 +211,7 @@
                     if (statistics.underApproximationBuildAborted) {
                         stream << ">=";
                     }
-<<<<<<< HEAD
-                    stream << statistics.underApproximationStates.get() << std::endl;
+                    stream << statistics.underApproximationStates.get() << '\n';
                     if(statistics.nrClippingAttempts) {
                         stream << "# Clipping attempts (clipped states) for the under-approximation: ";
                         if (statistics.underApproximationBuildAborted) {
@@ -247,9 +227,6 @@
                         }
                         stream << statistics.nrTruncatedStates.get() << std::endl;
                     }
-=======
-                    stream << statistics.underApproximationStates.get() << '\n';
->>>>>>> d2b40117
                     if (statistics.underApproximationStateLimit) {
                         stream << "# Exploration state limit for under-approximation: " << statistics.underApproximationStateLimit.get() << '\n';
                     }
