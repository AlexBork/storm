#include "BeliefExplorationPomdpModelChecker.h"

#include <tuple>

#include <boost/algorithm/string.hpp>

#include "storm-pomdp/analysis/FormulaInformation.h"
#include "storm-pomdp/analysis/FiniteBeliefMdpDetection.h"
#include "storm-pomdp/transformer/MakeStateSetObservationClosed.h"

#include "storm/utility/ConstantsComparator.h"
#include "storm/utility/NumberTraits.h"
#include "storm/utility/graph.h"
#include "storm/logic/Formulas.h"

#include "storm-pomdp/builder/BeliefMdpExplorer.h"
#include "storm-pomdp/modelchecker/PomdpParametricTransformationModelChecker.h"
#include "storm-pomdp/modelchecker/PreprocessingPomdpValueBoundsModelChecker.h"
#include "storm/api/export.h"
#include "storm/api/properties.h"
#include "storm/modelchecker/prctl/SparseDtmcPrctlModelChecker.h"
#include "storm/models/sparse/Dtmc.h"
#include "storm/models/sparse/StandardRewardModel.h"
#include "storm/utility/vector.h"

#include "storm/utility/macros.h"
#include "storm/utility/SignalHandler.h"
#include "storm/exceptions/NotSupportedException.h"

namespace storm {
    namespace pomdp {
        namespace modelchecker {

<<<<<<< HEAD
=======
            /*** Struct Functions ***/

>>>>>>> ecd6af98
            template<typename PomdpModelType, typename BeliefValueType, typename BeliefMDPType>
            BeliefExplorationPomdpModelChecker<PomdpModelType, BeliefValueType, BeliefMDPType>::Result::Result(ValueType lower, ValueType upper) : lowerBound(lower), upperBound(upper) {
                // Intentionally left empty
            }

            template<typename PomdpModelType, typename BeliefValueType, typename BeliefMDPType>
            typename BeliefExplorationPomdpModelChecker<PomdpModelType, BeliefValueType, BeliefMDPType>::ValueType
            BeliefExplorationPomdpModelChecker<PomdpModelType, BeliefValueType, BeliefMDPType>::Result::diff(bool relative) const {
                ValueType diff = upperBound - lowerBound;
                if (diff < storm::utility::zero<ValueType>()) {
                    STORM_LOG_WARN_COND(diff >= storm::utility::convertNumber<ValueType>(1e-6), "Upper bound '" << upperBound << "' is smaller than lower bound '" << lowerBound << "': Difference is " << diff << ".");
                    diff = storm::utility::zero<ValueType>();
                }
                if (relative && !storm::utility::isZero(upperBound)) {
                    diff /= upperBound;
                }
                return diff;
            }

            template<typename PomdpModelType, typename BeliefValueType, typename BeliefMDPType>
            bool BeliefExplorationPomdpModelChecker<PomdpModelType, BeliefValueType, BeliefMDPType>::Result::updateLowerBound(ValueType const& value) {
                if (value > lowerBound) {
                    lowerBound = value;
                    return true;
                }
                return false;
            }

            template<typename PomdpModelType, typename BeliefValueType, typename BeliefMDPType>
            bool BeliefExplorationPomdpModelChecker<PomdpModelType, BeliefValueType, BeliefMDPType>::Result::updateUpperBound(ValueType const& value) {
                if (value < upperBound) {
                    upperBound = value;
                    return true;
                }
                return false;
            }

            template<typename PomdpModelType, typename BeliefValueType, typename BeliefMDPType>
            BeliefExplorationPomdpModelChecker<PomdpModelType, BeliefValueType, BeliefMDPType>::Statistics::Statistics() :  beliefMdpDetectedToBeFinite(false), refinementFixpointDetected(false), overApproximationBuildAborted(false), underApproximationBuildAborted(false), aborted(false) {
                // intentionally left empty;
            }

<<<<<<< HEAD
=======

            /*** Constructor ***/

>>>>>>> ecd6af98
            template<typename PomdpModelType, typename BeliefValueType, typename BeliefMDPType>
            BeliefExplorationPomdpModelChecker<PomdpModelType, BeliefValueType, BeliefMDPType>::BeliefExplorationPomdpModelChecker(std::shared_ptr<PomdpModelType> pomdp, Options options) : inputPomdp(pomdp), options(options) {
                STORM_LOG_ASSERT(inputPomdp, "The given POMDP is not initialized.");
                STORM_LOG_ERROR_COND(inputPomdp->isCanonic(), "Input Pomdp is not known to be canonic. This might lead to unexpected verification results.");

                beliefTypeCC = storm::utility::ConstantsComparator<BeliefValueType>(storm::utility::convertNumber<BeliefValueType>(this->options.numericPrecision), false);
                valueTypeCC = storm::utility::ConstantsComparator<ValueType>(this->options.numericPrecision, false);
<<<<<<< HEAD
            }

            template<typename PomdpModelType, typename BeliefValueType, typename BeliefMDPType>
            void BeliefExplorationPomdpModelChecker<PomdpModelType, BeliefValueType, BeliefMDPType>::precomputeValueBounds(storm::logic::Formula const& formula, storm::solver::MinMaxMethod minMaxMethod) {
                auto formulaInfo = storm::pomdp::analysis::getFormulaInformation(pomdp(), formula);

                // Compute some initial bounds on the values for each state of the pomdp
                // We work with the Belief MDP value type, so if the POMDP is exact, but the belief MDP is not, we need to convert
                auto initialPomdpValueBounds = PreprocessingPomdpValueBoundsModelChecker<ValueType>(pomdp(), minMaxMethod).getValueBounds(formula, formulaInfo);

                std::vector<ValueType> pMCValueBound;
                if(options.useParametricPreprocessing && options.unfold){
                    STORM_LOG_WARN("Using the transformation to a pMC is currently not supported. The preprocessing step is skipped.");
                    //initialPomdpValueBounds.parametric = PomdpParametricTransformationModelChecker<ValueType>(pomdp()).computeValuesForFMPolicy(formula, formulaInfo, options.paramMemBound, storm::storage::PomdpMemoryPattern::Full, options.paramGDEps, options.paramGDMaxInstantiations);
                }
                pomdpValueBounds.trivialPomdpValueBounds = initialPomdpValueBounds;

                // If we clip and compute rewards, compute the values necessary for the correction terms
                if((options.clippingThresholdInit > 0 || options.useGridClipping) && formula.isRewardOperatorFormula()){
                    pomdpValueBounds.extremePomdpValueBound =
                        PreprocessingPomdpValueBoundsModelChecker<ValueType>(pomdp(), minMaxMethod).getExtremeValueBound(formula, formulaInfo);
                }
            }

            template<typename PomdpModelType, typename BeliefValueType, typename BeliefMDPType>
            typename BeliefExplorationPomdpModelChecker<PomdpModelType, BeliefValueType, BeliefMDPType>::Result BeliefExplorationPomdpModelChecker<PomdpModelType, BeliefValueType, BeliefMDPType>::check(storm::logic::Formula const& formula, std::vector<std::vector<std::unordered_map<uint64_t,ValueType>>> const& additionalUnderApproximationBounds) {
                STORM_LOG_ASSERT(options.unfold || options.discretize || options.interactiveUnfolding, "Invoked belief exploration but no task (unfold or discretize) given.");
                
=======
            }


            /*** Public Functions ***/

            template<typename PomdpModelType, typename BeliefValueType, typename BeliefMDPType>
            typename BeliefExplorationPomdpModelChecker<PomdpModelType, BeliefValueType, BeliefMDPType>::Result BeliefExplorationPomdpModelChecker<PomdpModelType, BeliefValueType, BeliefMDPType>::check(storm::logic::Formula const& formula, std::vector<std::vector<ValueType>> additionalUnderApproximationBounds) {
                STORM_LOG_ASSERT(options.unfold || options.discretize, "Invoked belief exploration but no task (unfold or discretize) given.");

>>>>>>> ecd6af98
                // Potentially reset preprocessed model from previous call
                preprocessedPomdp.reset();

                // Reset all collected statistics
                statistics = Statistics();
                statistics.totalTime.start();
                // Extract the relevant information from the formula
                auto formulaInfo = storm::pomdp::analysis::getFormulaInformation(pomdp(), formula);
<<<<<<< HEAD
                
                precomputeValueBounds(formula, options.preProcMinMaxMethod);
                if(!additionalUnderApproximationBounds.empty()){
                        pomdpValueBounds.fmSchedulerValueList = additionalUnderApproximationBounds;
=======

                precomputeValueBounds(formula);
                if(!additionalUnderApproximationBounds.empty()){
                    if(formulaInfo.minimize()){
                        pomdpValueBounds.trivialPomdpValueBounds.upper.insert(pomdpValueBounds.trivialPomdpValueBounds.upper.end(), std::make_move_iterator(additionalUnderApproximationBounds.begin()), std::make_move_iterator(additionalUnderApproximationBounds.end()));
                    } else {
                        pomdpValueBounds.trivialPomdpValueBounds.lower.insert(pomdpValueBounds.trivialPomdpValueBounds.lower.end(), std::make_move_iterator(additionalUnderApproximationBounds.begin()), std::make_move_iterator(additionalUnderApproximationBounds.end()));
                    }
>>>>>>> ecd6af98
                }
                uint64_t initialPomdpState = pomdp().getInitialStates().getNextSetIndex(0);
                Result result(pomdpValueBounds.trivialPomdpValueBounds.getHighestLowerBound(initialPomdpState), pomdpValueBounds.trivialPomdpValueBounds.getSmallestUpperBound(initialPomdpState));
                STORM_LOG_INFO("Initial value bounds are [" << result.lowerBound << ", " << result.upperBound << "]");

                boost::optional<std::string> rewardModelName;
                std::set<uint32_t> targetObservations;
                if (formulaInfo.isNonNestedReachabilityProbability() || formulaInfo.isNonNestedExpectedRewardFormula()) {
                    if (formulaInfo.getTargetStates().observationClosed) {
                        targetObservations = formulaInfo.getTargetStates().observations;
                    } else {
                        storm::transformer::MakeStateSetObservationClosed<ValueType> obsCloser(inputPomdp);
                        std::tie(preprocessedPomdp, targetObservations) = obsCloser.transform(formulaInfo.getTargetStates().states);
                    }
                    if (formulaInfo.isNonNestedReachabilityProbability()) {
                        if (!formulaInfo.getSinkStates().empty()) {
                            storm::storage::sparse::ModelComponents<ValueType> components;
                            components.stateLabeling = pomdp().getStateLabeling();
                            components.rewardModels = pomdp().getRewardModels();
                            auto matrix = pomdp().getTransitionMatrix();
                            matrix.makeRowGroupsAbsorbing(formulaInfo.getSinkStates().states);
                            components.transitionMatrix = matrix;
                            components.observabilityClasses = pomdp().getObservations();
                            if(pomdp().hasChoiceLabeling()){
                                components.choiceLabeling = pomdp().getChoiceLabeling();
                            }
                            if(pomdp().hasObservationValuations()){
                                components.observationValuations = pomdp().getObservationValuations();
                            }
                            preprocessedPomdp = std::make_shared<storm::models::sparse::Pomdp<ValueType>>(std::move(components), true);
                            auto reachableFromSinkStates = storm::utility::graph::getReachableStates(pomdp().getTransitionMatrix(), formulaInfo.getSinkStates().states, formulaInfo.getSinkStates().states, ~formulaInfo.getSinkStates().states);
                            reachableFromSinkStates &= ~formulaInfo.getSinkStates().states;
                            STORM_LOG_THROW(reachableFromSinkStates.empty(), storm::exceptions::NotSupportedException, "There are sink states that can reach non-sink states. This is currently not supported");
                        }
                    } else {
                        // Expected reward formula!
                        rewardModelName = formulaInfo.getRewardModelName();
                    }
                } else {
                    STORM_LOG_THROW(false, storm::exceptions::NotSupportedException, "Unsupported formula '" << formula << "'.");
                }
                if (storm::pomdp::detectFiniteBeliefMdp(pomdp(), formulaInfo.getTargetStates().states)) {
                    STORM_LOG_INFO("Detected that the belief MDP is finite.");
                    statistics.beliefMdpDetectedToBeFinite = true;
                }
<<<<<<< HEAD
                if(options.interactiveUnfolding){
                    unfoldInteractively(targetObservations, formulaInfo.minimize(), rewardModelName, pomdpValueBounds, result);
                } else {
                    if (options.refine) {
                        refineReachability(targetObservations, formulaInfo.minimize(), rewardModelName, pomdpValueBounds, result);
                    } else {
                        computeReachability(targetObservations, formulaInfo.minimize(), rewardModelName, pomdpValueBounds, result);
                    }
                }
=======

                refineReachability(targetObservations, formulaInfo.minimize(), rewardModelName, pomdpValueBounds, result);

>>>>>>> ecd6af98
                // "clear" results in case they were actually not requested (this will make the output a bit more clear)
                if ((formulaInfo.minimize() && !options.discretize) || (formulaInfo.maximize() && !options.unfold)) {
                    result.lowerBound = -storm::utility::infinity<ValueType>();
                }
                if ((formulaInfo.maximize() && !options.discretize) || (formulaInfo.minimize() && !options.unfold)) {
                    result.upperBound = storm::utility::infinity<ValueType>();
                }

                if (storm::utility::resources::isTerminate()) {
                    statistics.aborted = true;
                }
                statistics.totalTime.stop();
                return result;
            }

            template<typename PomdpModelType, typename BeliefValueType, typename BeliefMDPType>
<<<<<<< HEAD
=======
            void BeliefExplorationPomdpModelChecker<PomdpModelType, BeliefValueType, BeliefMDPType>::precomputeValueBounds(storm::logic::Formula const& formula) {
                auto formulaInfo = storm::pomdp::analysis::getFormulaInformation(pomdp(), formula);

                // Compute some initial bounds on the values for each state of the pomdp
                // We work with the Belief MDP value type, so if the POMDP is exact, but the belief MDP is not, we need to convert
                auto initialPomdpValueBounds = PreprocessingPomdpValueBoundsModelChecker<ValueType>(pomdp()).getValueBounds(formula, formulaInfo);

                std::vector<ValueType> pMCValueBound;
                if(options.useParametricPreprocessing && options.unfold){
                    STORM_LOG_WARN("Using the transformation to a pMC is currently not supported. The preprocessing step is skipped.");
                    //initialPomdpValueBounds.parametric = PomdpParametricTransformationModelChecker<ValueType>(pomdp()).computeValuesForFMPolicy(formula, formulaInfo, options.paramMemBound, storm::storage::PomdpMemoryPattern::Full, options.paramGDEps, options.paramGDMaxInstantiations);
                }
                pomdpValueBounds.trivialPomdpValueBounds = initialPomdpValueBounds;

                // If we clip and compute rewards, compute the values necessary for the correction terms
                if(options.useGridClipping && formula.isRewardOperatorFormula()){
                    pomdpValueBounds.extremePomdpValueBound =
                        PreprocessingPomdpValueBoundsModelChecker<ValueType>(pomdp()).getExtremeValueBound(formula, formulaInfo);
                }
            }

            template<typename PomdpModelType, typename BeliefValueType, typename BeliefMDPType>
>>>>>>> ecd6af98
            void BeliefExplorationPomdpModelChecker<PomdpModelType, BeliefValueType, BeliefMDPType>::printStatisticsToStream(std::ostream& stream) const {
                stream << "##### Grid Approximation Statistics ######\n";
                stream << "# Input model: \n";
                pomdp().printModelInformationToStream(stream);
                stream << "# Max. Number of states with same observation: " << pomdp().getMaxNrStatesWithSameObservation() << '\n';
                if (statistics.beliefMdpDetectedToBeFinite) {
                    stream << "# Pre-computations detected that the belief MDP is finite.\n";
                }
                if (statistics.aborted) {
                    stream << "# Computation aborted early\n";
                }

                stream << "# Total check time: " << statistics.totalTime << '\n';
                // Refinement information:
                if (statistics.refinementSteps) {
                    stream << "# Number of refinement steps: " << statistics.refinementSteps.get() << '\n';
                }
                if (statistics.refinementFixpointDetected) {
                    stream << "# Detected a refinement fixpoint.\n";
                }

                // The overapproximation MDP:
                if (statistics.overApproximationStates) {
                    stream << "# Number of states in the ";
                    if (options.refine) {
                        stream << "final ";
                    }
                    stream << "grid MDP for the over-approximation: ";
                    if (statistics.overApproximationBuildAborted) {
                        stream << ">=";
                    }
                    stream << statistics.overApproximationStates.get() << '\n';
                    stream << "# Maximal resolution for over-approximation: " << statistics.overApproximationMaxResolution.get() << '\n';
                    stream << "# Time spend for building the over-approx grid MDP(s): " << statistics.overApproximationBuildTime << '\n';
                    stream << "# Time spend for checking the over-approx grid MDP(s): " << statistics.overApproximationCheckTime << '\n';
                }

                // The underapproximation MDP:
                if (statistics.underApproximationStates) {
                    stream << "# Number of states in the ";
                    if (options.refine) {
                        stream << "final ";
                    }
                    stream << "belief MDP for the under-approximation: ";
                    if (statistics.underApproximationBuildAborted) {
                        stream << ">=";
                    }
                    stream << statistics.underApproximationStates.get() << '\n';
                    if(statistics.nrClippingAttempts) {
                        stream << "# Clipping attempts (clipped states) for the under-approximation: ";
                        if (statistics.underApproximationBuildAborted) {
                            stream << ">=";
                        }
                        stream << statistics.nrClippingAttempts.get() << " (" << statistics.nrClippedStates.get() << ")\n";
                        stream << "# Total clipping preprocessing time: " << statistics.clippingPreTime << "\n";
                        stream << "# Total clipping time: " << statistics.clipWatch << "\n";
                    } else if (statistics.nrTruncatedStates){
                        stream << "# Truncated states for the under-approximation: ";
                        if (statistics.underApproximationBuildAborted) {
                            stream << ">=";
                        }
                        stream << statistics.nrTruncatedStates.get() << "\n";
                    }
                    if (statistics.underApproximationStateLimit) {
                        stream << "# Exploration state limit for under-approximation: " << statistics.underApproximationStateLimit.get() << '\n';
                    }
                    stream << "# Time spend for building the under-approx grid MDP(s): " << statistics.underApproximationBuildTime << '\n';
                    stream << "# Time spend for checking the under-approx grid MDP(s): " << statistics.underApproximationCheckTime << '\n';
                }

                stream << "##########################################\n";
            }

<<<<<<< HEAD
            template<typename PomdpModelType, typename BeliefValueType, typename BeliefMDPType>
            void BeliefExplorationPomdpModelChecker<PomdpModelType, BeliefValueType, BeliefMDPType>::computeReachability(std::set<uint32_t> const &targetObservations, bool min, boost::optional<std::string> rewardModelName, storm::pomdp::modelchecker::POMDPValueBounds<ValueType> const& valueBounds, Result &result) {
                auto trivialPOMDPBounds = valueBounds.trivialPomdpValueBounds;
                if (options.discretize) {
                    std::vector<BeliefValueType> observationResolutionVector(pomdp().getNrObservations(),
                                                                             storm::utility::convertNumber<BeliefValueType>(options.resolutionInit));
                    auto manager = std::make_shared<BeliefManagerType>(pomdp(), storm::utility::convertNumber<BeliefValueType>(options.numericPrecision),
                                                                       options.dynamicTriangulation ? BeliefManagerType::TriangulationMode::Dynamic
                                                                                                    : BeliefManagerType::TriangulationMode::Static);
                    if (rewardModelName) {
                        manager->setRewardModel(rewardModelName);
                    }
                    auto approx = std::make_shared<ExplorerType>(manager, trivialPOMDPBounds);
                    HeuristicParameters heuristicParameters = {
                            .gapThreshold = options.gapThresholdInit,
                            .observationThreshold = options.obsThresholdInit, // Actually not relevant without refinement
                            .sizeThreshold = options.sizeThresholdInit == 0 ? std::numeric_limits<uint64_t>::max() : options.sizeThresholdInit,
                            .clippingThreshold = options.clippingThresholdInit,
                            .optimalChoiceValueEpsilon = options.optimalChoiceValueThresholdInit,};

                    buildOverApproximation(targetObservations, min, rewardModelName.is_initialized(), false, heuristicParameters, observationResolutionVector, manager, approx);
                    if (approx->hasComputedValues()) {
                        auto printInfo = [&approx]() {
                            std::stringstream str;
                            str << "Explored and checked Over-Approximation MDP:\n";
                            approx->getExploredMdp()->printModelInformationToStream(str);
                            return str.str();
                        };

                        std::shared_ptr<storm::models::sparse::Model<ValueType>> scheduledModel = approx->getExploredMdp();
                        storm::models::sparse::StateLabeling newLabeling(scheduledModel->getStateLabeling());

                        auto transMatrix = scheduledModel->getTransitionMatrix();

                        transMatrix.dropZeroEntries();
                        storm::storage::sparse::ModelComponents<ValueType> modelComponents(transMatrix, newLabeling);
                        if(scheduledModel->hasChoiceLabeling()){
                            modelComponents.choiceLabeling = scheduledModel->getChoiceLabeling();
                        }
                        storm::models::sparse::Mdp<ValueType> newMDP(modelComponents);
                        auto inducedMC = newMDP.applyScheduler(*(approx->getSchedulerForExploredMdp()), true);
                        scheduledModel = std::static_pointer_cast<storm::models::sparse::Model<ValueType>>(inducedMC);
                        result.schedulerAsMarkovChain = scheduledModel;
                        if(min){
                            result.cutoffSchedulers = approx->getLowerValueBoundSchedulers();
                        } else {
                            result.cutoffSchedulers = approx->getUpperValueBoundSchedulers();
                        }

                        STORM_LOG_INFO(printInfo());
                        ValueType &resultValue = min ? result.lowerBound : result.upperBound;
                        resultValue = approx->getComputedValueAtInitialState();
                    }
                }
                if (options.unfold) { // Underapproximation (uses a fresh Belief manager)
                    auto manager = std::make_shared<BeliefManagerType>(pomdp(), storm::utility::convertNumber<BeliefValueType>(options.numericPrecision),
                                                                       options.dynamicTriangulation ? BeliefManagerType::TriangulationMode::Dynamic
                                                                                                    : BeliefManagerType::TriangulationMode::Static);
                    if (rewardModelName) {
                        manager->setRewardModel(rewardModelName);
                    }

                    auto approx = std::make_shared<ExplorerType>(manager, trivialPOMDPBounds, options.explorationHeuristic);
                    HeuristicParameters heuristicParameters = {
                            .gapThreshold = options.gapThresholdInit,
                            .observationThreshold = options.obsThresholdInit, // Actually not relevant without refinement
                            .sizeThreshold = options.sizeThresholdInit,
                            .clippingThreshold = options.clippingThresholdInit,
                            .optimalChoiceValueEpsilon = options.optimalChoiceValueThresholdInit,};
                    if (heuristicParameters.sizeThreshold == 0) {
                        if (options.explorationTimeLimit) {
                            heuristicParameters.sizeThreshold = std::numeric_limits<uint64_t>::max();
                        } else {
                            heuristicParameters.sizeThreshold = pomdp().getNumberOfStates() * pomdp().getMaxNrStatesWithSameObservation();
                            STORM_PRINT_AND_LOG("Heuristically selected an under-approximation mdp size threshold of " << heuristicParameters.sizeThreshold << ".\n")
                        }
                    }
                    // If we clip and compute rewards
                    if((options.clippingThresholdInit > 0 || options.useGridClipping) && rewardModelName.is_initialized()) {
                        approx->setExtremeValueBound(valueBounds.extremePomdpValueBound);
                    }
                    if(!valueBounds.fmSchedulerValueList.empty()){
                        approx->setFMSchedValueList(valueBounds.fmSchedulerValueList);
                    }
                    buildUnderApproximation(targetObservations, min, rewardModelName.is_initialized(), false, heuristicParameters, manager, approx, false);
                    if (approx->hasComputedValues()) {
                        auto printInfo = [&approx]() {
                            std::stringstream str;
                            str << "Explored and checked Under-Approximation MDP:\n";
                            approx->getExploredMdp()->printModelInformationToStream(str);
                            return str.str();
                        };

                        std::shared_ptr<storm::models::sparse::Model<ValueType>> scheduledModel = approx->getExploredMdp();
                        if(options.useExplicitCutoff) {
                            storm::models::sparse::StateLabeling newLabeling(scheduledModel->getStateLabeling());
                            auto nrPreprocessingScheds = min ? approx->getNrSchedulersForUpperBounds() : approx->getNrSchedulersForLowerBounds();
                            for (uint64_t i = 0; i < nrPreprocessingScheds; ++i) {
                                newLabeling.addLabel("sched_" + std::to_string(i));
                            }
                            if (approx->hasFMSchedulerValues()) {
                                newLabeling.addLabel("finite_mem");
                            }
                            newLabeling.addLabel("cutoff");
                            newLabeling.addLabel("clipping");

                            auto transMatrix = scheduledModel->getTransitionMatrix();
                            for (uint64_t i = 0; i < scheduledModel->getNumberOfStates(); ++i) {
                                if (newLabeling.getStateHasLabel("truncated", i)) {
                                    uint64_t localChosenActionIndex = approx->getSchedulerForExploredMdp()->getChoice(i).getDeterministicChoice();
                                    auto rowIndex = scheduledModel->getTransitionMatrix().getRowGroupIndices()[i];
                                    if(scheduledModel->getChoiceLabeling().getLabelsOfChoice(rowIndex+localChosenActionIndex).size() > 0) {
                                        auto label = *(scheduledModel->getChoiceLabeling().getLabelsOfChoice(rowIndex+localChosenActionIndex).begin());
                                        if (label.rfind("clip", 0) == 0) {
                                            newLabeling.addLabelToState("clipping", i);
                                            auto chosenRow = transMatrix.getRow(i, 0);
                                            auto candidateIndex = (chosenRow.end() - 1)->getColumn();
                                            transMatrix.makeRowDirac(transMatrix.getRowGroupIndices()[i], candidateIndex);
                                        } else if (label.rfind("mem_node", 0) == 0){
                                            newLabeling.addLabelToState("finite_mem", i);
                                            newLabeling.addLabelToState("cutoff", i);
                                        } else {
                                            newLabeling.addLabelToState(label, i);
                                            newLabeling.addLabelToState("cutoff", i);
                                        }
                                    }
                                }
                            }
                            newLabeling.removeLabel("truncated");

                            transMatrix.dropZeroEntries();
                            storm::storage::sparse::ModelComponents<ValueType> modelComponents(transMatrix, newLabeling);
                            if (scheduledModel->hasChoiceLabeling()) {
                                modelComponents.choiceLabeling = scheduledModel->getChoiceLabeling();
                            }
                            storm::models::sparse::Mdp<ValueType> newMDP(modelComponents);
                            auto inducedMC = newMDP.applyScheduler(*(approx->getSchedulerForExploredMdp()), true);
                            scheduledModel = std::static_pointer_cast<storm::models::sparse::Model<ValueType>>(inducedMC);
                        } else {
                            auto inducedMC = approx->getExploredMdp()->applyScheduler(*(approx->getSchedulerForExploredMdp()), true);
                            scheduledModel = std::static_pointer_cast<storm::models::sparse::Model<ValueType>>(inducedMC);
                        }
                        result.schedulerAsMarkovChain = scheduledModel;
                        if(min){
                            result.cutoffSchedulers = approx->getUpperValueBoundSchedulers();
                        } else {
                            result.cutoffSchedulers = approx->getLowerValueBoundSchedulers();
                        }
                        ValueType &resultValue = min ? result.upperBound : result.lowerBound;
                        resultValue = approx->getComputedValueAtInitialState();
                    }
=======

            /*** Private Functions ***/

            template<typename PomdpModelType, typename BeliefValueType, typename BeliefMDPType>
            PomdpModelType const& BeliefExplorationPomdpModelChecker<PomdpModelType, BeliefValueType, BeliefMDPType>::pomdp() const {
                if (preprocessedPomdp) {
                    return *preprocessedPomdp;
                } else {
                    return *inputPomdp;
>>>>>>> ecd6af98
                }
            }

            template<typename PomdpModelType, typename BeliefValueType, typename BeliefMDPType>
            void BeliefExplorationPomdpModelChecker<PomdpModelType, BeliefValueType, BeliefMDPType>::refineReachability(std::set<uint32_t> const &targetObservations, bool min, boost::optional<std::string> rewardModelName, storm::pomdp::modelchecker::POMDPValueBounds<ValueType> const & valueBounds, Result &result) {
                statistics.refinementSteps = 0;
                auto trivialPOMDPBounds = valueBounds.trivialPomdpValueBounds;
                // Set up exploration data
                std::vector<BeliefValueType> observationResolutionVector;
                std::shared_ptr<BeliefManagerType> overApproxBeliefManager;
                std::shared_ptr<ExplorerType> overApproximation;
                HeuristicParameters overApproxHeuristicPar;
                if (options.discretize) { // Setup and build first OverApproximation
                    observationResolutionVector = std::vector<BeliefValueType>(pomdp().getNrObservations(), storm::utility::convertNumber<BeliefValueType>(options.resolutionInit));
                    overApproxBeliefManager = std::make_shared<BeliefManagerType>(pomdp(), storm::utility::convertNumber<BeliefValueType>(options.numericPrecision), options.dynamicTriangulation ? BeliefManagerType::TriangulationMode::Dynamic : BeliefManagerType::TriangulationMode::Static);
                    if (rewardModelName) {
                        overApproxBeliefManager->setRewardModel(rewardModelName);
                    }
                    overApproximation = std::make_shared<ExplorerType>(overApproxBeliefManager, trivialPOMDPBounds, storm::builder::ExplorationHeuristic::BreadthFirst);
                    overApproxHeuristicPar.gapThreshold = options.gapThresholdInit;
                    overApproxHeuristicPar.observationThreshold = options.obsThresholdInit;
                    overApproxHeuristicPar.sizeThreshold = options.sizeThresholdInit == 0 ? std::numeric_limits<uint64_t>::max() : options.sizeThresholdInit;
                    overApproxHeuristicPar.optimalChoiceValueEpsilon = options.optimalChoiceValueThresholdInit;
<<<<<<< HEAD
                    overApproxHeuristicPar.clippingThreshold = options.clippingThresholdInit;
=======

>>>>>>> ecd6af98
                    buildOverApproximation(targetObservations, min, rewardModelName.is_initialized(), false, overApproxHeuristicPar, observationResolutionVector, overApproxBeliefManager, overApproximation);
                    if (!overApproximation->hasComputedValues() || storm::utility::resources::isTerminate()) {
                        return;
                    }
                    ValueType const& newValue = overApproximation->getComputedValueAtInitialState();
                    bool betterBound = min ? result.updateLowerBound(newValue) : result.updateUpperBound(newValue);
                    if (betterBound) {
                        STORM_LOG_INFO("Initial Over-approx result obtained after " << statistics.totalTime << ". Value is '" << newValue << "'.\n");
                    }
                }

                std::shared_ptr<BeliefManagerType> underApproxBeliefManager;
                std::shared_ptr<ExplorerType> underApproximation;
                HeuristicParameters underApproxHeuristicPar;
                if (options.unfold) { // Setup and build first UnderApproximation
                    underApproxBeliefManager = std::make_shared<BeliefManagerType>(pomdp(), storm::utility::convertNumber<BeliefValueType>(options.numericPrecision), options.dynamicTriangulation ? BeliefManagerType::TriangulationMode::Dynamic : BeliefManagerType::TriangulationMode::Static);
                    if (rewardModelName) {
                        underApproxBeliefManager->setRewardModel(rewardModelName);
                    }
                    //TODO different exploration heuristics in over-approximation?
                    underApproximation = std::make_shared<ExplorerType>(underApproxBeliefManager, trivialPOMDPBounds, options.explorationHeuristic);
                    underApproxHeuristicPar.gapThreshold = options.gapThresholdInit;
                    underApproxHeuristicPar.optimalChoiceValueEpsilon = options.optimalChoiceValueThresholdInit;
                    underApproxHeuristicPar.sizeThreshold = options.sizeThresholdInit;
                    underApproxHeuristicPar.clippingThreshold = options.clippingThresholdInit;
                    if (underApproxHeuristicPar.sizeThreshold == 0) {
                        if (!options.refine && options.explorationTimeLimit) {
                            underApproxHeuristicPar.sizeThreshold = std::numeric_limits<uint64_t>::max();
                        } else {
                            underApproxHeuristicPar.sizeThreshold = pomdp().getNumberOfStates() * pomdp().getMaxNrStatesWithSameObservation();
                            STORM_PRINT_AND_LOG("Heuristically selected an under-approximation mdp size threshold of " << underApproxHeuristicPar.sizeThreshold << ".\n")
                        }
                        underApproxHeuristicPar.sizeThreshold = pomdp().getNumberOfStates() * pomdp().getMaxNrStatesWithSameObservation();
                    }
<<<<<<< HEAD
                    if((options.clippingThresholdInit > 0 || options.useGridClipping) && rewardModelName.is_initialized()) {
                        underApproximation->setExtremeValueBound(valueBounds.extremePomdpValueBound);
                    }
                    if(!valueBounds.fmSchedulerValueList.empty()){
                        underApproximation->setFMSchedValueList(valueBounds.fmSchedulerValueList);
                    }
                    buildUnderApproximation(targetObservations, min, rewardModelName.is_initialized(), false, underApproxHeuristicPar, underApproxBeliefManager,
                                            underApproximation, false);
=======
                    if(options.useGridClipping && rewardModelName.is_initialized()) {
                        underApproximation->setExtremeValueBound(valueBounds.extremePomdpValueBound);
                    }

                    buildUnderApproximation(targetObservations, min, rewardModelName.is_initialized(), false, underApproxHeuristicPar, underApproxBeliefManager, underApproximation);
>>>>>>> ecd6af98
                    if (!underApproximation->hasComputedValues() || storm::utility::resources::isTerminate()) {
                        return;
                    }
                    ValueType const& newValue = underApproximation->getComputedValueAtInitialState();
                    bool betterBound = min ? result.updateUpperBound(newValue) : result.updateLowerBound(newValue);
                    if (betterBound) {
                        STORM_LOG_INFO("Initial Under-approx result obtained after " << statistics.totalTime << ". Value is '" << newValue << "'.\n");
                    }
                }
                
                // Do some output
                STORM_LOG_INFO("Completed (initial) computation. Current checktime is " << statistics.totalTime << ".");
                bool computingLowerBound = false;
                bool computingUpperBound = false;
                if (options.discretize) {
                    STORM_LOG_INFO("\tOver-approx MDP has size " << overApproximation->getExploredMdp()->getNumberOfStates() << ".");
                    (min ? computingLowerBound : computingUpperBound) = true;
                }
                if (options.unfold) {
                    STORM_LOG_INFO("\tUnder-approx MDP has size " << underApproximation->getExploredMdp()->getNumberOfStates() << ".");
                    (min ? computingUpperBound : computingLowerBound) = true;
                }
                if (computingLowerBound && computingUpperBound) {
                    STORM_LOG_INFO("\tObtained result is [" << result.lowerBound << ", " << result.upperBound << "].");
                } else if (computingLowerBound) {
                    STORM_LOG_INFO("\tObtained result is ≥" << result.lowerBound << ".");
                } else if (computingUpperBound) {
                    STORM_LOG_INFO("\tObtained result is ≤" << result.upperBound << ".");
                }
                
                // Start refinement
                if (options.refine) {
                    STORM_LOG_WARN_COND(
                        options.refineStepLimit.is_initialized() || !storm::utility::isZero(options.refinePrecision),
                        "No termination criterion for refinement given. Consider to specify a steplimit, a non-zero precisionlimit, or a timeout");
                    STORM_LOG_WARN_COND(storm::utility::isZero(options.refinePrecision) || (options.unfold && options.discretize),
                                        "Refinement goal precision is given, but only one bound is going to be refined.");
                    while ((!options.refineStepLimit.is_initialized() || statistics.refinementSteps.get() < options.refineStepLimit.get()) &&
                           result.diff() > options.refinePrecision) {
                        bool overApproxFixPoint = true;
                        bool underApproxFixPoint = true;
                        if (options.discretize) {
                            // Refine over-approximation
                            if (min) {
                                overApproximation->takeCurrentValuesAsLowerBounds();
                            } else {
                                overApproximation->takeCurrentValuesAsUpperBounds();
                            }
                            overApproxHeuristicPar.gapThreshold *= options.gapThresholdFactor;
                            overApproxHeuristicPar.sizeThreshold = storm::utility::convertNumber<uint64_t, ValueType>(
                                storm::utility::convertNumber<ValueType, uint64_t>(overApproximation->getExploredMdp()->getNumberOfStates()) *
                                options.sizeThresholdFactor);
                            overApproxHeuristicPar.observationThreshold +=
                                options.obsThresholdIncrementFactor * (storm::utility::one<ValueType>() - overApproxHeuristicPar.observationThreshold);
                            overApproxHeuristicPar.optimalChoiceValueEpsilon *= options.optimalChoiceValueThresholdFactor;
                            overApproxFixPoint = buildOverApproximation(targetObservations, min, rewardModelName.is_initialized(), true, overApproxHeuristicPar,
                                                                        observationResolutionVector, overApproxBeliefManager, overApproximation);
                            if (overApproximation->hasComputedValues() && !storm::utility::resources::isTerminate()) {
                                ValueType const& newValue = overApproximation->getComputedValueAtInitialState();
                                bool betterBound = min ? result.updateLowerBound(newValue) : result.updateUpperBound(newValue);
                                if (betterBound) {
                                    STORM_LOG_INFO("Over-approx result for refinement improved after " << statistics.totalTime << " in refinement step #"
                                                                                                       << (statistics.refinementSteps.get() + 1)
                                                                                                       << ". New value is '" << newValue << "'.");
                                }
                            } else {
                                break;
                            }
                        }
<<<<<<< HEAD
                    }

                    if (options.unfold && result.diff() > options.refinePrecision) {
                        // Refine under-approximation
                        underApproxHeuristicPar.gapThreshold *= options.gapThresholdFactor;
                        underApproxHeuristicPar.sizeThreshold = storm::utility::convertNumber<uint64_t, ValueType>(storm::utility::convertNumber<ValueType, uint64_t>(underApproximation->getExploredMdp()->getNumberOfStates()) * options.sizeThresholdFactor);
                        underApproxHeuristicPar.optimalChoiceValueEpsilon *= options.optimalChoiceValueThresholdFactor;
                        underApproxFixPoint = buildUnderApproximation(targetObservations, min, rewardModelName.is_initialized(), true, underApproxHeuristicPar,
                                                                      underApproxBeliefManager, underApproximation, false);
                        if (underApproximation->hasComputedValues() && !storm::utility::resources::isTerminate()) {
                            ValueType const& newValue = underApproximation->getComputedValueAtInitialState();
                            bool betterBound = min ? result.updateUpperBound(newValue) : result.updateLowerBound(newValue);
                            if (betterBound) {
                                STORM_LOG_INFO("Under-approx result for refinement improved after " << statistics.totalTime << " in refinement step #" << (statistics.refinementSteps.get() + 1) << ". New value is '" << newValue << "'.");
=======

                        if (options.unfold && result.diff() > options.refinePrecision) {
                            // Refine under-approximation
                            underApproxHeuristicPar.gapThreshold *= options.gapThresholdFactor;
                            underApproxHeuristicPar.sizeThreshold = storm::utility::convertNumber<uint64_t, ValueType>(
                                storm::utility::convertNumber<ValueType, uint64_t>(underApproximation->getExploredMdp()->getNumberOfStates()) *
                                options.sizeThresholdFactor);
                            underApproxHeuristicPar.optimalChoiceValueEpsilon *= options.optimalChoiceValueThresholdFactor;
                            underApproxFixPoint = buildUnderApproximation(targetObservations, min, rewardModelName.is_initialized(), true,
                                                                          underApproxHeuristicPar, underApproxBeliefManager, underApproximation);
                            if (underApproximation->hasComputedValues() && !storm::utility::resources::isTerminate()) {
                                ValueType const& newValue = underApproximation->getComputedValueAtInitialState();
                                bool betterBound = min ? result.updateUpperBound(newValue) : result.updateLowerBound(newValue);
                                if (betterBound) {
                                    STORM_LOG_INFO("Under-approx result for refinement improved after " << statistics.totalTime << " in refinement step #"
                                                                                                        << (statistics.refinementSteps.get() + 1)
                                                                                                        << ". New value is '" << newValue << "'.");
                                }
                            } else {
                                break;
>>>>>>> ecd6af98
                            }
                        }

                        if (storm::utility::resources::isTerminate()) {
                            break;
                        } else {
                            ++statistics.refinementSteps.get();
                            // Don't make too many outputs (to avoid logfile clutter)
                            if (statistics.refinementSteps.get() <= 1000) {
                                STORM_LOG_INFO("Completed iteration #" << statistics.refinementSteps.get() << ". Current checktime is " << statistics.totalTime
                                                                       << ".");
                                bool computingLowerBound = false;
                                bool computingUpperBound = false;
                                if (options.discretize) {
                                    STORM_LOG_INFO("\tOver-approx MDP has size " << overApproximation->getExploredMdp()->getNumberOfStates() << ".");
                                    (min ? computingLowerBound : computingUpperBound) = true;
                                }
                                if (options.unfold) {
                                    STORM_LOG_INFO("\tUnder-approx MDP has size " << underApproximation->getExploredMdp()->getNumberOfStates() << ".");
                                    (min ? computingUpperBound : computingLowerBound) = true;
                                }
                                if (computingLowerBound && computingUpperBound) {
                                    STORM_LOG_INFO("\tCurrent result is [" << result.lowerBound << ", " << result.upperBound << "].");
                                } else if (computingLowerBound) {
                                    STORM_LOG_INFO("\tCurrent result is ≥" << result.lowerBound << ".");
                                } else if (computingUpperBound) {
                                    STORM_LOG_INFO("\tCurrent result is ≤" << result.upperBound << ".");
                                }
                                STORM_LOG_WARN_COND(statistics.refinementSteps.get() < 1000, "Refinement requires  more than 1000 iterations.");
                            }
                        }
                        if (overApproxFixPoint && underApproxFixPoint) {
                            STORM_LOG_INFO("Refinement fixpoint reached after " << statistics.refinementSteps.get() << " iterations.\n");
                            statistics.refinementFixpointDetected = true;
                            break;
                        }
                    }
                }

                // TODO: UNDER CONSTRUCTION (START)
                if (options.unfold) {
                    std::shared_ptr<storm::models::sparse::Model<ValueType>> scheduledModel = underApproximation->getExploredMdp();
                    if(!options.useStateEliminationCutoff) {
                        storm::models::sparse::StateLabeling newLabeling(scheduledModel->getStateLabeling());
                        auto nrPreprocessingScheds =
                            min ? underApproximation->getNrSchedulersForUpperBounds() : underApproximation->getNrSchedulersForLowerBounds();
                        for (uint64_t i = 0; i < nrPreprocessingScheds; ++i) {
                            newLabeling.addLabel("sched_" + std::to_string(i));
                        }
                        newLabeling.addLabel("cutoff");
                        for (uint64_t i = 0; i < scheduledModel->getNumberOfStates(); ++i) {
                            if (newLabeling.getStateHasLabel("truncated", i)) {
                                newLabeling.addLabelToState(
                                    "sched_" + std::to_string(underApproximation->getSchedulerForExploredMdp()->getChoice(i).getDeterministicChoice()), i);
                                newLabeling.addLabelToState("cutoff", i);
                            }
                        }
                        newLabeling.removeLabel("truncated");
                        storm::storage::sparse::ModelComponents<ValueType> modelComponents(scheduledModel->getTransitionMatrix(), newLabeling,
                                                                                           scheduledModel->getRewardModels());
                        if (scheduledModel->hasChoiceLabeling()) {
                            modelComponents.choiceLabeling = scheduledModel->getChoiceLabeling();
                        }
                        storm::models::sparse::Mdp<ValueType> newMDP(modelComponents);
                        auto inducedMC = newMDP.applyScheduler(*(underApproximation->getSchedulerForExploredMdp()), true);
                        scheduledModel = std::static_pointer_cast<storm::models::sparse::Model<ValueType>>(inducedMC);
                    }
                    result.schedulerAsMarkovChain = scheduledModel;
                    if(min){
                        result.cutoffSchedulers = underApproximation->getUpperValueBoundSchedulers();
                    } else {
                        result.cutoffSchedulers = underApproximation->getLowerValueBoundSchedulers();
                    }
                }
<<<<<<< HEAD
                if (underApproximation->hasComputedValues()) {
                    std::shared_ptr<storm::models::sparse::Model<ValueType>> scheduledModel = underApproximation->getExploredMdp();
                    if(options.useExplicitCutoff) {
                        storm::models::sparse::StateLabeling newLabeling(scheduledModel->getStateLabeling());
                        auto nrPreprocessingScheds =
                            min ? underApproximation->getNrSchedulersForUpperBounds() : underApproximation->getNrSchedulersForLowerBounds();
                        for (uint64_t i = 0; i < nrPreprocessingScheds; ++i) {
                            newLabeling.addLabel("sched_" + std::to_string(i));
                        }
                        newLabeling.addLabel("cutoff");
                        newLabeling.addLabel("clipping");
                        newLabeling.addLabel("finite_mem");

                        auto transMatrix = scheduledModel->getTransitionMatrix();
                        for (uint64_t i = 0; i < scheduledModel->getNumberOfStates(); ++i) {
                            if (newLabeling.getStateHasLabel("truncated", i)) {
                                uint64_t localChosenActionIndex = underApproximation->getSchedulerForExploredMdp()->getChoice(i).getDeterministicChoice();
                                auto rowIndex = scheduledModel->getTransitionMatrix().getRowGroupIndices()[i];
                                if(scheduledModel->getChoiceLabeling().getLabelsOfChoice(rowIndex+localChosenActionIndex).size() > 0) {
                                    auto label = *(scheduledModel->getChoiceLabeling().getLabelsOfChoice(rowIndex+localChosenActionIndex).begin());
                                    if (label.rfind("clip", 0) == 0) {
                                        newLabeling.addLabelToState("clipping", i);
                                        auto chosenRow = transMatrix.getRow(i, 0);
                                        auto candidateIndex = (chosenRow.end() - 1)->getColumn();
                                        transMatrix.makeRowDirac(transMatrix.getRowGroupIndices()[i], candidateIndex);
                                    } else if (label.rfind("mem_node", 0) == 0){
                                        newLabeling.addLabelToState("finite_mem", i);
                                        newLabeling.addLabelToState("cutoff", i);
                                    } else {
                                        newLabeling.addLabelToState(label, i);
                                        newLabeling.addLabelToState("cutoff", i);
                                    }
                                }
                            }
                        }
                        newLabeling.removeLabel("truncated");

                        transMatrix.dropZeroEntries();
                        storm::storage::sparse::ModelComponents<ValueType> modelComponents(transMatrix, newLabeling);
                        if (scheduledModel->hasChoiceLabeling()) {
                            modelComponents.choiceLabeling = scheduledModel->getChoiceLabeling();
                        }
                        storm::models::sparse::Mdp<ValueType> newMDP(modelComponents);
                        auto inducedMC = newMDP.applyScheduler(*(underApproximation->getSchedulerForExploredMdp()), true);
                        scheduledModel = std::static_pointer_cast<storm::models::sparse::Model<ValueType>>(inducedMC);
                    }
                    result.schedulerAsMarkovChain = scheduledModel;
                    if(min){
                        result.cutoffSchedulers = underApproximation->getUpperValueBoundSchedulers();
                    } else {
                        result.cutoffSchedulers = underApproximation->getLowerValueBoundSchedulers();
                    }
                }
            }

            template<typename PomdpModelType, typename BeliefValueType, typename BeliefMDPType>
            void BeliefExplorationPomdpModelChecker<PomdpModelType, BeliefValueType, BeliefMDPType>::unfoldInteractively(std::set<uint32_t> const &targetObservations, bool min, boost::optional<std::string> rewardModelName, storm::pomdp::modelchecker::POMDPValueBounds<ValueType> const & valueBounds, Result &result) {
                statistics.refinementSteps = 0;
                interactiveResult = result;
                unfoldingStatus = Status::Uninitialized;
                unfoldingControl = UnfoldingControl::Run;
                auto trivialPOMDPBounds = valueBounds.trivialPomdpValueBounds;
                // Set up exploration data
                std::shared_ptr<BeliefManagerType> underApproxBeliefManager;
                HeuristicParameters underApproxHeuristicPar;
                bool firstIteration = true;
                // Set up belief manager
                underApproxBeliefManager = std::make_shared<BeliefManagerType>(
                    pomdp(), storm::utility::convertNumber<BeliefValueType>(options.numericPrecision),
                    options.dynamicTriangulation ? BeliefManagerType::TriangulationMode::Dynamic : BeliefManagerType::TriangulationMode::Static);
                if (rewardModelName) {
                    underApproxBeliefManager->setRewardModel(rewardModelName);
                }

                // set up belief MDP explorer
                interactiveUnderApproximationExplorer = std::make_shared<ExplorerType>(underApproxBeliefManager, trivialPOMDPBounds, options.explorationHeuristic);
                underApproxHeuristicPar.gapThreshold = options.gapThresholdInit;
                underApproxHeuristicPar.optimalChoiceValueEpsilon = options.optimalChoiceValueThresholdInit;
                underApproxHeuristicPar.sizeThreshold = std::numeric_limits<uint64_t>().max()-1;  // we don't set a size threshold
                underApproxHeuristicPar.clippingThreshold = options.clippingThresholdInit;

                if ((options.clippingThresholdInit > 0 || options.useGridClipping) && rewardModelName.is_initialized()) {
                    interactiveUnderApproximationExplorer->setExtremeValueBound(valueBounds.extremePomdpValueBound);
                }

                if(!valueBounds.fmSchedulerValueList.empty()){
                    interactiveUnderApproximationExplorer->setFMSchedValueList(valueBounds.fmSchedulerValueList);
                }

                // Start iteration
                while (!(unfoldingControl == storm::pomdp::modelchecker::BeliefExplorationPomdpModelChecker<PomdpModelType, BeliefValueType,
                    BeliefMDPType>::UnfoldingControl::Terminate)) {
                    bool underApproxFixPoint = true;
                    bool hasTruncatedStates = false;
                    if(unfoldingStatus != Status::Converged) {
                        // Continue unfolding underapproximation
                        underApproxFixPoint = buildUnderApproximation(targetObservations, min, rewardModelName.is_initialized(), false, underApproxHeuristicPar,
                                                                      underApproxBeliefManager, interactiveUnderApproximationExplorer, firstIteration);
                        if (interactiveUnderApproximationExplorer->hasComputedValues() && !storm::utility::resources::isTerminate()) {
                            ValueType const& newValue = interactiveUnderApproximationExplorer->getComputedValueAtInitialState();
                            bool betterBound = min ? interactiveResult.updateUpperBound(newValue) : interactiveResult.updateLowerBound(newValue);
                            if (betterBound) {
                                STORM_LOG_INFO("Under-approximation result improved after " << statistics.totalTime << " in step #"
                                                                                            << (statistics.refinementSteps.get() + 1) << ". New value is '"
                                                                                            << newValue << "'.");
                            }
                            std::shared_ptr<storm::models::sparse::Model<ValueType>> scheduledModel = interactiveUnderApproximationExplorer->getExploredMdp();
                            if (options.useExplicitCutoff) {
                                storm::models::sparse::StateLabeling newLabeling(scheduledModel->getStateLabeling());
                                auto nrPreprocessingScheds = min ? interactiveUnderApproximationExplorer->getNrSchedulersForUpperBounds()
                                                                 : interactiveUnderApproximationExplorer->getNrSchedulersForLowerBounds();
                                for (uint64_t i = 0; i < nrPreprocessingScheds; ++i) {
                                    newLabeling.addLabel("sched_" + std::to_string(i));
                                }
                                newLabeling.addLabel("cutoff");
                                newLabeling.addLabel("clipping");
                                newLabeling.addLabel("finite_mem");

                                auto transMatrix = scheduledModel->getTransitionMatrix();
                                for (uint64_t i = 0; i < scheduledModel->getNumberOfStates(); ++i) {
                                    if (newLabeling.getStateHasLabel("truncated", i)) {
                                        hasTruncatedStates = true;
                                        uint64_t localChosenActionIndex =
                                            interactiveUnderApproximationExplorer->getSchedulerForExploredMdp()->getChoice(i).getDeterministicChoice();
                                        auto rowIndex = scheduledModel->getTransitionMatrix().getRowGroupIndices()[i];
                                        if (scheduledModel->getChoiceLabeling().getLabelsOfChoice(rowIndex + localChosenActionIndex).size() > 0) {
                                            auto label = *(scheduledModel->getChoiceLabeling().getLabelsOfChoice(rowIndex + localChosenActionIndex).begin());
                                            if (label.rfind("clip", 0) == 0) {
                                                newLabeling.addLabelToState("clipping", i);
                                                auto chosenRow = transMatrix.getRow(i, 0);
                                                auto candidateIndex = (chosenRow.end() - 1)->getColumn();
                                                transMatrix.makeRowDirac(transMatrix.getRowGroupIndices()[i], candidateIndex);
                                            } else if (label.rfind("mem_node", 0) == 0) {
                                                newLabeling.addLabelToState("finite_mem", i);
                                                newLabeling.addLabelToState("cutoff", i);
                                            } else {
                                                newLabeling.addLabelToState(label, i);
                                                newLabeling.addLabelToState("cutoff", i);
                                            }
                                        }
                                    }
                                }
                                newLabeling.removeLabel("truncated");

                                transMatrix.dropZeroEntries();
                                storm::storage::sparse::ModelComponents<ValueType> modelComponents(transMatrix, newLabeling);
                                if (scheduledModel->hasChoiceLabeling()) {
                                    modelComponents.choiceLabeling = scheduledModel->getChoiceLabeling();
                                }
                                storm::models::sparse::Mdp<ValueType> newMDP(modelComponents);
                                auto inducedMC = newMDP.applyScheduler(*(interactiveUnderApproximationExplorer->getSchedulerForExploredMdp()), true);
                                scheduledModel = std::static_pointer_cast<storm::models::sparse::Model<ValueType>>(inducedMC);
                            }
                            interactiveResult.schedulerAsMarkovChain = scheduledModel;
                            if (min) {
                                interactiveResult.cutoffSchedulers = interactiveUnderApproximationExplorer->getUpperValueBoundSchedulers();
                            } else {
                                interactiveResult.cutoffSchedulers = interactiveUnderApproximationExplorer->getLowerValueBoundSchedulers();
                            }
                            if (firstIteration) {
                                firstIteration = false;
                            }
                            unfoldingStatus = Status::ResultAvailable;
                        } else {
                            break;
                        }

                        if (storm::utility::resources::isTerminate()) {
                            break;
                        } else {
                            ++statistics.refinementSteps.get();
                            // Don't make too many outputs (to avoid logfile clutter)
                            if (statistics.refinementSteps.get() <= 1000) {
                                STORM_LOG_INFO("Completed iteration #" << statistics.refinementSteps.get() << ". Current checktime is " << statistics.totalTime
                                                                       << ".");
                                bool computingLowerBound = false;
                                bool computingUpperBound = false;
                                if (options.unfold) {
                                    STORM_LOG_INFO("\tUnder-approx MDP has size "
                                                   << interactiveUnderApproximationExplorer->getExploredMdp()->getNumberOfStates() << ".");
                                    (min ? computingUpperBound : computingLowerBound) = true;
                                }
                                if (computingLowerBound && computingUpperBound) {
                                    STORM_LOG_INFO("\tCurrent result is [" << interactiveResult.lowerBound << ", " << interactiveResult.upperBound << "].");
                                } else if (computingLowerBound) {
                                    STORM_LOG_INFO("\tCurrent result is ≥" << interactiveResult.lowerBound << ".");
                                } else if (computingUpperBound) {
                                    STORM_LOG_INFO("\tCurrent result is ≤" << interactiveResult.upperBound << ".");
                                }
                            }
                        }
                        if (underApproxFixPoint) {
                            STORM_LOG_INFO("Fixpoint reached after " << statistics.refinementSteps.get() << " iterations.\n");
                            statistics.refinementFixpointDetected = true;
                            unfoldingStatus = Status::Converged;
                            unfoldingControl = UnfoldingControl::Pause;
                        }
                        if (!hasTruncatedStates) {
                            STORM_LOG_INFO("No states have been truncated, so continued iteration does not yield new results.\n");
                            unfoldingStatus = Status::Converged;
                            unfoldingControl = UnfoldingControl::Pause;
                        }
                    }
                    // While we tell the procedure to be paused, idle
                    while (unfoldingControl == storm::pomdp::modelchecker::BeliefExplorationPomdpModelChecker<PomdpModelType, BeliefValueType,
                        BeliefMDPType>::UnfoldingControl::Pause &&
                           !storm::utility::resources::isTerminate());
                }
                STORM_LOG_INFO("\tInteractive Unfolding terminated.\n");
            }

            template<typename PomdpModelType, typename BeliefValueType, typename BeliefMDPType>
            typename BeliefExplorationPomdpModelChecker<PomdpModelType, BeliefValueType, BeliefMDPType>::Result BeliefExplorationPomdpModelChecker<PomdpModelType, BeliefValueType, BeliefMDPType>::getInteractiveResult() {
                return interactiveResult;
            }

            template<typename PomdpModelType, typename BeliefValueType, typename BeliefMDPType>
            int BeliefExplorationPomdpModelChecker<PomdpModelType, BeliefValueType, BeliefMDPType>::getStatus() {
                if (unfoldingStatus == Status::Uninitialized)
                    return 0;
                if (unfoldingStatus == Status::Exploring)
                    return 1;
                if (unfoldingStatus == Status::ModelExplorationFinished)
                    return 2;
                if (unfoldingStatus == Status::ResultAvailable)
                    return 3;
                if (unfoldingStatus == Status::Terminated)
                    return 4;

                return -1;
            }

            template<typename PomdpModelType, typename BeliefValueType, typename BeliefMDPType>
            BeliefValueType BeliefExplorationPomdpModelChecker<PomdpModelType, BeliefValueType, BeliefMDPType>::rateObservation(typename ExplorerType::SuccessorObservationInformation const& info, BeliefValueType const& observationResolution, BeliefValueType const& maxResolution) {
                auto n = storm::utility::convertNumber<BeliefValueType, uint64_t>(info.support.size());
                auto one = storm::utility::one<BeliefValueType>();
                if (storm::utility::isOne(n)) {
                    // If the belief is Dirac, it has to be approximated precisely.
                    // In this case, we return the best possible rating
                    return one;
                } else {
                    // Create the rating for this observation at this choice from the given info
                    BeliefValueType obsChoiceRating = storm::utility::convertNumber<BeliefValueType, ValueType>(info.maxProbabilityToSuccessorWithObs / info.observationProbability);
                    // At this point, obsRating is the largest triangulation weight (which ranges from 1/n to 1
                    // Normalize the rating so that it ranges from 0 to 1, where
                    // 0 means that the actual belief lies in the middle of the triangulating simplex (i.e. a "bad" approximation) and 1 means that the belief is precisely approximated.
                    obsChoiceRating = (obsChoiceRating * n - one) / (n - one);
                    // Scale the ratings with the resolutions, so that low resolutions get a lower rating (and are thus more likely to be refined)
                    obsChoiceRating *= observationResolution / maxResolution;
                    return obsChoiceRating;
                }
            }
            
            template<typename PomdpModelType, typename BeliefValueType, typename BeliefMDPType>
            std::vector<BeliefValueType> BeliefExplorationPomdpModelChecker<PomdpModelType, BeliefValueType, BeliefMDPType>::getObservationRatings(std::shared_ptr<ExplorerType> const& overApproximation, std::vector<BeliefValueType> const& observationResolutionVector) {
                uint64_t numMdpStates = overApproximation->getExploredMdp()->getNumberOfStates();
                auto const& choiceIndices = overApproximation->getExploredMdp()->getNondeterministicChoiceIndices();
                BeliefValueType maxResolution = *std::max_element(observationResolutionVector.begin(), observationResolutionVector.end());

                std::vector<BeliefValueType> resultingRatings(pomdp().getNrObservations(), storm::utility::one<BeliefValueType>());
                
                std::map<uint32_t, typename ExplorerType::SuccessorObservationInformation> gatheredSuccessorObservations; // Declare here to avoid reallocations
                for (uint64_t mdpState = 0; mdpState < numMdpStates; ++mdpState) {
                    // Check whether this state is reached under an optimal scheduler.
                    // The heuristic assumes that the remaining states are not relevant for the observation score.
                    if (overApproximation->stateIsOptimalSchedulerReachable(mdpState)) {
                        for (uint64_t mdpChoice = choiceIndices[mdpState]; mdpChoice < choiceIndices[mdpState + 1]; ++mdpChoice) {
                            // Similarly, only optimal actions are relevant
                            if (overApproximation->actionIsOptimal(mdpChoice)) {
                                // score the observations for this choice
                                gatheredSuccessorObservations.clear();
                                overApproximation->gatherSuccessorObservationInformationAtMdpChoice(mdpChoice, gatheredSuccessorObservations);
                                for (auto const& obsInfo : gatheredSuccessorObservations) {
                                    auto const& obs = obsInfo.first;
                                    BeliefValueType obsChoiceRating = rateObservation(obsInfo.second, observationResolutionVector[obs], maxResolution);

                                    // The rating of the observation will be the minimum over all choice-based observation ratings
                                    resultingRatings[obs] = std::min(resultingRatings[obs], obsChoiceRating);
                                }
                            }
                        }
                    }
=======
                // TODO: UNDER CONSTRUCTION (END)


                // Print model information of final over- / under-approximation MDP
                if (options.discretize && overApproximation->hasComputedValues()) {
                    auto printOverInfo = [&overApproximation]() {
                        std::stringstream str;
                        str << "Explored and checked Over-Approximation MDP:\n";
                        overApproximation->getExploredMdp()->printModelInformationToStream(str);
                        return str.str();
                    };
                    STORM_LOG_INFO(printOverInfo());
>>>>>>> ecd6af98
                }
                if (options.unfold && underApproximation->hasComputedValues()) {
                    auto printUnderInfo = [&underApproximation]() {
                        std::stringstream str;
                        str << "Explored and checked Under-Approximation MDP:\n";
                        underApproximation->getExploredMdp()->printModelInformationToStream(str);
                        return str.str();
                    };
                    STORM_LOG_INFO(printUnderInfo());
                }
            }

            template<typename PomdpModelType, typename BeliefValueType, typename BeliefMDPType>
            bool BeliefExplorationPomdpModelChecker<PomdpModelType, BeliefValueType, BeliefMDPType>::buildOverApproximation(std::set<uint32_t> const &targetObservations, bool min, bool computeRewards, bool refine, HeuristicParameters const& heuristicParameters, std::vector<BeliefValueType>& observationResolutionVector, std::shared_ptr<BeliefManagerType>& beliefManager, std::shared_ptr<ExplorerType>& overApproximation) {

                // Detect whether the refinement reached a fixpoint.
                bool fixPoint = true;

                statistics.overApproximationBuildTime.start();
                storm::storage::BitVector refinedObservations;
                if (!refine) {
                    // If we build the model from scratch, we first have to set up the explorer for the overApproximation.
                    if (computeRewards) {
                        overApproximation->startNewExploration(storm::utility::zero<ValueType>());
                    } else {
                        overApproximation->startNewExploration(storm::utility::one<ValueType>(), storm::utility::zero<ValueType>());
                    }
                } else {
                    // If we refine the existing overApproximation, our heuristic also wants to know which states are reachable under an optimal policy
                    overApproximation->computeOptimalChoicesAndReachableMdpStates(heuristicParameters.optimalChoiceValueEpsilon, true);
                    // We also need to find out which observation resolutions needs refinement.
                    // current maximal resolution (needed for refinement heuristic)
                    auto obsRatings = getObservationRatings(overApproximation, observationResolutionVector);
                    // If there is a score < 1, we have not reached a fixpoint, yet
                    auto numericPrecision = storm::utility::convertNumber<BeliefValueType>(options.numericPrecision);
                    if (std::any_of(obsRatings.begin(), obsRatings.end(), [&numericPrecision](BeliefValueType const& value){return value + numericPrecision < storm::utility::one<BeliefValueType>();})) {
                        STORM_LOG_INFO_COND(!fixPoint, "Not reaching a refinement fixpoint because there are still observations to refine.");
                        fixPoint = false;
                    }
                    refinedObservations = storm::utility::vector::filter<BeliefValueType>(obsRatings, [&heuristicParameters](BeliefValueType const& r) { return r <= storm::utility::convertNumber<BeliefValueType>(heuristicParameters.observationThreshold);});
                    STORM_LOG_DEBUG("Refining the resolution of " << refinedObservations.getNumberOfSetBits() << "/" << refinedObservations.size() << " observations.");
                    for (auto const& obs : refinedObservations) {
                        // Increment the resolution at the refined observations.
                        // Use storm's rational number to detect overflows properly.
                        storm::RationalNumber newObsResolutionAsRational = storm::utility::convertNumber<storm::RationalNumber>(observationResolutionVector[obs]) * storm::utility::convertNumber<storm::RationalNumber>(options.resolutionFactor);
                        static_assert(storm::NumberTraits<BeliefValueType>::IsExact || std::is_same<BeliefValueType, double>::value, "Unhandled belief value type");
                        if (!storm::NumberTraits<BeliefValueType>::IsExact && newObsResolutionAsRational > storm::utility::convertNumber<storm::RationalNumber>(std::numeric_limits<double>::max())) {
                            observationResolutionVector[obs] = storm::utility::convertNumber<BeliefValueType>(std::numeric_limits<double>::max());
                        } else {
                            observationResolutionVector[obs] = storm::utility::convertNumber<BeliefValueType>(newObsResolutionAsRational);
                        }
                    }
                    overApproximation->restartExploration();
                }
                statistics.overApproximationMaxResolution = storm::utility::ceil(*std::max_element(observationResolutionVector.begin(), observationResolutionVector.end()));

                // Start exploration
                storm::utility::Stopwatch explorationTime;
                if (options.explorationTimeLimit) {
                    explorationTime.start();
                }
                bool timeLimitExceeded = false;
                std::map<uint32_t, typename ExplorerType::SuccessorObservationInformation> gatheredSuccessorObservations; // Declare here to avoid reallocations
                uint64_t numRewiredOrExploredStates = 0;
                while (overApproximation->hasUnexploredState()) {
                    if (!timeLimitExceeded && options.explorationTimeLimit && static_cast<uint64_t>(explorationTime.getTimeInSeconds()) > options.explorationTimeLimit.get()) {
                        STORM_LOG_INFO("Exploration time limit exceeded.");
                        timeLimitExceeded = true;
                        STORM_LOG_INFO_COND(!fixPoint, "Not reaching a refinement fixpoint because the exploration time limit is exceeded.");
                        fixPoint = false;
                    }

                    uint64_t currId = overApproximation->exploreNextState();
                    bool hasOldBehavior = refine && overApproximation->currentStateHasOldBehavior();
                    if (!hasOldBehavior) {
                        STORM_LOG_INFO_COND(!fixPoint, "Not reaching a refinement fixpoint because a new state is explored");
                        fixPoint = false; // Exploring a new state!
                    }
                    uint32_t currObservation = beliefManager->getBeliefObservation(currId);
                    if (targetObservations.count(currObservation) != 0) {
                        overApproximation->setCurrentStateIsTarget();
                        overApproximation->addSelfloopTransition();
                    } else {
                        // We need to decide how to treat this state (and each individual enabled action). There are the following cases:
                        // 1 The state has no old behavior and
                        //   1.1 we explore all actions or
                        //   1.2 we truncate all actions
                        // 2 The state has old behavior and was truncated in the last iteration and
                        //   2.1 we explore all actions or
                        //   2.2 we truncate all actions (essentially restoring old behavior, but we do the truncation step again to benefit from updated bounds)
                        // 3 The state has old behavior and was not truncated in the last iteration and the current action
                        //   3.1 should be rewired or
                        //   3.2 should get the old behavior but either
                        //       3.2.1 none of the successor observation has been refined since the last rewiring or exploration of this action
                        //       3.2.2 rewiring is only delayed as it could still have an effect in a later refinement step

                        // Find out in which case we are
                        bool exploreAllActions = false;
                        bool truncateAllActions = false;
                        bool restoreAllActions = false;
                        bool checkRewireForAllActions = false;
                        // Get the relative gap
                        ValueType gap = getGap(overApproximation->getLowerValueBoundAtCurrentState(), overApproximation->getUpperValueBoundAtCurrentState());
                        if (!hasOldBehavior) {
                            // Case 1
                            // If we explore this state and if it has no old behavior, it is clear that an "old" optimal scheduler can be extended to a scheduler that reaches this state
                            if (!timeLimitExceeded && gap > heuristicParameters.gapThreshold && numRewiredOrExploredStates < heuristicParameters.sizeThreshold) {
                                exploreAllActions = true; // Case 1.1
                            } else {
                                truncateAllActions = true; // Case 1.2
                                overApproximation->setCurrentStateIsTruncated();
                            }
<<<<<<< HEAD
                        } else {
                            if (overApproximation->getCurrentStateWasTruncated()) {
                                // Case 2
                                if (!timeLimitExceeded && overApproximation->currentStateIsOptimalSchedulerReachable() && gap > heuristicParameters.gapThreshold && numRewiredOrExploredStates < heuristicParameters.sizeThreshold) {
                                    exploreAllActions = true; // Case 2.1
                                    STORM_LOG_INFO_COND(!fixPoint, "Not reaching a refinement fixpoint because a previously truncated state is now explored.");
                                    fixPoint = false;
                                } else {
                                    truncateAllActions = true; // Case 2.2
                                    overApproximation->setCurrentStateIsTruncated();
                                    if (fixPoint) {
                                        // Properly check whether this can still be a fixpoint
                                        if (overApproximation->currentStateIsOptimalSchedulerReachable() && !storm::utility::isZero(gap)) {
                                            STORM_LOG_INFO_COND(!fixPoint, "Not reaching a refinement fixpoint because we truncate a state with non-zero gap " << gap << " that is reachable via an optimal sched.");
                                            fixPoint = false;
                                        }
                                        //} else {
                                        // In this case we truncated a state that is not reachable under optimal schedulers.
                                        // If no other state is explored (i.e. fixPoint remains true), these states should still not be reachable in subsequent iterations
=======
                        } else if (overApproximation->getCurrentStateWasTruncated()) {
                            // Case 2
                            if (!timeLimitExceeded && overApproximation->currentStateIsOptimalSchedulerReachable() && gap > heuristicParameters.gapThreshold && numRewiredOrExploredStates < heuristicParameters.sizeThreshold) {
                                exploreAllActions = true; // Case 2.1
                                STORM_LOG_INFO_COND(!fixPoint, "Not reaching a refinement fixpoint because a previously truncated state is now explored.");
                                fixPoint = false;
                            } else {
                                truncateAllActions = true; // Case 2.2
                                overApproximation->setCurrentStateIsTruncated();
                                if (fixPoint) {
                                    // Properly check whether this can still be a fixpoint
                                    if (overApproximation->currentStateIsOptimalSchedulerReachable() && !storm::utility::isZero(gap)) {
                                        STORM_LOG_INFO_COND(!fixPoint, "Not reaching a refinement fixpoint because we truncate a state with non-zero gap " << gap << " that is reachable via an optimal sched.");
                                        fixPoint = false;
>>>>>>> ecd6af98
                                    }
                                    //} else {
                                    // In this case we truncated a state that is not reachable under optimal schedulers.
                                    // If no other state is explored (i.e. fixPoint remains true), these states should still not be reachable in subsequent iterations
                                }
                            }
                        } else {
                            // Case 3
                            // The decision for rewiring also depends on the corresponding action, but we have some criteria that lead to case 3.2 (independent of the action)
                            if (!timeLimitExceeded && overApproximation->currentStateIsOptimalSchedulerReachable() && gap > heuristicParameters.gapThreshold && numRewiredOrExploredStates < heuristicParameters.sizeThreshold) {
                                checkRewireForAllActions = true; // Case 3.1 or Case 3.2
                            } else {
                                restoreAllActions = true; // Definitely Case 3.2
                                // We still need to check for each action whether rewiring makes sense later
                                checkRewireForAllActions = true;
                            }
                        }
                        bool expandedAtLeastOneAction = false;
                        for (uint64_t action = 0, numActions = beliefManager->getBeliefNumberOfChoices(currId); action < numActions; ++action) {
                            bool expandCurrentAction = exploreAllActions || truncateAllActions;
                            if (checkRewireForAllActions) {
                                assert(refine);
                                // In this case, we still need to check whether this action needs to be expanded
                                assert(!expandCurrentAction);
                                // Check the action dependent conditions for rewiring
                                // First, check whether this action has been rewired since the last refinement of one of the successor observations (i.e. whether rewiring would actually change the successor states)
                                assert(overApproximation->currentStateHasOldBehavior());
                                if (overApproximation->getCurrentStateActionExplorationWasDelayed(action) || overApproximation->currentStateHasSuccessorObservationInObservationSet(action, refinedObservations)) {
                                    // Then, check whether the other criteria for rewiring are satisfied
                                    if (!restoreAllActions && overApproximation->actionAtCurrentStateWasOptimal(action)) {
                                        // Do the rewiring now! (Case 3.1)
                                        expandCurrentAction = true;
                                        STORM_LOG_INFO_COND(!fixPoint, "Not reaching a refinement fixpoint because we rewire a state.");
                                        fixPoint = false;
                                    } else {
                                        // Delay the rewiring (Case 3.2.2)
                                        overApproximation->setCurrentChoiceIsDelayed(action);
                                        if (fixPoint) {
                                            // Check whether this delay means that a fixpoint has not been reached
                                            if (!overApproximation->getCurrentStateActionExplorationWasDelayed(action) || (overApproximation->currentStateIsOptimalSchedulerReachable() && overApproximation->actionAtCurrentStateWasOptimal(action) && !storm::utility::isZero(gap))) {
                                                STORM_LOG_INFO_COND(!fixPoint, "Not reaching a refinement fixpoint because we delay a rewiring of a state with non-zero gap " << gap << " that is reachable via an optimal scheduler.");
                                                fixPoint = false;
                                            }
                                        }
                                    }
                                } // else { Case 3.2.1 }
                            }

                            if (expandCurrentAction) {
                                expandedAtLeastOneAction = true;
                                if (!truncateAllActions) {
                                    // Cases 1.1, 2.1, or 3.1
                                    auto successorGridPoints = beliefManager->expandAndTriangulate(currId, action, observationResolutionVector);
                                    for (auto const& successor : successorGridPoints) {
                                        overApproximation->addTransitionToBelief(action, successor.first, successor.second, false);
                                    }
                                    if (computeRewards) {
                                        overApproximation->computeRewardAtCurrentState(action);
                                    }
                                } else {
                                    // Cases 1.2 or 2.2
                                    ValueType truncationProbability = storm::utility::zero<ValueType>();
                                    ValueType truncationValueBound = storm::utility::zero<ValueType>();
                                    auto successorGridPoints = beliefManager->expandAndTriangulate(currId, action, observationResolutionVector);
                                    for (auto const& successor : successorGridPoints) {
                                        bool added = overApproximation->addTransitionToBelief(action, successor.first, successor.second, true);
                                        if (!added) {
                                            // We did not explore this successor state. Get a bound on the "missing" value
                                            truncationProbability += successor.second;
                                            truncationValueBound += successor.second * (min ? overApproximation->computeLowerValueBoundAtBelief(successor.first) : overApproximation->computeUpperValueBoundAtBelief(successor.first));
                                        }
                                    }
                                    if (computeRewards) {
                                        // The truncationValueBound will be added on top of the reward introduced by the current belief state.
                                        overApproximation->addTransitionsToExtraStates(action, truncationProbability);
                                        overApproximation->computeRewardAtCurrentState(action, truncationValueBound);
                                    } else {
                                        overApproximation->addTransitionsToExtraStates(action, truncationValueBound, truncationProbability - truncationValueBound);
                                    }
                                }
                            } else {
                                // Case 3.2
                                overApproximation->restoreOldBehaviorAtCurrentState(action);
                            }
                        }
                        if (expandedAtLeastOneAction) {
                            ++numRewiredOrExploredStates;
                        }
                    }

<<<<<<< HEAD
                    for (uint64_t action = 0, numActions = beliefManager->getBeliefNumberOfChoices(currId); action < numActions; ++action) {
                        if(pomdp().hasChoiceLabeling()){
                            auto rowIndex = pomdp().getTransitionMatrix().getRowGroupIndices()[beliefManager->getRepresentativeState(currId)];
                            if(pomdp().getChoiceLabeling().getLabelsOfChoice(rowIndex+action).size() > 0) {
                                overApproximation->addChoiceLabelToCurrentState(
                                    action,*(pomdp().getChoiceLabeling().getLabelsOfChoice(rowIndex+action).begin()));
                            }
                        }
                    }

=======
>>>>>>> ecd6af98
                    if (storm::utility::resources::isTerminate()) {
                        break;
                    }
                }

                if (storm::utility::resources::isTerminate()) {
                    // don't overwrite statistics of a previous, successful computation
                    if (!statistics.overApproximationStates) {
                        statistics.overApproximationBuildAborted = true;
                        statistics.overApproximationStates = overApproximation->getCurrentNumberOfMdpStates();
                    }
                    statistics.overApproximationBuildTime.stop();
                    return false;
                }

                overApproximation->finishExploration();
                statistics.overApproximationBuildTime.stop();

                statistics.overApproximationCheckTime.start();
                overApproximation->computeValuesOfExploredMdp(min ? storm::solver::OptimizationDirection::Minimize : storm::solver::OptimizationDirection::Maximize);
                statistics.overApproximationCheckTime.stop();

                // don't overwrite statistics of a previous, successful computation
                if (!storm::utility::resources::isTerminate() || !statistics.overApproximationStates) {
                    statistics.overApproximationStates = overApproximation->getExploredMdp()->getNumberOfStates();
                }
                return fixPoint;
            }

            template<typename PomdpModelType, typename BeliefValueType, typename BeliefMDPType>
<<<<<<< HEAD
            bool BeliefExplorationPomdpModelChecker<PomdpModelType, BeliefValueType, BeliefMDPType>::buildUnderApproximation(
                std::set<uint32_t> const& targetObservations, bool min, bool computeRewards, bool refine, HeuristicParameters const& heuristicParameters, std::shared_ptr<BeliefManagerType>& beliefManager, std::shared_ptr<ExplorerType>& underApproximation, bool firstIteration) {
                bool useBeliefClipping = heuristicParameters.clippingThreshold > storm::utility::zero<ValueType>() || options.useGridClipping;
                statistics.underApproximationBuildTime.start();
                unfoldingStatus = Status::Exploring;
                if(useBeliefClipping){
                    if(options.useGridClipping){
                        STORM_PRINT_AND_LOG("Use Belief Clipping with grid beliefs \n")
                    } else {
                        STORM_PRINT_AND_LOG("Use Belief Clipping with threshold "
                                                    << storm::utility::to_string(heuristicParameters.clippingThreshold)
                                                    << "\n");
                    }
                    statistics.nrClippingAttempts = 0;
                    statistics.nrClippedStates = 0;
                    if(options.disableClippingReduction){
                        STORM_PRINT_AND_LOG("Disable clipping candidate set reduction \n");
                    }
=======
            bool BeliefExplorationPomdpModelChecker<PomdpModelType, BeliefValueType, BeliefMDPType>::buildUnderApproximation(std::set<uint32_t> const &targetObservations, bool min, bool computeRewards, bool refine, HeuristicParameters const& heuristicParameters, std::shared_ptr<BeliefManagerType>& beliefManager, std::shared_ptr<ExplorerType>& underApproximation) {
                statistics.underApproximationBuildTime.start();
                if(options.useGridClipping){
                    STORM_PRINT_AND_LOG("Use Belief Clipping with grid beliefs \n")
                    statistics.nrClippingAttempts = 0;
                    statistics.nrClippedStates = 0;
>>>>>>> ecd6af98
                }

                uint64_t nrCutoffStrategies = min ? underApproximation->getNrSchedulersForUpperBounds() : underApproximation->getNrSchedulersForLowerBounds();

                bool fixPoint = true;
                if (heuristicParameters.sizeThreshold != std::numeric_limits<uint64_t>::max()) {
                    statistics.underApproximationStateLimit = heuristicParameters.sizeThreshold;
                }
                if (!refine) {
<<<<<<< HEAD
                    if (options.interactiveUnfolding && !firstIteration) {
                        underApproximation->restoreExplorationState();
                    } else if (computeRewards) {  // Build a new under approximation
                        if (useBeliefClipping) {
=======
                    // Build a new under approximation
                    if (computeRewards) {
                        if(options.useGridClipping){
>>>>>>> ecd6af98
                            // If we clip, use the sink state for infinite correction values
                            underApproximation->startNewExploration(storm::utility::zero<ValueType>(), storm::utility::infinity<ValueType>());
                        } else {
                            underApproximation->startNewExploration(storm::utility::zero<ValueType>());
                        }
                    } else {
                        underApproximation->startNewExploration(storm::utility::one<ValueType>(), storm::utility::zero<ValueType>());
                    }
                } else {
                    // Restart the building process
                    underApproximation->restartExploration();
                }

                // Expand the beliefs
                storm::utility::Stopwatch explorationTime;
                storm::utility::Stopwatch printUpdateStopwatch;
                printUpdateStopwatch.start();
                if (options.explorationTimeLimit) {
                    explorationTime.start();
                }
                bool timeLimitExceeded = false;
                bool stateStored = false;
                while (underApproximation->hasUnexploredState()) {
                    if (!timeLimitExceeded && options.explorationTimeLimit && static_cast<uint64_t>(explorationTime.getTimeInSeconds()) > options.explorationTimeLimit.get()) {
                        STORM_LOG_INFO("Exploration time limit exceeded.");
                        timeLimitExceeded = true;
                    }
                    if (printUpdateStopwatch.getTimeInSeconds() >= 60) {
                        printUpdateStopwatch.restart();
                        STORM_PRINT_AND_LOG("### " << underApproximation->getCurrentNumberOfMdpStates() << " beliefs in underapproximation MDP" << " ##### " << underApproximation->getUnexploredStates().size() << " beliefs queued\n")
<<<<<<< HEAD
                        if(underApproximation->getCurrentNumberOfMdpStates() > heuristicParameters.sizeThreshold && useBeliefClipping){
                            STORM_PRINT_AND_LOG("##### Clipping Attempts: " << statistics.nrClippingAttempts.get() << " ##### " << "Clipped States: " << statistics.nrClippedStates.get() << "\n");
                        }
                    }
                    if(unfoldingControl == UnfoldingControl::Pause && !stateStored){
                        underApproximation->storeExplorationState();
                        stateStored = true;
                    }
=======
                        if(underApproximation->getCurrentNumberOfMdpStates() > heuristicParameters.sizeThreshold && options.useGridClipping){
                            STORM_PRINT_AND_LOG("##### Clipping Attempts: " << statistics.nrClippingAttempts.get() << " ##### " << "Clipped States: " << statistics.nrClippedStates.get() << "\n");
                        }
                    }

>>>>>>> ecd6af98
                    uint64_t currId = underApproximation->exploreNextState();
                    uint32_t currObservation = beliefManager->getBeliefObservation(currId);
                    uint64_t addedActions = 0;
                    bool stateAlreadyExplored = refine && underApproximation->currentStateHasOldBehavior() && !underApproximation->getCurrentStateWasTruncated();
                    if (!stateAlreadyExplored || timeLimitExceeded) {
                        fixPoint = false;
                    }
                    if (targetObservations.count(beliefManager->getBeliefObservation(currId)) != 0) {
                        underApproximation->setCurrentStateIsTarget();
                        underApproximation->addSelfloopTransition();
                        underApproximation->addChoiceLabelToCurrentState(0, "loop");
                    } else {
                        bool stopExploration = false;
                        bool clipBelief = false;
                        if (timeLimitExceeded) {
<<<<<<< HEAD
                            clipBelief = useBeliefClipping;
                            stopExploration = !underApproximation->isMarkedAsGridBelief(currId);
                        } else if(options.interactiveUnfolding && unfoldingControl != UnfoldingControl::Run) {
                            clipBelief = useBeliefClipping;
                            stopExploration = !underApproximation->isMarkedAsGridBelief(currId);
=======
                            clipBelief = options.useGridClipping;
                            stopExploration = true;
                            underApproximation->setCurrentStateIsTruncated();
>>>>>>> ecd6af98
                        } else if (!stateAlreadyExplored) {
                            // Check whether we want to explore the state now!
                            ValueType gap =
                                getGap(underApproximation->getLowerValueBoundAtCurrentState(), underApproximation->getUpperValueBoundAtCurrentState());
                            if ((gap < heuristicParameters.gapThreshold) || (gap == 0 && options.cutZeroGap)) {
                                stopExploration = true;
<<<<<<< HEAD
                            } else if (underApproximation->getCurrentNumberOfMdpStates() >=
                                       heuristicParameters.sizeThreshold /*&& !statistics.beliefMdpDetectedToBeFinite*/) {
                                clipBelief = useBeliefClipping;
                                stopExploration = !underApproximation->isMarkedAsGridBelief(currId);
                            }
                        }

                        if (clipBelief && !underApproximation->isMarkedAsGridBelief(currId)) {
                            if (options.useGridClipping) {
                                // Use a belief grid as clipping candidates
                                if(options.useExplicitCutoff){
                                    bool successfulClip = clipToGridExplicitly(currId, computeRewards, min, beliefManager, underApproximation,0);
                                    // Set again as the current belief might have been detected to be a grid belief
                                    stopExploration = !underApproximation->isMarkedAsGridBelief(currId);
                                    if(successfulClip){
                                        addedActions += 1;
                                    }
                                } else {
                                    clipToGrid(currId, computeRewards, min, beliefManager, underApproximation);
                                    addedActions += beliefManager->getBeliefNumberOfChoices(currId);
                                }
                            } else {
                                // Use clipping with explored beliefs as candidates ("classic" clipping)
                                if (clipToExploredBeliefs(currId, storm::utility::convertNumber<BeliefValueType>(heuristicParameters.clippingThreshold),
                                                          computeRewards, 10, beliefManager, underApproximation)) {
                                    ++addedActions;
                                }
                            }
                        }  // end Clipping Procedure

                        if(stopExploration){
                            underApproximation->setCurrentStateIsTruncated();
                        }
                        if(!options.useExplicitCutoff || !stopExploration){
=======
                                underApproximation->setCurrentStateIsTruncated();
                            } else if (underApproximation->getCurrentNumberOfMdpStates() >=
                                       heuristicParameters.sizeThreshold /*&& !statistics.beliefMdpDetectedToBeFinite*/) {
                                clipBelief = options.useGridClipping;
                                stopExploration = true;
                                underApproximation->setCurrentStateIsTruncated();
                            }
                        }

                        if (clipBelief) {
                            // Use a belief grid as clipping candidates
                            clipToGrid(currId, computeRewards, min, beliefManager, underApproximation);
                            addedActions += beliefManager->getBeliefNumberOfChoices(currId);
                        }  // end Clipping Procedure

                        if(options.useStateEliminationCutoff || !stopExploration){
>>>>>>> ecd6af98
                            // Add successor transitions or cut-off transitions when exploration is stopped
                            for (uint64_t action = 0, numActions = beliefManager->getBeliefNumberOfChoices(currId); action < numActions; ++action) {
                                // Always restore old behavior if available
                                if(pomdp().hasChoiceLabeling()){
                                    auto rowIndex = pomdp().getTransitionMatrix().getRowGroupIndices()[beliefManager->getRepresentativeState(currId)];
                                    if(pomdp().getChoiceLabeling().getLabelsOfChoice(rowIndex+action).size() > 0) {
                                        underApproximation->addChoiceLabelToCurrentState(
                                            addedActions + action,*(pomdp().getChoiceLabeling().getLabelsOfChoice(rowIndex+action).begin()));
                                    }
                                }
                                if (stateAlreadyExplored) {
                                    underApproximation->restoreOldBehaviorAtCurrentState(action);
                                } else {
                                    auto truncationProbability = storm::utility::zero<ValueType>();
                                    auto truncationValueBound = storm::utility::zero<ValueType>();
                                    auto successors = beliefManager->expand(currId, action);
                                    for (auto const& successor : successors) {
                                        bool added = underApproximation->addTransitionToBelief(addedActions + action, successor.first, successor.second,
                                                                                               stopExploration);
                                        if (!added) {
                                            STORM_LOG_ASSERT(stopExploration, "Didn't add a transition although exploration shouldn't be stopped.");
                                            // We did not explore this successor state. Get a bound on the "missing" value
                                            truncationProbability += successor.second;
                                            // Some care has to be taken here: Essentially, we are triangulating a value for the under-approximation out of other under-approximation values. In general, this does not yield a sound underapproximation anymore. However, in our case this is still the case as the under-approximation values are based on a memoryless scheduler.
                                            truncationValueBound +=
                                                successor.second * (min ? underApproximation->computeUpperValueBoundAtBelief(successor.first)
                                                                        : underApproximation->computeLowerValueBoundAtBelief(successor.first));
                                        }
                                    }
                                    if (stopExploration) {
                                        if (computeRewards) {
                                            underApproximation->addTransitionsToExtraStates(addedActions + action, truncationProbability);
                                        } else {
                                            underApproximation->addTransitionsToExtraStates(addedActions + action, truncationValueBound,
                                                                                            truncationProbability - truncationValueBound);
                                        }
                                    }
                                    if (computeRewards) {
                                        // The truncationValueBound will be added on top of the reward introduced by the current belief state.
                                        if (!clipBelief) {
                                            underApproximation->computeRewardAtCurrentState(action, truncationValueBound);
                                        } else {
                                            underApproximation->addRewardToCurrentState(
                                                addedActions + action, beliefManager->getBeliefActionReward(currId, action) + truncationValueBound);
                                        }
                                    }
                                }
                            }
                        } else {
<<<<<<< HEAD
                            for (uint64_t i = 0; i < nrCutoffStrategies && !options.skipHeuristicSchedulers; ++i) {
                                auto cutOffValue = min ? underApproximation->computeUpperValueBoundForScheduler(currId, i)
                                                       : underApproximation->computeLowerValueBoundForScheduler(currId, i);
                                if (computeRewards) {
                                    underApproximation->addTransitionsToExtraStates(addedActions, storm::utility::one<ValueType>());
                                    underApproximation->addRewardToCurrentState(addedActions, cutOffValue);
                                } else {
                                    underApproximation->addTransitionsToExtraStates(addedActions, cutOffValue,
                                                                                    storm::utility::one<ValueType>() - cutOffValue);
                                }
                                if (pomdp().hasChoiceLabeling()) {
                                    underApproximation->addChoiceLabelToCurrentState(addedActions, "sched_" + std::to_string(i));
                                }
                                addedActions++;
                            }
                            if (underApproximation->hasFMSchedulerValues()) {
                                uint64_t transitionNr = 0;
                                for (uint64_t i = 0; i < underApproximation->getNrOfMemoryNodesForObservation(currObservation); ++i) {
                                    auto resPair = underApproximation->computeFMSchedulerValueForMemoryNode(currId, i);
                                    ValueType cutOffValue;
                                    if (resPair.first) {
                                        cutOffValue = resPair.second;
                                    } else {
                                        STORM_LOG_DEBUG("Skipped cut-off of belief with ID " << currId << " with finite memory scheduler in memory node " << i
                                                                                             << ". Missing values.");
                                        continue;
                                    }
                                    if (computeRewards) {
                                        underApproximation->addTransitionsToExtraStates(addedActions + transitionNr, storm::utility::one<ValueType>());
                                        underApproximation->addRewardToCurrentState(addedActions + transitionNr, cutOffValue);
                                    } else {
                                        underApproximation->addTransitionsToExtraStates(addedActions + transitionNr, cutOffValue,
                                                                                        storm::utility::one<ValueType>() - cutOffValue);
                                    }
                                    if (pomdp().hasChoiceLabeling()) {
                                        underApproximation->addChoiceLabelToCurrentState(addedActions + transitionNr, "mem_node_" + std::to_string(i));
                                    }
                                    ++transitionNr;
=======
                            for (uint64_t i = 0; i < nrCutoffStrategies; ++i) {
                                auto cutOffValue = min ? underApproximation->computeUpperValueBoundForScheduler(currId, i) : underApproximation->computeLowerValueBoundForScheduler(currId, i) ;
                                if (computeRewards) {
                                    underApproximation->addTransitionsToExtraStates(i, storm::utility::one<ValueType>());
                                    underApproximation->addRewardToCurrentState(i, cutOffValue);
                                } else {
                                    underApproximation->addTransitionsToExtraStates(i, cutOffValue,storm::utility::one<ValueType>() - cutOffValue);
                                }
                                if(pomdp().hasChoiceLabeling()){
                                    underApproximation->addChoiceLabelToCurrentState(i, "sched_" + std::to_string(i));
>>>>>>> ecd6af98
                                }
                            }
                        }
                    }
                    if (storm::utility::resources::isTerminate()) {
                        break;
                    }
                }

                if (storm::utility::resources::isTerminate()) {
                    // don't overwrite statistics of a previous, successful computation
                    if (!statistics.underApproximationStates) {
                        statistics.underApproximationBuildAborted = true;
                        statistics.underApproximationStates = underApproximation->getCurrentNumberOfMdpStates();
                    }
                    statistics.underApproximationBuildTime.stop();
                    return false;
                }

                underApproximation->finishExploration();
                statistics.underApproximationBuildTime.stop();
                printUpdateStopwatch.stop();
                STORM_PRINT_AND_LOG("Finished exploring Underapproximation MDP.\n Start analysis...\n");
<<<<<<< HEAD
                unfoldingStatus = Status::ModelExplorationFinished;
=======
>>>>>>> ecd6af98
                statistics.underApproximationCheckTime.start();
                underApproximation->computeValuesOfExploredMdp(min ? storm::solver::OptimizationDirection::Minimize : storm::solver::OptimizationDirection::Maximize);
                statistics.underApproximationCheckTime.stop();
                if (underApproximation->getExploredMdp()->getStateLabeling().getStates("truncated").getNumberOfSetBits() > 0) {
                    statistics.nrTruncatedStates = underApproximation->getExploredMdp()->getStateLabeling().getStates("truncated").getNumberOfSetBits();
                }
                // don't overwrite statistics of a previous, successful computation
                if (!storm::utility::resources::isTerminate() || !statistics.underApproximationStates) {
                    statistics.underApproximationStates = underApproximation->getExploredMdp()->getNumberOfStates();
                }
                return fixPoint;
            }
<<<<<<< HEAD

            template<typename PomdpModelType, typename BeliefValueType, typename BeliefMDPType>
            bool
            BeliefExplorationPomdpModelChecker<PomdpModelType, BeliefValueType, BeliefMDPType>::clipToExploredBeliefs(uint64_t clippingStateId, BeliefValueType threshold, bool computeRewards, uint64_t reducedCandidateSetSize, std::shared_ptr<BeliefManagerType> &beliefManager, std::shared_ptr<ExplorerType> &beliefExplorer) {// Preprocess suitable candidate beliefs
                std::priority_queue<std::pair<BeliefValueType, uint64_t>, std::vector<std::pair<BeliefValueType, uint64_t>>, std::less<>> restrictedCandidates;
                std::vector<uint64_t> candidates(reducedCandidateSetSize);
                statistics.clippingPreTime.start();
                // If the reduction is not disabled, we only pick the nrCandidate candidates with the smallest 1-norm of the difference between the candidate and the clipping belief
                if(!options.disableClippingReduction) {
                    for (auto const &candidateBelief : beliefExplorer->getBeliefsWithObservationInMdp(beliefManager->getBeliefObservation(clippingStateId))) {
                        if (!beliefManager->isEqual(candidateBelief, clippingStateId)) {
                            if (restrictedCandidates.size() < reducedCandidateSetSize) {
                                restrictedCandidates.push(std::make_pair(beliefManager->computeDifference1norm(candidateBelief, clippingStateId), candidateBelief));
                            } else {
                                auto currentWorst = restrictedCandidates.top().first;
                                if (currentWorst > beliefManager->computeDifference1norm(candidateBelief, clippingStateId)) {
                                    restrictedCandidates.pop();
                                    restrictedCandidates.push(std::make_pair(beliefManager->computeDifference1norm(candidateBelief, clippingStateId), candidateBelief));
                                }
                            }
                        }
                    }

                    while (!restrictedCandidates.empty()) {
                        candidates.push_back(restrictedCandidates.top().second);
                        restrictedCandidates.pop();
                    }
                }
                statistics.clippingPreTime.stop();
                // Belief is to be clipped, find the best candidate from the restricted list
                statistics.nrClippingAttempts = statistics.nrClippingAttempts.get() + 1;
                statistics.clipWatch.start();
                auto clippingResult = beliefManager->clipBelief(clippingStateId, threshold, options.disableClippingReduction ? beliefExplorer->getBeliefsInMdp() : candidates);
                statistics.clipWatch.stop();
                if (clippingResult.isClippable) {
                    // An adequate clipping candidate has been found, add the transitions
                    beliefExplorer->setCurrentStateIsClipped();
                    statistics.nrClippedStates = statistics.nrClippedStates.get() + 1;
                    BeliefValueType transitionProb = utility::one<BeliefValueType>() - clippingResult.delta;
                    bool addedSucc = beliefExplorer->addTransitionToBelief(0, clippingResult.targetBelief, utility::convertNumber<BeliefMDPType>(transitionProb) , true);
                    if (computeRewards) {
                        //Determine a sound reward bound for the transition to the target state
                        //Compute an over-/underapproximation for the original belief
                        auto rewardBound = utility::zero<BeliefValueType>();
                        for (auto const &deltaValue : clippingResult.deltaValues) {
                            if(valueTypeCC.isEqual(beliefExplorer->getExtremeValueBoundAtPOMDPState(deltaValue.first), utility::infinity<BeliefMDPType>())){
                                rewardBound = utility::infinity<BeliefValueType>();
                                break;
                            } else {
                                rewardBound += deltaValue.second * utility::convertNumber<BeliefValueType>(beliefExplorer->getExtremeValueBoundAtPOMDPState(deltaValue.first));
                            }
                        }
                        if(beliefTypeCC.isEqual(rewardBound, utility::infinity<BeliefValueType>())){
                            beliefExplorer->addTransitionsToExtraStates(0, utility::zero<BeliefMDPType>(), utility::convertNumber<BeliefMDPType>(clippingResult.delta));
                        } else {
                            rewardBound /= clippingResult.delta;

                            beliefExplorer->addTransitionsToExtraStates(0, utility::convertNumber<BeliefMDPType>(clippingResult.delta));
                            beliefExplorer->addClippingRewardToCurrentState(0, utility::convertNumber<BeliefMDPType>(rewardBound));
                        }
                        beliefExplorer->addRewardToCurrentState(0, utility::zero<BeliefMDPType>());
                    } else {
                        beliefExplorer->addTransitionsToExtraStates(0, utility::zero<BeliefMDPType>(), utility::convertNumber<BeliefMDPType>(clippingResult.delta));
                    }
                } // end isClippable
                return clippingResult.isClippable;
            }

            template<typename PomdpModelType, typename BeliefValueType, typename BeliefMDPType>
            void BeliefExplorationPomdpModelChecker<PomdpModelType, BeliefValueType, BeliefMDPType>::clipToGrid(uint64_t clippingStateId, bool computeRewards, bool min, std::shared_ptr<BeliefManagerType> &beliefManager, std::shared_ptr<ExplorerType> &beliefExplorer) {
                // Add all transitions to states which are already in the MDP, clip all others to a grid
                // To make the resulting MDP smaller, we eliminate intermediate successor states when clipping is applied
                for (uint64_t action = 0, numActions = beliefManager->getBeliefNumberOfChoices(clippingStateId); action < numActions; ++action) {
                    auto rewardBound = utility::zero<BeliefValueType>();
                    auto successors = beliefManager->expand(clippingStateId, action);
                    auto absDelta = utility::zero<BeliefValueType>();
                    for (auto const &successor : successors) {
                        // Add transition if successor is in explored space.
                        // We can directly add the transitions as there is at most one successor for each observation
                        // Therefore no belief can be clipped to an already added successor
                        bool added = beliefExplorer->addTransitionToBelief(action, successor.first, successor.second, true);
                        if(!added){
                            // The successor is not in the explored space. Clip it
                            statistics.nrClippingAttempts = statistics.nrClippingAttempts.get() + 1;
                            auto clipping = beliefManager->clipBeliefToGrid(successor.first, options.clippingGridRes,
                                                                            beliefExplorer->getStateExtremeBoundIsInfinite());
                            if (clipping.isClippable) {
                                // The belief is not on the grid and there is a candidate with finite reward
                                statistics.nrClippedStates = statistics.nrClippedStates.get() + 1;
                                // Transition probability to candidate is (probability to successor) * (clipping transition probability)
                                BeliefValueType transitionProb = (utility::one<BeliefValueType>() - clipping.delta) * utility::convertNumber<BeliefValueType>(successor.second);
                                beliefExplorer->addTransitionToBelief(action, clipping.targetBelief, utility::convertNumber<BeliefMDPType>(transitionProb), false);
                                // Collect weighted clipping values
                                absDelta += clipping.delta * utility::convertNumber<BeliefValueType>(successor.second);
                                if (computeRewards) {
                                    // collect cumulative reward bounds
                                    auto localRew = utility::zero<BeliefValueType>();
                                    for (auto const &deltaValue : clipping.deltaValues) {
                                        localRew += deltaValue.second * utility::convertNumber<BeliefValueType>((beliefExplorer->getExtremeValueBoundAtPOMDPState(deltaValue.first)));
                                    }
                                    if(localRew == utility::infinity<ValueType>()){
                                        STORM_LOG_WARN("Infinite reward in clipping!");
                                    }
                                    rewardBound += localRew * utility::convertNumber<BeliefValueType>(successor.second);
                                }
                            } else if(clipping.onGrid){
                                // If the belief is not clippable, but on the grid, it may need to be explored, too
                                bool inserted = beliefExplorer->addTransitionToBelief(action, successor.first, successor.second, false);
                            } else {
                                // Otherwise, the reward for all candidates is infinite, clipping does not make sense. Cut it off instead
                                absDelta += utility::convertNumber<BeliefValueType>(successor.second);
                                rewardBound += utility::convertNumber<BeliefValueType>(successor.second) * utility::convertNumber<BeliefValueType>(min ? beliefExplorer->computeUpperValueBoundAtBelief(successor.first)
                                                                                                                   : beliefExplorer->computeLowerValueBoundAtBelief(successor.first));
                            }
                        }
                    }
                    // Add the collected clipping transition if necessary
                    if (absDelta != utility::zero<BeliefValueType>()) {
                        if (computeRewards) {
                                if(rewardBound == utility::infinity<BeliefValueType>()){
                                    // If the reward is infinite, add a transition to the sink state to collect infinite reward
                                    beliefExplorer->addTransitionsToExtraStates(action, utility::zero<BeliefMDPType>(), utility::convertNumber<BeliefMDPType>(absDelta));
                                } else {
                                    beliefExplorer->addTransitionsToExtraStates(action, utility::convertNumber<BeliefMDPType>(absDelta));
                                    BeliefValueType totalRewardVal = rewardBound / absDelta;
                                    beliefExplorer->addClippingRewardToCurrentState(action, utility::convertNumber<BeliefMDPType>(totalRewardVal));
                                }
                        } else {
                            beliefExplorer->addTransitionsToExtraStates(action, utility::zero<BeliefMDPType>(), utility::convertNumber<BeliefMDPType>(absDelta));
                        }
                    }
                    if(computeRewards){
                        beliefExplorer->computeRewardAtCurrentState(action);
                    }
                }
            }

            template<typename PomdpModelType, typename BeliefValueType, typename BeliefMDPType>
            bool BeliefExplorationPomdpModelChecker<PomdpModelType, BeliefValueType, BeliefMDPType>::clipToGridExplicitly(uint64_t clippingStateId, bool computeRewards, bool min, std::shared_ptr<BeliefManagerType> &beliefManager, std::shared_ptr<ExplorerType> &beliefExplorer, uint64_t localActionIndex) {
                statistics.nrClippingAttempts = statistics.nrClippingAttempts.get() + 1;
                auto clipping = beliefManager->clipBeliefToGrid(clippingStateId, options.clippingGridRes,
                                                                beliefExplorer->getStateExtremeBoundIsInfinite());
                if (clipping.isClippable) {
                    // The belief is not on the grid and there is a candidate with finite reward
                    statistics.nrClippedStates = statistics.nrClippedStates.get() + 1;
                    // Transition probability to candidate is clipping value
                    BeliefValueType transitionProb = (utility::one<BeliefValueType>() - clipping.delta);
                    bool addedCandidate = beliefExplorer->addTransitionToBelief(localActionIndex, clipping.targetBelief, utility::convertNumber<BeliefMDPType>(transitionProb), false);
                    beliefExplorer->markAsGridBelief(clipping.targetBelief);
                    if (computeRewards) {
                        // collect cumulative reward bounds
                        auto reward = utility::zero<BeliefValueType>();
                        for (auto const &deltaValue : clipping.deltaValues) {
                            reward += deltaValue.second * utility::convertNumber<BeliefValueType>((beliefExplorer->getExtremeValueBoundAtPOMDPState(deltaValue.first)));
                        }
                        if(reward == utility::infinity<ValueType>()){
                            STORM_LOG_WARN("Infinite reward in clipping!");
                            // If the reward is infinite, add a transition to the sink state to collect infinite reward in our semantics
                            beliefExplorer->addTransitionsToExtraStates(localActionIndex, utility::zero<BeliefMDPType>(), utility::convertNumber<BeliefMDPType>(clipping.delta));
                        } else {
                            beliefExplorer->addTransitionsToExtraStates(localActionIndex, utility::convertNumber<BeliefMDPType>(clipping.delta));
                            BeliefValueType totalRewardVal = reward / clipping.delta;
                            beliefExplorer->addClippingRewardToCurrentState(localActionIndex, utility::convertNumber<BeliefMDPType>(totalRewardVal));
                        }
                    } else {
                        beliefExplorer->addTransitionsToExtraStates(localActionIndex, utility::zero<BeliefMDPType>(), utility::convertNumber<BeliefMDPType>(clipping.delta));
                    }
                    beliefExplorer->addChoiceLabelToCurrentState(localActionIndex, "clip");
                    return true;
                } else {
                    if(clipping.onGrid){
                        // If the belief is not clippable, but on the grid, it may need to be explored, too
                        beliefExplorer->markAsGridBelief(clippingStateId);
                    }
                }
                return false;
            }

            template<typename PomdpModelType, typename BeliefValueType, typename BeliefMDPType>
            void BeliefExplorationPomdpModelChecker<PomdpModelType, BeliefValueType, BeliefMDPType>::setUnfoldingControl(storm::pomdp::modelchecker::BeliefExplorationPomdpModelChecker<PomdpModelType, BeliefValueType,BeliefMDPType>::UnfoldingControl newUnfoldingControl) {
                unfoldingControl = newUnfoldingControl;
            }

            template<typename PomdpModelType, typename BeliefValueType, typename BeliefMDPType>
            void BeliefExplorationPomdpModelChecker<PomdpModelType, BeliefValueType, BeliefMDPType>::pauseUnfolding() {
                STORM_LOG_TRACE("PAUSE COMMAND ISSUED");
                setUnfoldingControl(UnfoldingControl::Pause);
            }

            template<typename PomdpModelType, typename BeliefValueType, typename BeliefMDPType>
            void BeliefExplorationPomdpModelChecker<PomdpModelType, BeliefValueType, BeliefMDPType>::continueUnfolding() {
                STORM_LOG_TRACE("CONTINUATION COMMAND ISSUED");
                setUnfoldingControl(UnfoldingControl::Run);
            }

            template<typename PomdpModelType, typename BeliefValueType, typename BeliefMDPType>
            void BeliefExplorationPomdpModelChecker<PomdpModelType, BeliefValueType, BeliefMDPType>::terminateUnfolding() {
                STORM_LOG_TRACE("TERMINATION COMMAND ISSUED");
                setUnfoldingControl(UnfoldingControl::Terminate);
            }

            template<typename PomdpModelType, typename BeliefValueType, typename BeliefMDPType>
            bool BeliefExplorationPomdpModelChecker<PomdpModelType, BeliefValueType, BeliefMDPType>::isResultReady(){
                return unfoldingStatus == Status::ResultAvailable || unfoldingStatus == Status::Converged;
            }

            template<typename PomdpModelType, typename BeliefValueType, typename BeliefMDPType>
            bool BeliefExplorationPomdpModelChecker<PomdpModelType, BeliefValueType, BeliefMDPType>::hasConverged(){
                return unfoldingStatus == Status::Converged;
            }

            template<typename PomdpModelType, typename BeliefValueType, typename BeliefMDPType>
            bool BeliefExplorationPomdpModelChecker<PomdpModelType, BeliefValueType, BeliefMDPType>::isExploring(){
                return unfoldingStatus == Status::Exploring;
            }

            template<typename PomdpModelType, typename BeliefValueType, typename BeliefMDPType>
            std::shared_ptr<storm::builder::BeliefMdpExplorer<PomdpModelType, BeliefValueType>> BeliefExplorationPomdpModelChecker<PomdpModelType, BeliefValueType, BeliefMDPType>::getInteractiveBeliefExplorer(){
                return interactiveUnderApproximationExplorer;
            }

            template<typename PomdpModelType, typename BeliefValueType, typename BeliefMDPType>
            PomdpModelType const& BeliefExplorationPomdpModelChecker<PomdpModelType, BeliefValueType, BeliefMDPType>::pomdp() const {
                if (preprocessedPomdp) {
                    return *preprocessedPomdp;
=======

            template<typename PomdpModelType, typename BeliefValueType, typename BeliefMDPType>
            void BeliefExplorationPomdpModelChecker<PomdpModelType, BeliefValueType, BeliefMDPType>::clipToGrid(uint64_t clippingStateId, bool computeRewards, bool min, std::shared_ptr<BeliefManagerType> &beliefManager, std::shared_ptr<ExplorerType> &beliefExplorer) {
                // Add all transitions to states which are already in the MDP, clip all others to a grid
                // To make the resulting MDP smaller, we eliminate intermediate successor states when clipping is applied
                for (uint64_t action = 0, numActions = beliefManager->getBeliefNumberOfChoices(clippingStateId); action < numActions; ++action) {
                    auto rewardBound = utility::zero<BeliefValueType>();
                    auto successors = beliefManager->expand(clippingStateId, action);
                    auto absDelta = utility::zero<BeliefValueType>();
                    for (auto const &successor : successors) {
                        // Add transition if successor is in explored space.
                        // We can directly add the transitions as there is at most one successor for each observation
                        // Therefore no belief can be clipped to an already added successor
                        bool added = beliefExplorer->addTransitionToBelief(action, successor.first, successor.second, true);
                        if(!added){
                            // The successor is not in the explored space. Clip it
                            statistics.nrClippingAttempts = statistics.nrClippingAttempts.get() + 1;
                            auto clipping = beliefManager->clipBeliefToGrid(successor.first, options.clippingGridRes,
                                                                            beliefExplorer->getStateExtremeBoundIsInfinite());
                            if (clipping.isClippable) {
                                // The belief is not on the grid and there is a candidate with finite reward
                                statistics.nrClippedStates = statistics.nrClippedStates.get() + 1;
                                // Transition probability to candidate is (probability to successor) * (clipping transition probability)
                                BeliefValueType transitionProb = (utility::one<BeliefValueType>() - clipping.delta) * utility::convertNumber<BeliefValueType>(successor.second);
                                beliefExplorer->addTransitionToBelief(action, clipping.targetBelief, utility::convertNumber<BeliefMDPType>(transitionProb), false);
                                // Collect weighted clipping values
                                absDelta += clipping.delta * utility::convertNumber<BeliefValueType>(successor.second);
                                if (computeRewards) {
                                    // collect cumulative reward bounds
                                    auto localRew = utility::zero<BeliefValueType>();
                                    for (auto const &deltaValue : clipping.deltaValues) {
                                        localRew += deltaValue.second * utility::convertNumber<BeliefValueType>((beliefExplorer->getExtremeValueBoundAtPOMDPState(deltaValue.first)));
                                    }
                                    if(localRew == utility::infinity<ValueType>()){
                                        STORM_LOG_WARN("Infinite reward in clipping!");
                                    }
                                    rewardBound += localRew * utility::convertNumber<BeliefValueType>(successor.second);
                                }
                            } else if(clipping.onGrid){
                                // If the belief is not clippable, but on the grid, it may need to be explored, too
                                bool inserted = beliefExplorer->addTransitionToBelief(action, successor.first, successor.second, false);
                            } else {
                                // Otherwise, the reward for all candidates is infinite, clipping does not make sense. Cut it off instead
                                absDelta += utility::convertNumber<BeliefValueType>(successor.second);
                                rewardBound += utility::convertNumber<BeliefValueType>(successor.second) * utility::convertNumber<BeliefValueType>(min ? beliefExplorer->computeUpperValueBoundAtBelief(successor.first)
                                                                                                                                                       : beliefExplorer->computeLowerValueBoundAtBelief(successor.first));
                            }
                        }
                    }
                    // Add the collected clipping transition if necessary
                    if (absDelta != utility::zero<BeliefValueType>()) {
                        if (computeRewards) {
                            if(rewardBound == utility::infinity<BeliefValueType>()){
                                // If the reward is infinite, add a transition to the sink state to collect infinite reward
                                beliefExplorer->addTransitionsToExtraStates(action, utility::zero<BeliefMDPType>(), utility::convertNumber<BeliefMDPType>(absDelta));
                            } else {
                                beliefExplorer->addTransitionsToExtraStates(action, utility::convertNumber<BeliefMDPType>(absDelta));
                                BeliefValueType totalRewardVal = rewardBound / absDelta;
                                beliefExplorer->addClippingRewardToCurrentState(action, utility::convertNumber<BeliefMDPType>(totalRewardVal));
                            }
                        } else {
                            beliefExplorer->addTransitionsToExtraStates(action, utility::zero<BeliefMDPType>(), utility::convertNumber<BeliefMDPType>(absDelta));
                        }
                    }
                    if(computeRewards){
                        beliefExplorer->computeRewardAtCurrentState(action);
                    }
                }
            }

            template<typename PomdpModelType, typename BeliefValueType, typename BeliefMDPType>
            BeliefValueType BeliefExplorationPomdpModelChecker<PomdpModelType, BeliefValueType, BeliefMDPType>::rateObservation(typename ExplorerType::SuccessorObservationInformation const& info, BeliefValueType const& observationResolution, BeliefValueType const& maxResolution) {
                auto n = storm::utility::convertNumber<BeliefValueType, uint64_t>(info.support.size());
                auto one = storm::utility::one<BeliefValueType>();
                if (storm::utility::isOne(n)) {
                    // If the belief is Dirac, it has to be approximated precisely.
                    // In this case, we return the best possible rating
                    return one;
                } else {
                    // Create the rating for this observation at this choice from the given info
                    BeliefValueType obsChoiceRating = storm::utility::convertNumber<BeliefValueType, ValueType>(info.maxProbabilityToSuccessorWithObs / info.observationProbability);
                    // At this point, obsRating is the largest triangulation weight (which ranges from 1/n to 1
                    // Normalize the rating so that it ranges from 0 to 1, where
                    // 0 means that the actual belief lies in the middle of the triangulating simplex (i.e. a "bad" approximation) and 1 means that the belief is precisely approximated.
                    obsChoiceRating = (obsChoiceRating * n - one) / (n - one);
                    // Scale the ratings with the resolutions, so that low resolutions get a lower rating (and are thus more likely to be refined)
                    obsChoiceRating *= observationResolution / maxResolution;
                    return obsChoiceRating;
                }
            }
            
            template<typename PomdpModelType, typename BeliefValueType, typename BeliefMDPType>
            std::vector<BeliefValueType> BeliefExplorationPomdpModelChecker<PomdpModelType, BeliefValueType, BeliefMDPType>::getObservationRatings(std::shared_ptr<ExplorerType> const& overApproximation, std::vector<BeliefValueType> const& observationResolutionVector) {
                uint64_t numMdpStates = overApproximation->getExploredMdp()->getNumberOfStates();
                auto const& choiceIndices = overApproximation->getExploredMdp()->getNondeterministicChoiceIndices();
                BeliefValueType maxResolution = *std::max_element(observationResolutionVector.begin(), observationResolutionVector.end());

                std::vector<BeliefValueType> resultingRatings(pomdp().getNrObservations(), storm::utility::one<BeliefValueType>());
                
                std::map<uint32_t, typename ExplorerType::SuccessorObservationInformation> gatheredSuccessorObservations; // Declare here to avoid reallocations
                for (uint64_t mdpState = 0; mdpState < numMdpStates; ++mdpState) {
                    // Check whether this state is reached under an optimal scheduler.
                    // The heuristic assumes that the remaining states are not relevant for the observation score.
                    if (overApproximation->stateIsOptimalSchedulerReachable(mdpState)) {
                        for (uint64_t mdpChoice = choiceIndices[mdpState]; mdpChoice < choiceIndices[mdpState + 1]; ++mdpChoice) {
                            // Similarly, only optimal actions are relevant
                            if (overApproximation->actionIsOptimal(mdpChoice)) {
                                // score the observations for this choice
                                gatheredSuccessorObservations.clear();
                                overApproximation->gatherSuccessorObservationInformationAtMdpChoice(mdpChoice, gatheredSuccessorObservations);
                                for (auto const& obsInfo : gatheredSuccessorObservations) {
                                    auto const& obs = obsInfo.first;
                                    BeliefValueType obsChoiceRating = rateObservation(obsInfo.second, observationResolutionVector[obs], maxResolution);

                                    // The rating of the observation will be the minimum over all choice-based observation ratings
                                    resultingRatings[obs] = std::min(resultingRatings[obs], obsChoiceRating);
                                }
                            }
                        }
                    }
                }
                return resultingRatings;
            }

            template<typename PomdpModelType, typename BeliefValueType, typename BeliefMDPType>
            typename PomdpModelType::ValueType BeliefExplorationPomdpModelChecker<PomdpModelType, BeliefValueType, BeliefMDPType>::getGap(typename PomdpModelType::ValueType const& l, typename PomdpModelType::ValueType const& u) {
                STORM_LOG_ASSERT(l >= storm::utility::zero<typename PomdpModelType::ValueType>() && u >= storm::utility::zero<typename PomdpModelType::ValueType>(), "Gap computation currently does not handle negative values.");
                if (storm::utility::isInfinity(u)) {
                    if (storm::utility::isInfinity(l)) {
                        return storm::utility::zero<typename PomdpModelType::ValueType>();
                    } else {
                        return u;
                    }
                } else if (storm::utility::isZero(u)) {
                    STORM_LOG_ASSERT(storm::utility::isZero(l), "Upper bound is zero but lower bound is " << l << ".");
                    return u;
>>>>>>> ecd6af98
                } else {
                    STORM_LOG_ASSERT(!storm::utility::isInfinity(l), "Lower bound is infinity, but upper bound is " << u << ".");
                    // get the relative gap
                    return storm::utility::abs<typename PomdpModelType::ValueType>(u-l) * storm::utility::convertNumber<typename PomdpModelType::ValueType, uint64_t>(2) / (l+u);
                }
            }

<<<<<<< HEAD
=======

            /*** Templates ***/

>>>>>>> ecd6af98
            template
            class BeliefExplorationPomdpModelChecker<storm::models::sparse::Pomdp<double>>;

            template
            class BeliefExplorationPomdpModelChecker<storm::models::sparse::Pomdp<double>, storm::RationalNumber>;

            template
            class BeliefExplorationPomdpModelChecker<storm::models::sparse::Pomdp<storm::RationalNumber>, double>;

            template
            class BeliefExplorationPomdpModelChecker<storm::models::sparse::Pomdp<storm::RationalNumber>>;

        }
    }
}<|MERGE_RESOLUTION|>--- conflicted
+++ resolved
@@ -31,11 +31,8 @@
     namespace pomdp {
         namespace modelchecker {
 
-<<<<<<< HEAD
-=======
             /*** Struct Functions ***/
 
->>>>>>> ecd6af98
             template<typename PomdpModelType, typename BeliefValueType, typename BeliefMDPType>
             BeliefExplorationPomdpModelChecker<PomdpModelType, BeliefValueType, BeliefMDPType>::Result::Result(ValueType lower, ValueType upper) : lowerBound(lower), upperBound(upper) {
                 // Intentionally left empty
@@ -78,12 +75,9 @@
                 // intentionally left empty;
             }
 
-<<<<<<< HEAD
-=======
 
             /*** Constructor ***/
 
->>>>>>> ecd6af98
             template<typename PomdpModelType, typename BeliefValueType, typename BeliefMDPType>
             BeliefExplorationPomdpModelChecker<PomdpModelType, BeliefValueType, BeliefMDPType>::BeliefExplorationPomdpModelChecker(std::shared_ptr<PomdpModelType> pomdp, Options options) : inputPomdp(pomdp), options(options) {
                 STORM_LOG_ASSERT(inputPomdp, "The given POMDP is not initialized.");
@@ -91,8 +85,9 @@
 
                 beliefTypeCC = storm::utility::ConstantsComparator<BeliefValueType>(storm::utility::convertNumber<BeliefValueType>(this->options.numericPrecision), false);
                 valueTypeCC = storm::utility::ConstantsComparator<ValueType>(this->options.numericPrecision, false);
-<<<<<<< HEAD
-            }
+            }
+
+            /*** Public Functions ***/
 
             template<typename PomdpModelType, typename BeliefValueType, typename BeliefMDPType>
             void BeliefExplorationPomdpModelChecker<PomdpModelType, BeliefValueType, BeliefMDPType>::precomputeValueBounds(storm::logic::Formula const& formula, storm::solver::MinMaxMethod minMaxMethod) {
@@ -110,7 +105,7 @@
                 pomdpValueBounds.trivialPomdpValueBounds = initialPomdpValueBounds;
 
                 // If we clip and compute rewards, compute the values necessary for the correction terms
-                if((options.clippingThresholdInit > 0 || options.useGridClipping) && formula.isRewardOperatorFormula()){
+                if(options.useGridClipping && formula.isRewardOperatorFormula()){
                     pomdpValueBounds.extremePomdpValueBound =
                         PreprocessingPomdpValueBoundsModelChecker<ValueType>(pomdp(), minMaxMethod).getExtremeValueBound(formula, formulaInfo);
                 }
@@ -119,18 +114,6 @@
             template<typename PomdpModelType, typename BeliefValueType, typename BeliefMDPType>
             typename BeliefExplorationPomdpModelChecker<PomdpModelType, BeliefValueType, BeliefMDPType>::Result BeliefExplorationPomdpModelChecker<PomdpModelType, BeliefValueType, BeliefMDPType>::check(storm::logic::Formula const& formula, std::vector<std::vector<std::unordered_map<uint64_t,ValueType>>> const& additionalUnderApproximationBounds) {
                 STORM_LOG_ASSERT(options.unfold || options.discretize || options.interactiveUnfolding, "Invoked belief exploration but no task (unfold or discretize) given.");
-                
-=======
-            }
-
-
-            /*** Public Functions ***/
-
-            template<typename PomdpModelType, typename BeliefValueType, typename BeliefMDPType>
-            typename BeliefExplorationPomdpModelChecker<PomdpModelType, BeliefValueType, BeliefMDPType>::Result BeliefExplorationPomdpModelChecker<PomdpModelType, BeliefValueType, BeliefMDPType>::check(storm::logic::Formula const& formula, std::vector<std::vector<ValueType>> additionalUnderApproximationBounds) {
-                STORM_LOG_ASSERT(options.unfold || options.discretize, "Invoked belief exploration but no task (unfold or discretize) given.");
-
->>>>>>> ecd6af98
                 // Potentially reset preprocessed model from previous call
                 preprocessedPomdp.reset();
 
@@ -139,21 +122,10 @@
                 statistics.totalTime.start();
                 // Extract the relevant information from the formula
                 auto formulaInfo = storm::pomdp::analysis::getFormulaInformation(pomdp(), formula);
-<<<<<<< HEAD
-                
+
                 precomputeValueBounds(formula, options.preProcMinMaxMethod);
                 if(!additionalUnderApproximationBounds.empty()){
                         pomdpValueBounds.fmSchedulerValueList = additionalUnderApproximationBounds;
-=======
-
-                precomputeValueBounds(formula);
-                if(!additionalUnderApproximationBounds.empty()){
-                    if(formulaInfo.minimize()){
-                        pomdpValueBounds.trivialPomdpValueBounds.upper.insert(pomdpValueBounds.trivialPomdpValueBounds.upper.end(), std::make_move_iterator(additionalUnderApproximationBounds.begin()), std::make_move_iterator(additionalUnderApproximationBounds.end()));
-                    } else {
-                        pomdpValueBounds.trivialPomdpValueBounds.lower.insert(pomdpValueBounds.trivialPomdpValueBounds.lower.end(), std::make_move_iterator(additionalUnderApproximationBounds.begin()), std::make_move_iterator(additionalUnderApproximationBounds.end()));
-                    }
->>>>>>> ecd6af98
                 }
                 uint64_t initialPomdpState = pomdp().getInitialStates().getNextSetIndex(0);
                 Result result(pomdpValueBounds.trivialPomdpValueBounds.getHighestLowerBound(initialPomdpState), pomdpValueBounds.trivialPomdpValueBounds.getSmallestUpperBound(initialPomdpState));
@@ -199,21 +171,11 @@
                     STORM_LOG_INFO("Detected that the belief MDP is finite.");
                     statistics.beliefMdpDetectedToBeFinite = true;
                 }
-<<<<<<< HEAD
                 if(options.interactiveUnfolding){
                     unfoldInteractively(targetObservations, formulaInfo.minimize(), rewardModelName, pomdpValueBounds, result);
                 } else {
-                    if (options.refine) {
-                        refineReachability(targetObservations, formulaInfo.minimize(), rewardModelName, pomdpValueBounds, result);
-                    } else {
-                        computeReachability(targetObservations, formulaInfo.minimize(), rewardModelName, pomdpValueBounds, result);
-                    }
-                }
-=======
-
-                refineReachability(targetObservations, formulaInfo.minimize(), rewardModelName, pomdpValueBounds, result);
-
->>>>>>> ecd6af98
+                    refineReachability(targetObservations, formulaInfo.minimize(), rewardModelName, pomdpValueBounds, result);
+                }
                 // "clear" results in case they were actually not requested (this will make the output a bit more clear)
                 if ((formulaInfo.minimize() && !options.discretize) || (formulaInfo.maximize() && !options.unfold)) {
                     result.lowerBound = -storm::utility::infinity<ValueType>();
@@ -230,31 +192,6 @@
             }
 
             template<typename PomdpModelType, typename BeliefValueType, typename BeliefMDPType>
-<<<<<<< HEAD
-=======
-            void BeliefExplorationPomdpModelChecker<PomdpModelType, BeliefValueType, BeliefMDPType>::precomputeValueBounds(storm::logic::Formula const& formula) {
-                auto formulaInfo = storm::pomdp::analysis::getFormulaInformation(pomdp(), formula);
-
-                // Compute some initial bounds on the values for each state of the pomdp
-                // We work with the Belief MDP value type, so if the POMDP is exact, but the belief MDP is not, we need to convert
-                auto initialPomdpValueBounds = PreprocessingPomdpValueBoundsModelChecker<ValueType>(pomdp()).getValueBounds(formula, formulaInfo);
-
-                std::vector<ValueType> pMCValueBound;
-                if(options.useParametricPreprocessing && options.unfold){
-                    STORM_LOG_WARN("Using the transformation to a pMC is currently not supported. The preprocessing step is skipped.");
-                    //initialPomdpValueBounds.parametric = PomdpParametricTransformationModelChecker<ValueType>(pomdp()).computeValuesForFMPolicy(formula, formulaInfo, options.paramMemBound, storm::storage::PomdpMemoryPattern::Full, options.paramGDEps, options.paramGDMaxInstantiations);
-                }
-                pomdpValueBounds.trivialPomdpValueBounds = initialPomdpValueBounds;
-
-                // If we clip and compute rewards, compute the values necessary for the correction terms
-                if(options.useGridClipping && formula.isRewardOperatorFormula()){
-                    pomdpValueBounds.extremePomdpValueBound =
-                        PreprocessingPomdpValueBoundsModelChecker<ValueType>(pomdp()).getExtremeValueBound(formula, formulaInfo);
-                }
-            }
-
-            template<typename PomdpModelType, typename BeliefValueType, typename BeliefMDPType>
->>>>>>> ecd6af98
             void BeliefExplorationPomdpModelChecker<PomdpModelType, BeliefValueType, BeliefMDPType>::printStatisticsToStream(std::ostream& stream) const {
                 stream << "##### Grid Approximation Statistics ######\n";
                 stream << "# Input model: \n";
@@ -328,159 +265,6 @@
                 stream << "##########################################\n";
             }
 
-<<<<<<< HEAD
-            template<typename PomdpModelType, typename BeliefValueType, typename BeliefMDPType>
-            void BeliefExplorationPomdpModelChecker<PomdpModelType, BeliefValueType, BeliefMDPType>::computeReachability(std::set<uint32_t> const &targetObservations, bool min, boost::optional<std::string> rewardModelName, storm::pomdp::modelchecker::POMDPValueBounds<ValueType> const& valueBounds, Result &result) {
-                auto trivialPOMDPBounds = valueBounds.trivialPomdpValueBounds;
-                if (options.discretize) {
-                    std::vector<BeliefValueType> observationResolutionVector(pomdp().getNrObservations(),
-                                                                             storm::utility::convertNumber<BeliefValueType>(options.resolutionInit));
-                    auto manager = std::make_shared<BeliefManagerType>(pomdp(), storm::utility::convertNumber<BeliefValueType>(options.numericPrecision),
-                                                                       options.dynamicTriangulation ? BeliefManagerType::TriangulationMode::Dynamic
-                                                                                                    : BeliefManagerType::TriangulationMode::Static);
-                    if (rewardModelName) {
-                        manager->setRewardModel(rewardModelName);
-                    }
-                    auto approx = std::make_shared<ExplorerType>(manager, trivialPOMDPBounds);
-                    HeuristicParameters heuristicParameters = {
-                            .gapThreshold = options.gapThresholdInit,
-                            .observationThreshold = options.obsThresholdInit, // Actually not relevant without refinement
-                            .sizeThreshold = options.sizeThresholdInit == 0 ? std::numeric_limits<uint64_t>::max() : options.sizeThresholdInit,
-                            .clippingThreshold = options.clippingThresholdInit,
-                            .optimalChoiceValueEpsilon = options.optimalChoiceValueThresholdInit,};
-
-                    buildOverApproximation(targetObservations, min, rewardModelName.is_initialized(), false, heuristicParameters, observationResolutionVector, manager, approx);
-                    if (approx->hasComputedValues()) {
-                        auto printInfo = [&approx]() {
-                            std::stringstream str;
-                            str << "Explored and checked Over-Approximation MDP:\n";
-                            approx->getExploredMdp()->printModelInformationToStream(str);
-                            return str.str();
-                        };
-
-                        std::shared_ptr<storm::models::sparse::Model<ValueType>> scheduledModel = approx->getExploredMdp();
-                        storm::models::sparse::StateLabeling newLabeling(scheduledModel->getStateLabeling());
-
-                        auto transMatrix = scheduledModel->getTransitionMatrix();
-
-                        transMatrix.dropZeroEntries();
-                        storm::storage::sparse::ModelComponents<ValueType> modelComponents(transMatrix, newLabeling);
-                        if(scheduledModel->hasChoiceLabeling()){
-                            modelComponents.choiceLabeling = scheduledModel->getChoiceLabeling();
-                        }
-                        storm::models::sparse::Mdp<ValueType> newMDP(modelComponents);
-                        auto inducedMC = newMDP.applyScheduler(*(approx->getSchedulerForExploredMdp()), true);
-                        scheduledModel = std::static_pointer_cast<storm::models::sparse::Model<ValueType>>(inducedMC);
-                        result.schedulerAsMarkovChain = scheduledModel;
-                        if(min){
-                            result.cutoffSchedulers = approx->getLowerValueBoundSchedulers();
-                        } else {
-                            result.cutoffSchedulers = approx->getUpperValueBoundSchedulers();
-                        }
-
-                        STORM_LOG_INFO(printInfo());
-                        ValueType &resultValue = min ? result.lowerBound : result.upperBound;
-                        resultValue = approx->getComputedValueAtInitialState();
-                    }
-                }
-                if (options.unfold) { // Underapproximation (uses a fresh Belief manager)
-                    auto manager = std::make_shared<BeliefManagerType>(pomdp(), storm::utility::convertNumber<BeliefValueType>(options.numericPrecision),
-                                                                       options.dynamicTriangulation ? BeliefManagerType::TriangulationMode::Dynamic
-                                                                                                    : BeliefManagerType::TriangulationMode::Static);
-                    if (rewardModelName) {
-                        manager->setRewardModel(rewardModelName);
-                    }
-
-                    auto approx = std::make_shared<ExplorerType>(manager, trivialPOMDPBounds, options.explorationHeuristic);
-                    HeuristicParameters heuristicParameters = {
-                            .gapThreshold = options.gapThresholdInit,
-                            .observationThreshold = options.obsThresholdInit, // Actually not relevant without refinement
-                            .sizeThreshold = options.sizeThresholdInit,
-                            .clippingThreshold = options.clippingThresholdInit,
-                            .optimalChoiceValueEpsilon = options.optimalChoiceValueThresholdInit,};
-                    if (heuristicParameters.sizeThreshold == 0) {
-                        if (options.explorationTimeLimit) {
-                            heuristicParameters.sizeThreshold = std::numeric_limits<uint64_t>::max();
-                        } else {
-                            heuristicParameters.sizeThreshold = pomdp().getNumberOfStates() * pomdp().getMaxNrStatesWithSameObservation();
-                            STORM_PRINT_AND_LOG("Heuristically selected an under-approximation mdp size threshold of " << heuristicParameters.sizeThreshold << ".\n")
-                        }
-                    }
-                    // If we clip and compute rewards
-                    if((options.clippingThresholdInit > 0 || options.useGridClipping) && rewardModelName.is_initialized()) {
-                        approx->setExtremeValueBound(valueBounds.extremePomdpValueBound);
-                    }
-                    if(!valueBounds.fmSchedulerValueList.empty()){
-                        approx->setFMSchedValueList(valueBounds.fmSchedulerValueList);
-                    }
-                    buildUnderApproximation(targetObservations, min, rewardModelName.is_initialized(), false, heuristicParameters, manager, approx, false);
-                    if (approx->hasComputedValues()) {
-                        auto printInfo = [&approx]() {
-                            std::stringstream str;
-                            str << "Explored and checked Under-Approximation MDP:\n";
-                            approx->getExploredMdp()->printModelInformationToStream(str);
-                            return str.str();
-                        };
-
-                        std::shared_ptr<storm::models::sparse::Model<ValueType>> scheduledModel = approx->getExploredMdp();
-                        if(options.useExplicitCutoff) {
-                            storm::models::sparse::StateLabeling newLabeling(scheduledModel->getStateLabeling());
-                            auto nrPreprocessingScheds = min ? approx->getNrSchedulersForUpperBounds() : approx->getNrSchedulersForLowerBounds();
-                            for (uint64_t i = 0; i < nrPreprocessingScheds; ++i) {
-                                newLabeling.addLabel("sched_" + std::to_string(i));
-                            }
-                            if (approx->hasFMSchedulerValues()) {
-                                newLabeling.addLabel("finite_mem");
-                            }
-                            newLabeling.addLabel("cutoff");
-                            newLabeling.addLabel("clipping");
-
-                            auto transMatrix = scheduledModel->getTransitionMatrix();
-                            for (uint64_t i = 0; i < scheduledModel->getNumberOfStates(); ++i) {
-                                if (newLabeling.getStateHasLabel("truncated", i)) {
-                                    uint64_t localChosenActionIndex = approx->getSchedulerForExploredMdp()->getChoice(i).getDeterministicChoice();
-                                    auto rowIndex = scheduledModel->getTransitionMatrix().getRowGroupIndices()[i];
-                                    if(scheduledModel->getChoiceLabeling().getLabelsOfChoice(rowIndex+localChosenActionIndex).size() > 0) {
-                                        auto label = *(scheduledModel->getChoiceLabeling().getLabelsOfChoice(rowIndex+localChosenActionIndex).begin());
-                                        if (label.rfind("clip", 0) == 0) {
-                                            newLabeling.addLabelToState("clipping", i);
-                                            auto chosenRow = transMatrix.getRow(i, 0);
-                                            auto candidateIndex = (chosenRow.end() - 1)->getColumn();
-                                            transMatrix.makeRowDirac(transMatrix.getRowGroupIndices()[i], candidateIndex);
-                                        } else if (label.rfind("mem_node", 0) == 0){
-                                            newLabeling.addLabelToState("finite_mem", i);
-                                            newLabeling.addLabelToState("cutoff", i);
-                                        } else {
-                                            newLabeling.addLabelToState(label, i);
-                                            newLabeling.addLabelToState("cutoff", i);
-                                        }
-                                    }
-                                }
-                            }
-                            newLabeling.removeLabel("truncated");
-
-                            transMatrix.dropZeroEntries();
-                            storm::storage::sparse::ModelComponents<ValueType> modelComponents(transMatrix, newLabeling);
-                            if (scheduledModel->hasChoiceLabeling()) {
-                                modelComponents.choiceLabeling = scheduledModel->getChoiceLabeling();
-                            }
-                            storm::models::sparse::Mdp<ValueType> newMDP(modelComponents);
-                            auto inducedMC = newMDP.applyScheduler(*(approx->getSchedulerForExploredMdp()), true);
-                            scheduledModel = std::static_pointer_cast<storm::models::sparse::Model<ValueType>>(inducedMC);
-                        } else {
-                            auto inducedMC = approx->getExploredMdp()->applyScheduler(*(approx->getSchedulerForExploredMdp()), true);
-                            scheduledModel = std::static_pointer_cast<storm::models::sparse::Model<ValueType>>(inducedMC);
-                        }
-                        result.schedulerAsMarkovChain = scheduledModel;
-                        if(min){
-                            result.cutoffSchedulers = approx->getUpperValueBoundSchedulers();
-                        } else {
-                            result.cutoffSchedulers = approx->getLowerValueBoundSchedulers();
-                        }
-                        ValueType &resultValue = min ? result.upperBound : result.lowerBound;
-                        resultValue = approx->getComputedValueAtInitialState();
-                    }
-=======
 
             /*** Private Functions ***/
 
@@ -490,7 +274,6 @@
                     return *preprocessedPomdp;
                 } else {
                     return *inputPomdp;
->>>>>>> ecd6af98
                 }
             }
 
@@ -503,23 +286,24 @@
                 std::shared_ptr<BeliefManagerType> overApproxBeliefManager;
                 std::shared_ptr<ExplorerType> overApproximation;
                 HeuristicParameters overApproxHeuristicPar;
-                if (options.discretize) { // Setup and build first OverApproximation
-                    observationResolutionVector = std::vector<BeliefValueType>(pomdp().getNrObservations(), storm::utility::convertNumber<BeliefValueType>(options.resolutionInit));
-                    overApproxBeliefManager = std::make_shared<BeliefManagerType>(pomdp(), storm::utility::convertNumber<BeliefValueType>(options.numericPrecision), options.dynamicTriangulation ? BeliefManagerType::TriangulationMode::Dynamic : BeliefManagerType::TriangulationMode::Static);
+                if (options.discretize) {  // Setup and build first OverApproximation
+                    observationResolutionVector =
+                        std::vector<BeliefValueType>(pomdp().getNrObservations(), storm::utility::convertNumber<BeliefValueType>(options.resolutionInit));
+                    overApproxBeliefManager = std::make_shared<BeliefManagerType>(
+                        pomdp(), storm::utility::convertNumber<BeliefValueType>(options.numericPrecision),
+                        options.dynamicTriangulation ? BeliefManagerType::TriangulationMode::Dynamic : BeliefManagerType::TriangulationMode::Static);
                     if (rewardModelName) {
                         overApproxBeliefManager->setRewardModel(rewardModelName);
                     }
-                    overApproximation = std::make_shared<ExplorerType>(overApproxBeliefManager, trivialPOMDPBounds, storm::builder::ExplorationHeuristic::BreadthFirst);
+                    overApproximation =
+                        std::make_shared<ExplorerType>(overApproxBeliefManager, trivialPOMDPBounds, storm::builder::ExplorationHeuristic::BreadthFirst);
                     overApproxHeuristicPar.gapThreshold = options.gapThresholdInit;
                     overApproxHeuristicPar.observationThreshold = options.obsThresholdInit;
                     overApproxHeuristicPar.sizeThreshold = options.sizeThresholdInit == 0 ? std::numeric_limits<uint64_t>::max() : options.sizeThresholdInit;
                     overApproxHeuristicPar.optimalChoiceValueEpsilon = options.optimalChoiceValueThresholdInit;
-<<<<<<< HEAD
-                    overApproxHeuristicPar.clippingThreshold = options.clippingThresholdInit;
-=======
-
->>>>>>> ecd6af98
-                    buildOverApproximation(targetObservations, min, rewardModelName.is_initialized(), false, overApproxHeuristicPar, observationResolutionVector, overApproxBeliefManager, overApproximation);
+
+                    buildOverApproximation(targetObservations, min, rewardModelName.is_initialized(), false, overApproxHeuristicPar,
+                                           observationResolutionVector, overApproxBeliefManager, overApproximation);
                     if (!overApproximation->hasComputedValues() || storm::utility::resources::isTerminate()) {
                         return;
                     }
@@ -533,42 +317,36 @@
                 std::shared_ptr<BeliefManagerType> underApproxBeliefManager;
                 std::shared_ptr<ExplorerType> underApproximation;
                 HeuristicParameters underApproxHeuristicPar;
-                if (options.unfold) { // Setup and build first UnderApproximation
-                    underApproxBeliefManager = std::make_shared<BeliefManagerType>(pomdp(), storm::utility::convertNumber<BeliefValueType>(options.numericPrecision), options.dynamicTriangulation ? BeliefManagerType::TriangulationMode::Dynamic : BeliefManagerType::TriangulationMode::Static);
+                if (options.unfold) {  // Setup and build first UnderApproximation
+                    underApproxBeliefManager = std::make_shared<BeliefManagerType>(
+                        pomdp(), storm::utility::convertNumber<BeliefValueType>(options.numericPrecision),
+                        options.dynamicTriangulation ? BeliefManagerType::TriangulationMode::Dynamic : BeliefManagerType::TriangulationMode::Static);
                     if (rewardModelName) {
                         underApproxBeliefManager->setRewardModel(rewardModelName);
                     }
-                    //TODO different exploration heuristics in over-approximation?
+                    // TODO different exploration heuristics in over-approximation?
                     underApproximation = std::make_shared<ExplorerType>(underApproxBeliefManager, trivialPOMDPBounds, options.explorationHeuristic);
                     underApproxHeuristicPar.gapThreshold = options.gapThresholdInit;
                     underApproxHeuristicPar.optimalChoiceValueEpsilon = options.optimalChoiceValueThresholdInit;
                     underApproxHeuristicPar.sizeThreshold = options.sizeThresholdInit;
-                    underApproxHeuristicPar.clippingThreshold = options.clippingThresholdInit;
                     if (underApproxHeuristicPar.sizeThreshold == 0) {
                         if (!options.refine && options.explorationTimeLimit) {
                             underApproxHeuristicPar.sizeThreshold = std::numeric_limits<uint64_t>::max();
                         } else {
                             underApproxHeuristicPar.sizeThreshold = pomdp().getNumberOfStates() * pomdp().getMaxNrStatesWithSameObservation();
-                            STORM_PRINT_AND_LOG("Heuristically selected an under-approximation mdp size threshold of " << underApproxHeuristicPar.sizeThreshold << ".\n")
+                            STORM_PRINT_AND_LOG("Heuristically selected an under-approximation mdp size threshold of " << underApproxHeuristicPar.sizeThreshold
+                                                                                                                       << ".\n")
                         }
                         underApproxHeuristicPar.sizeThreshold = pomdp().getNumberOfStates() * pomdp().getMaxNrStatesWithSameObservation();
                     }
-<<<<<<< HEAD
-                    if((options.clippingThresholdInit > 0 || options.useGridClipping) && rewardModelName.is_initialized()) {
+                    if (options.useGridClipping && rewardModelName.is_initialized()) {
                         underApproximation->setExtremeValueBound(valueBounds.extremePomdpValueBound);
                     }
-                    if(!valueBounds.fmSchedulerValueList.empty()){
+                    if (!valueBounds.fmSchedulerValueList.empty()) {
                         underApproximation->setFMSchedValueList(valueBounds.fmSchedulerValueList);
                     }
                     buildUnderApproximation(targetObservations, min, rewardModelName.is_initialized(), false, underApproxHeuristicPar, underApproxBeliefManager,
                                             underApproximation, false);
-=======
-                    if(options.useGridClipping && rewardModelName.is_initialized()) {
-                        underApproximation->setExtremeValueBound(valueBounds.extremePomdpValueBound);
-                    }
-
-                    buildUnderApproximation(targetObservations, min, rewardModelName.is_initialized(), false, underApproxHeuristicPar, underApproxBeliefManager, underApproximation);
->>>>>>> ecd6af98
                     if (!underApproximation->hasComputedValues() || storm::utility::resources::isTerminate()) {
                         return;
                     }
@@ -578,7 +356,7 @@
                         STORM_LOG_INFO("Initial Under-approx result obtained after " << statistics.totalTime << ". Value is '" << newValue << "'.\n");
                     }
                 }
-                
+
                 // Do some output
                 STORM_LOG_INFO("Completed (initial) computation. Current checktime is " << statistics.totalTime << ".");
                 bool computingLowerBound = false;
@@ -598,7 +376,7 @@
                 } else if (computingUpperBound) {
                     STORM_LOG_INFO("\tObtained result is ≤" << result.upperBound << ".");
                 }
-                
+
                 // Start refinement
                 if (options.refine) {
                     STORM_LOG_WARN_COND(
@@ -638,22 +416,6 @@
                                 break;
                             }
                         }
-<<<<<<< HEAD
-                    }
-
-                    if (options.unfold && result.diff() > options.refinePrecision) {
-                        // Refine under-approximation
-                        underApproxHeuristicPar.gapThreshold *= options.gapThresholdFactor;
-                        underApproxHeuristicPar.sizeThreshold = storm::utility::convertNumber<uint64_t, ValueType>(storm::utility::convertNumber<ValueType, uint64_t>(underApproximation->getExploredMdp()->getNumberOfStates()) * options.sizeThresholdFactor);
-                        underApproxHeuristicPar.optimalChoiceValueEpsilon *= options.optimalChoiceValueThresholdFactor;
-                        underApproxFixPoint = buildUnderApproximation(targetObservations, min, rewardModelName.is_initialized(), true, underApproxHeuristicPar,
-                                                                      underApproxBeliefManager, underApproximation, false);
-                        if (underApproximation->hasComputedValues() && !storm::utility::resources::isTerminate()) {
-                            ValueType const& newValue = underApproximation->getComputedValueAtInitialState();
-                            bool betterBound = min ? result.updateUpperBound(newValue) : result.updateLowerBound(newValue);
-                            if (betterBound) {
-                                STORM_LOG_INFO("Under-approx result for refinement improved after " << statistics.totalTime << " in refinement step #" << (statistics.refinementSteps.get() + 1) << ". New value is '" << newValue << "'.");
-=======
 
                         if (options.unfold && result.diff() > options.refinePrecision) {
                             // Refine under-approximation
@@ -674,7 +436,6 @@
                                 }
                             } else {
                                 break;
->>>>>>> ecd6af98
                             }
                         }
 
@@ -706,101 +467,81 @@
                                 STORM_LOG_WARN_COND(statistics.refinementSteps.get() < 1000, "Refinement requires  more than 1000 iterations.");
                             }
                         }
+                        if (options.unfold && !options.useStateEliminationCutoff) {
+                            std::shared_ptr<storm::models::sparse::Model<ValueType>> scheduledModel = underApproximation->getExploredMdp();
+                            storm::models::sparse::StateLabeling newLabeling(scheduledModel->getStateLabeling());
+                            auto nrPreprocessingScheds =
+                                min ? underApproximation->getNrSchedulersForUpperBounds() : underApproximation->getNrSchedulersForLowerBounds();
+                            for (uint64_t i = 0; i < nrPreprocessingScheds; ++i) {
+                                newLabeling.addLabel("sched_" + std::to_string(i));
+                            }
+                            newLabeling.addLabel("cutoff");
+                            newLabeling.addLabel("clipping");
+                            newLabeling.addLabel("finite_mem");
+
+                            auto transMatrix = scheduledModel->getTransitionMatrix();
+                            for (uint64_t i = 0; i < scheduledModel->getNumberOfStates(); ++i) {
+                                if (newLabeling.getStateHasLabel("truncated", i)) {
+                                    uint64_t localChosenActionIndex = underApproximation->getSchedulerForExploredMdp()->getChoice(i).getDeterministicChoice();
+                                    auto rowIndex = scheduledModel->getTransitionMatrix().getRowGroupIndices()[i];
+                                    if (scheduledModel->getChoiceLabeling().getLabelsOfChoice(rowIndex + localChosenActionIndex).size() > 0) {
+                                        auto label = *(scheduledModel->getChoiceLabeling().getLabelsOfChoice(rowIndex + localChosenActionIndex).begin());
+                                        if (label.rfind("clip", 0) == 0) {
+                                            newLabeling.addLabelToState("clipping", i);
+                                            auto chosenRow = transMatrix.getRow(i, 0);
+                                            auto candidateIndex = (chosenRow.end() - 1)->getColumn();
+                                            transMatrix.makeRowDirac(transMatrix.getRowGroupIndices()[i], candidateIndex);
+                                        } else if (label.rfind("mem_node", 0) == 0) {
+                                            newLabeling.addLabelToState("finite_mem", i);
+                                            newLabeling.addLabelToState("cutoff", i);
+                                        } else {
+                                            newLabeling.addLabelToState(label, i);
+                                            newLabeling.addLabelToState("cutoff", i);
+                                        }
+                                    }
+                                }
+                            }
+                            newLabeling.removeLabel("truncated");
+
+                            transMatrix.dropZeroEntries();
+                            storm::storage::sparse::ModelComponents<ValueType> modelComponents(transMatrix, newLabeling);
+                            if (scheduledModel->hasChoiceLabeling()) {
+                                modelComponents.choiceLabeling = scheduledModel->getChoiceLabeling();
+                            }
+                            storm::models::sparse::Mdp<ValueType> newMDP(modelComponents);
+                            auto inducedMC = newMDP.applyScheduler(*(underApproximation->getSchedulerForExploredMdp()), true);
+                            scheduledModel = std::static_pointer_cast<storm::models::sparse::Model<ValueType>>(inducedMC);
+                            result.schedulerAsMarkovChain = scheduledModel;
+                            if (min) {
+                                result.cutoffSchedulers = underApproximation->getUpperValueBoundSchedulers();
+                            } else {
+                                result.cutoffSchedulers = underApproximation->getLowerValueBoundSchedulers();
+                            }
+                        }
                         if (overApproxFixPoint && underApproxFixPoint) {
                             STORM_LOG_INFO("Refinement fixpoint reached after " << statistics.refinementSteps.get() << " iterations.\n");
                             statistics.refinementFixpointDetected = true;
                             break;
                         }
                     }
-                }
-
-                // TODO: UNDER CONSTRUCTION (START)
-                if (options.unfold) {
-                    std::shared_ptr<storm::models::sparse::Model<ValueType>> scheduledModel = underApproximation->getExploredMdp();
-                    if(!options.useStateEliminationCutoff) {
-                        storm::models::sparse::StateLabeling newLabeling(scheduledModel->getStateLabeling());
-                        auto nrPreprocessingScheds =
-                            min ? underApproximation->getNrSchedulersForUpperBounds() : underApproximation->getNrSchedulersForLowerBounds();
-                        for (uint64_t i = 0; i < nrPreprocessingScheds; ++i) {
-                            newLabeling.addLabel("sched_" + std::to_string(i));
-                        }
-                        newLabeling.addLabel("cutoff");
-                        for (uint64_t i = 0; i < scheduledModel->getNumberOfStates(); ++i) {
-                            if (newLabeling.getStateHasLabel("truncated", i)) {
-                                newLabeling.addLabelToState(
-                                    "sched_" + std::to_string(underApproximation->getSchedulerForExploredMdp()->getChoice(i).getDeterministicChoice()), i);
-                                newLabeling.addLabelToState("cutoff", i);
-                            }
-                        }
-                        newLabeling.removeLabel("truncated");
-                        storm::storage::sparse::ModelComponents<ValueType> modelComponents(scheduledModel->getTransitionMatrix(), newLabeling,
-                                                                                           scheduledModel->getRewardModels());
-                        if (scheduledModel->hasChoiceLabeling()) {
-                            modelComponents.choiceLabeling = scheduledModel->getChoiceLabeling();
-                        }
-                        storm::models::sparse::Mdp<ValueType> newMDP(modelComponents);
-                        auto inducedMC = newMDP.applyScheduler(*(underApproximation->getSchedulerForExploredMdp()), true);
-                        scheduledModel = std::static_pointer_cast<storm::models::sparse::Model<ValueType>>(inducedMC);
-                    }
-                    result.schedulerAsMarkovChain = scheduledModel;
-                    if(min){
-                        result.cutoffSchedulers = underApproximation->getUpperValueBoundSchedulers();
-                    } else {
-                        result.cutoffSchedulers = underApproximation->getLowerValueBoundSchedulers();
-                    }
-                }
-<<<<<<< HEAD
-                if (underApproximation->hasComputedValues()) {
-                    std::shared_ptr<storm::models::sparse::Model<ValueType>> scheduledModel = underApproximation->getExploredMdp();
-                    if(options.useExplicitCutoff) {
-                        storm::models::sparse::StateLabeling newLabeling(scheduledModel->getStateLabeling());
-                        auto nrPreprocessingScheds =
-                            min ? underApproximation->getNrSchedulersForUpperBounds() : underApproximation->getNrSchedulersForLowerBounds();
-                        for (uint64_t i = 0; i < nrPreprocessingScheds; ++i) {
-                            newLabeling.addLabel("sched_" + std::to_string(i));
-                        }
-                        newLabeling.addLabel("cutoff");
-                        newLabeling.addLabel("clipping");
-                        newLabeling.addLabel("finite_mem");
-
-                        auto transMatrix = scheduledModel->getTransitionMatrix();
-                        for (uint64_t i = 0; i < scheduledModel->getNumberOfStates(); ++i) {
-                            if (newLabeling.getStateHasLabel("truncated", i)) {
-                                uint64_t localChosenActionIndex = underApproximation->getSchedulerForExploredMdp()->getChoice(i).getDeterministicChoice();
-                                auto rowIndex = scheduledModel->getTransitionMatrix().getRowGroupIndices()[i];
-                                if(scheduledModel->getChoiceLabeling().getLabelsOfChoice(rowIndex+localChosenActionIndex).size() > 0) {
-                                    auto label = *(scheduledModel->getChoiceLabeling().getLabelsOfChoice(rowIndex+localChosenActionIndex).begin());
-                                    if (label.rfind("clip", 0) == 0) {
-                                        newLabeling.addLabelToState("clipping", i);
-                                        auto chosenRow = transMatrix.getRow(i, 0);
-                                        auto candidateIndex = (chosenRow.end() - 1)->getColumn();
-                                        transMatrix.makeRowDirac(transMatrix.getRowGroupIndices()[i], candidateIndex);
-                                    } else if (label.rfind("mem_node", 0) == 0){
-                                        newLabeling.addLabelToState("finite_mem", i);
-                                        newLabeling.addLabelToState("cutoff", i);
-                                    } else {
-                                        newLabeling.addLabelToState(label, i);
-                                        newLabeling.addLabelToState("cutoff", i);
-                                    }
-                                }
-                            }
-                        }
-                        newLabeling.removeLabel("truncated");
-
-                        transMatrix.dropZeroEntries();
-                        storm::storage::sparse::ModelComponents<ValueType> modelComponents(transMatrix, newLabeling);
-                        if (scheduledModel->hasChoiceLabeling()) {
-                            modelComponents.choiceLabeling = scheduledModel->getChoiceLabeling();
-                        }
-                        storm::models::sparse::Mdp<ValueType> newMDP(modelComponents);
-                        auto inducedMC = newMDP.applyScheduler(*(underApproximation->getSchedulerForExploredMdp()), true);
-                        scheduledModel = std::static_pointer_cast<storm::models::sparse::Model<ValueType>>(inducedMC);
-                    }
-                    result.schedulerAsMarkovChain = scheduledModel;
-                    if(min){
-                        result.cutoffSchedulers = underApproximation->getUpperValueBoundSchedulers();
-                    } else {
-                        result.cutoffSchedulers = underApproximation->getLowerValueBoundSchedulers();
+                    // Print model information of final over- / under-approximation MDP
+                    if (options.discretize && overApproximation->hasComputedValues()) {
+                        auto printOverInfo = [&overApproximation]() {
+                            std::stringstream str;
+                            str << "Explored and checked Over-Approximation MDP:\n";
+                            overApproximation->getExploredMdp()->printModelInformationToStream(str);
+                            return str.str();
+                        };
+                        STORM_LOG_INFO(printOverInfo());
+                    }
+                    if (options.unfold && underApproximation->hasComputedValues()) {
+                        auto printUnderInfo = [&underApproximation]() {
+                            std::stringstream str;
+                            str << "Explored and checked Under-Approximation MDP:\n";
+                            underApproximation->getExploredMdp()->printModelInformationToStream(str);
+                            return str.str();
+                        };
+                        STORM_LOG_INFO(printUnderInfo());
                     }
                 }
             }
@@ -829,9 +570,8 @@
                 underApproxHeuristicPar.gapThreshold = options.gapThresholdInit;
                 underApproxHeuristicPar.optimalChoiceValueEpsilon = options.optimalChoiceValueThresholdInit;
                 underApproxHeuristicPar.sizeThreshold = std::numeric_limits<uint64_t>().max()-1;  // we don't set a size threshold
-                underApproxHeuristicPar.clippingThreshold = options.clippingThresholdInit;
-
-                if ((options.clippingThresholdInit > 0 || options.useGridClipping) && rewardModelName.is_initialized()) {
+
+                if (options.useGridClipping && rewardModelName.is_initialized()) {
                     interactiveUnderApproximationExplorer->setExtremeValueBound(valueBounds.extremePomdpValueBound);
                 }
 
@@ -841,7 +581,7 @@
 
                 // Start iteration
                 while (!(unfoldingControl == storm::pomdp::modelchecker::BeliefExplorationPomdpModelChecker<PomdpModelType, BeliefValueType,
-                    BeliefMDPType>::UnfoldingControl::Terminate)) {
+                                                                                                            BeliefMDPType>::UnfoldingControl::Terminate)) {
                     bool underApproxFixPoint = true;
                     bool hasTruncatedStates = false;
                     if(unfoldingStatus != Status::Converged) {
@@ -857,7 +597,7 @@
                                                                                             << newValue << "'.");
                             }
                             std::shared_ptr<storm::models::sparse::Model<ValueType>> scheduledModel = interactiveUnderApproximationExplorer->getExploredMdp();
-                            if (options.useExplicitCutoff) {
+                            if (!options.useStateEliminationCutoff) {
                                 storm::models::sparse::StateLabeling newLabeling(scheduledModel->getStateLabeling());
                                 auto nrPreprocessingScheds = min ? interactiveUnderApproximationExplorer->getNrSchedulersForUpperBounds()
                                                                  : interactiveUnderApproximationExplorer->getNrSchedulersForLowerBounds();
@@ -955,7 +695,7 @@
                     }
                     // While we tell the procedure to be paused, idle
                     while (unfoldingControl == storm::pomdp::modelchecker::BeliefExplorationPomdpModelChecker<PomdpModelType, BeliefValueType,
-                        BeliefMDPType>::UnfoldingControl::Pause &&
+                                                                                                              BeliefMDPType>::UnfoldingControl::Pause &&
                            !storm::utility::resources::isTerminate());
                 }
                 STORM_LOG_INFO("\tInteractive Unfolding terminated.\n");
@@ -981,80 +721,23 @@
 
                 return -1;
             }
-
-            template<typename PomdpModelType, typename BeliefValueType, typename BeliefMDPType>
-            BeliefValueType BeliefExplorationPomdpModelChecker<PomdpModelType, BeliefValueType, BeliefMDPType>::rateObservation(typename ExplorerType::SuccessorObservationInformation const& info, BeliefValueType const& observationResolution, BeliefValueType const& maxResolution) {
-                auto n = storm::utility::convertNumber<BeliefValueType, uint64_t>(info.support.size());
-                auto one = storm::utility::one<BeliefValueType>();
-                if (storm::utility::isOne(n)) {
-                    // If the belief is Dirac, it has to be approximated precisely.
-                    // In this case, we return the best possible rating
-                    return one;
+            
+            template<typename ValueType>
+            ValueType getGap(ValueType const& l, ValueType const& u) {
+                STORM_LOG_ASSERT(l >= storm::utility::zero<ValueType>() && u >= storm::utility::zero<ValueType>(), "Gap computation currently does not handle negative values.");
+                if (storm::utility::isInfinity(u)) {
+                    if (storm::utility::isInfinity(l)) {
+                        return storm::utility::zero<ValueType>();
+                    } else {
+                        return u;
+                    }
+                } else if (storm::utility::isZero(u)) {
+                    STORM_LOG_ASSERT(storm::utility::isZero(l), "Upper bound is zero but lower bound is " << l << ".");
+                    return u;
                 } else {
-                    // Create the rating for this observation at this choice from the given info
-                    BeliefValueType obsChoiceRating = storm::utility::convertNumber<BeliefValueType, ValueType>(info.maxProbabilityToSuccessorWithObs / info.observationProbability);
-                    // At this point, obsRating is the largest triangulation weight (which ranges from 1/n to 1
-                    // Normalize the rating so that it ranges from 0 to 1, where
-                    // 0 means that the actual belief lies in the middle of the triangulating simplex (i.e. a "bad" approximation) and 1 means that the belief is precisely approximated.
-                    obsChoiceRating = (obsChoiceRating * n - one) / (n - one);
-                    // Scale the ratings with the resolutions, so that low resolutions get a lower rating (and are thus more likely to be refined)
-                    obsChoiceRating *= observationResolution / maxResolution;
-                    return obsChoiceRating;
-                }
-            }
-            
-            template<typename PomdpModelType, typename BeliefValueType, typename BeliefMDPType>
-            std::vector<BeliefValueType> BeliefExplorationPomdpModelChecker<PomdpModelType, BeliefValueType, BeliefMDPType>::getObservationRatings(std::shared_ptr<ExplorerType> const& overApproximation, std::vector<BeliefValueType> const& observationResolutionVector) {
-                uint64_t numMdpStates = overApproximation->getExploredMdp()->getNumberOfStates();
-                auto const& choiceIndices = overApproximation->getExploredMdp()->getNondeterministicChoiceIndices();
-                BeliefValueType maxResolution = *std::max_element(observationResolutionVector.begin(), observationResolutionVector.end());
-
-                std::vector<BeliefValueType> resultingRatings(pomdp().getNrObservations(), storm::utility::one<BeliefValueType>());
-                
-                std::map<uint32_t, typename ExplorerType::SuccessorObservationInformation> gatheredSuccessorObservations; // Declare here to avoid reallocations
-                for (uint64_t mdpState = 0; mdpState < numMdpStates; ++mdpState) {
-                    // Check whether this state is reached under an optimal scheduler.
-                    // The heuristic assumes that the remaining states are not relevant for the observation score.
-                    if (overApproximation->stateIsOptimalSchedulerReachable(mdpState)) {
-                        for (uint64_t mdpChoice = choiceIndices[mdpState]; mdpChoice < choiceIndices[mdpState + 1]; ++mdpChoice) {
-                            // Similarly, only optimal actions are relevant
-                            if (overApproximation->actionIsOptimal(mdpChoice)) {
-                                // score the observations for this choice
-                                gatheredSuccessorObservations.clear();
-                                overApproximation->gatherSuccessorObservationInformationAtMdpChoice(mdpChoice, gatheredSuccessorObservations);
-                                for (auto const& obsInfo : gatheredSuccessorObservations) {
-                                    auto const& obs = obsInfo.first;
-                                    BeliefValueType obsChoiceRating = rateObservation(obsInfo.second, observationResolutionVector[obs], maxResolution);
-
-                                    // The rating of the observation will be the minimum over all choice-based observation ratings
-                                    resultingRatings[obs] = std::min(resultingRatings[obs], obsChoiceRating);
-                                }
-                            }
-                        }
-                    }
-=======
-                // TODO: UNDER CONSTRUCTION (END)
-
-
-                // Print model information of final over- / under-approximation MDP
-                if (options.discretize && overApproximation->hasComputedValues()) {
-                    auto printOverInfo = [&overApproximation]() {
-                        std::stringstream str;
-                        str << "Explored and checked Over-Approximation MDP:\n";
-                        overApproximation->getExploredMdp()->printModelInformationToStream(str);
-                        return str.str();
-                    };
-                    STORM_LOG_INFO(printOverInfo());
->>>>>>> ecd6af98
-                }
-                if (options.unfold && underApproximation->hasComputedValues()) {
-                    auto printUnderInfo = [&underApproximation]() {
-                        std::stringstream str;
-                        str << "Explored and checked Under-Approximation MDP:\n";
-                        underApproximation->getExploredMdp()->printModelInformationToStream(str);
-                        return str.str();
-                    };
-                    STORM_LOG_INFO(printUnderInfo());
+                    STORM_LOG_ASSERT(!storm::utility::isInfinity(l), "Lower bound is infinity, but upper bound is " << u << ".");
+                    // get the relative gap
+                    return storm::utility::abs<ValueType>(u-l) * storm::utility::convertNumber<ValueType, uint64_t>(2) / (l+u);
                 }
             }
 
@@ -1158,27 +841,6 @@
                                 truncateAllActions = true; // Case 1.2
                                 overApproximation->setCurrentStateIsTruncated();
                             }
-<<<<<<< HEAD
-                        } else {
-                            if (overApproximation->getCurrentStateWasTruncated()) {
-                                // Case 2
-                                if (!timeLimitExceeded && overApproximation->currentStateIsOptimalSchedulerReachable() && gap > heuristicParameters.gapThreshold && numRewiredOrExploredStates < heuristicParameters.sizeThreshold) {
-                                    exploreAllActions = true; // Case 2.1
-                                    STORM_LOG_INFO_COND(!fixPoint, "Not reaching a refinement fixpoint because a previously truncated state is now explored.");
-                                    fixPoint = false;
-                                } else {
-                                    truncateAllActions = true; // Case 2.2
-                                    overApproximation->setCurrentStateIsTruncated();
-                                    if (fixPoint) {
-                                        // Properly check whether this can still be a fixpoint
-                                        if (overApproximation->currentStateIsOptimalSchedulerReachable() && !storm::utility::isZero(gap)) {
-                                            STORM_LOG_INFO_COND(!fixPoint, "Not reaching a refinement fixpoint because we truncate a state with non-zero gap " << gap << " that is reachable via an optimal sched.");
-                                            fixPoint = false;
-                                        }
-                                        //} else {
-                                        // In this case we truncated a state that is not reachable under optimal schedulers.
-                                        // If no other state is explored (i.e. fixPoint remains true), these states should still not be reachable in subsequent iterations
-=======
                         } else if (overApproximation->getCurrentStateWasTruncated()) {
                             // Case 2
                             if (!timeLimitExceeded && overApproximation->currentStateIsOptimalSchedulerReachable() && gap > heuristicParameters.gapThreshold && numRewiredOrExploredStates < heuristicParameters.sizeThreshold) {
@@ -1193,7 +855,6 @@
                                     if (overApproximation->currentStateIsOptimalSchedulerReachable() && !storm::utility::isZero(gap)) {
                                         STORM_LOG_INFO_COND(!fixPoint, "Not reaching a refinement fixpoint because we truncate a state with non-zero gap " << gap << " that is reachable via an optimal sched.");
                                         fixPoint = false;
->>>>>>> ecd6af98
                                     }
                                     //} else {
                                     // In this case we truncated a state that is not reachable under optimal schedulers.
@@ -1284,7 +945,6 @@
                         }
                     }
 
-<<<<<<< HEAD
                     for (uint64_t action = 0, numActions = beliefManager->getBeliefNumberOfChoices(currId); action < numActions; ++action) {
                         if(pomdp().hasChoiceLabeling()){
                             auto rowIndex = pomdp().getTransitionMatrix().getRowGroupIndices()[beliefManager->getRepresentativeState(currId)];
@@ -1295,8 +955,6 @@
                         }
                     }
 
-=======
->>>>>>> ecd6af98
                     if (storm::utility::resources::isTerminate()) {
                         break;
                     }
@@ -1327,33 +985,13 @@
             }
 
             template<typename PomdpModelType, typename BeliefValueType, typename BeliefMDPType>
-<<<<<<< HEAD
-            bool BeliefExplorationPomdpModelChecker<PomdpModelType, BeliefValueType, BeliefMDPType>::buildUnderApproximation(
-                std::set<uint32_t> const& targetObservations, bool min, bool computeRewards, bool refine, HeuristicParameters const& heuristicParameters, std::shared_ptr<BeliefManagerType>& beliefManager, std::shared_ptr<ExplorerType>& underApproximation, bool firstIteration) {
-                bool useBeliefClipping = heuristicParameters.clippingThreshold > storm::utility::zero<ValueType>() || options.useGridClipping;
+            bool BeliefExplorationPomdpModelChecker<PomdpModelType, BeliefValueType, BeliefMDPType>::buildUnderApproximation(std::set<uint32_t> const &targetObservations, bool min, bool computeRewards, bool refine, HeuristicParameters const& heuristicParameters, std::shared_ptr<BeliefManagerType>& beliefManager, std::shared_ptr<ExplorerType>& underApproximation, bool firstIteration) {
                 statistics.underApproximationBuildTime.start();
                 unfoldingStatus = Status::Exploring;
-                if(useBeliefClipping){
-                    if(options.useGridClipping){
-                        STORM_PRINT_AND_LOG("Use Belief Clipping with grid beliefs \n")
-                    } else {
-                        STORM_PRINT_AND_LOG("Use Belief Clipping with threshold "
-                                                    << storm::utility::to_string(heuristicParameters.clippingThreshold)
-                                                    << "\n");
-                    }
-                    statistics.nrClippingAttempts = 0;
-                    statistics.nrClippedStates = 0;
-                    if(options.disableClippingReduction){
-                        STORM_PRINT_AND_LOG("Disable clipping candidate set reduction \n");
-                    }
-=======
-            bool BeliefExplorationPomdpModelChecker<PomdpModelType, BeliefValueType, BeliefMDPType>::buildUnderApproximation(std::set<uint32_t> const &targetObservations, bool min, bool computeRewards, bool refine, HeuristicParameters const& heuristicParameters, std::shared_ptr<BeliefManagerType>& beliefManager, std::shared_ptr<ExplorerType>& underApproximation) {
-                statistics.underApproximationBuildTime.start();
                 if(options.useGridClipping){
                     STORM_PRINT_AND_LOG("Use Belief Clipping with grid beliefs \n")
                     statistics.nrClippingAttempts = 0;
                     statistics.nrClippedStates = 0;
->>>>>>> ecd6af98
                 }
 
                 uint64_t nrCutoffStrategies = min ? underApproximation->getNrSchedulersForUpperBounds() : underApproximation->getNrSchedulersForLowerBounds();
@@ -1363,16 +1001,10 @@
                     statistics.underApproximationStateLimit = heuristicParameters.sizeThreshold;
                 }
                 if (!refine) {
-<<<<<<< HEAD
                     if (options.interactiveUnfolding && !firstIteration) {
                         underApproximation->restoreExplorationState();
                     } else if (computeRewards) {  // Build a new under approximation
-                        if (useBeliefClipping) {
-=======
-                    // Build a new under approximation
-                    if (computeRewards) {
-                        if(options.useGridClipping){
->>>>>>> ecd6af98
+                        if (options.useGridClipping) {
                             // If we clip, use the sink state for infinite correction values
                             underApproximation->startNewExploration(storm::utility::zero<ValueType>(), storm::utility::infinity<ValueType>());
                         } else {
@@ -1403,8 +1035,7 @@
                     if (printUpdateStopwatch.getTimeInSeconds() >= 60) {
                         printUpdateStopwatch.restart();
                         STORM_PRINT_AND_LOG("### " << underApproximation->getCurrentNumberOfMdpStates() << " beliefs in underapproximation MDP" << " ##### " << underApproximation->getUnexploredStates().size() << " beliefs queued\n")
-<<<<<<< HEAD
-                        if(underApproximation->getCurrentNumberOfMdpStates() > heuristicParameters.sizeThreshold && useBeliefClipping){
+                        if(underApproximation->getCurrentNumberOfMdpStates() > heuristicParameters.sizeThreshold && options.useGridClipping){
                             STORM_PRINT_AND_LOG("##### Clipping Attempts: " << statistics.nrClippingAttempts.get() << " ##### " << "Clipped States: " << statistics.nrClippedStates.get() << "\n");
                         }
                     }
@@ -1412,13 +1043,6 @@
                         underApproximation->storeExplorationState();
                         stateStored = true;
                     }
-=======
-                        if(underApproximation->getCurrentNumberOfMdpStates() > heuristicParameters.sizeThreshold && options.useGridClipping){
-                            STORM_PRINT_AND_LOG("##### Clipping Attempts: " << statistics.nrClippingAttempts.get() << " ##### " << "Clipped States: " << statistics.nrClippedStates.get() << "\n");
-                        }
-                    }
-
->>>>>>> ecd6af98
                     uint64_t currId = underApproximation->exploreNextState();
                     uint32_t currObservation = beliefManager->getBeliefObservation(currId);
                     uint64_t addedActions = 0;
@@ -1434,76 +1058,44 @@
                         bool stopExploration = false;
                         bool clipBelief = false;
                         if (timeLimitExceeded) {
-<<<<<<< HEAD
-                            clipBelief = useBeliefClipping;
+                            clipBelief = options.useGridClipping;
                             stopExploration = !underApproximation->isMarkedAsGridBelief(currId);
                         } else if(options.interactiveUnfolding && unfoldingControl != UnfoldingControl::Run) {
-                            clipBelief = useBeliefClipping;
+                            clipBelief = options.useGridClipping;
                             stopExploration = !underApproximation->isMarkedAsGridBelief(currId);
-=======
-                            clipBelief = options.useGridClipping;
-                            stopExploration = true;
-                            underApproximation->setCurrentStateIsTruncated();
->>>>>>> ecd6af98
                         } else if (!stateAlreadyExplored) {
                             // Check whether we want to explore the state now!
                             ValueType gap =
                                 getGap(underApproximation->getLowerValueBoundAtCurrentState(), underApproximation->getUpperValueBoundAtCurrentState());
                             if ((gap < heuristicParameters.gapThreshold) || (gap == 0 && options.cutZeroGap)) {
                                 stopExploration = true;
-<<<<<<< HEAD
-                            } else if (underApproximation->getCurrentNumberOfMdpStates() >=
-                                       heuristicParameters.sizeThreshold /*&& !statistics.beliefMdpDetectedToBeFinite*/) {
-                                clipBelief = useBeliefClipping;
-                                stopExploration = !underApproximation->isMarkedAsGridBelief(currId);
-                            }
-                        }
-
-                        if (clipBelief && !underApproximation->isMarkedAsGridBelief(currId)) {
-                            if (options.useGridClipping) {
-                                // Use a belief grid as clipping candidates
-                                if(options.useExplicitCutoff){
-                                    bool successfulClip = clipToGridExplicitly(currId, computeRewards, min, beliefManager, underApproximation,0);
-                                    // Set again as the current belief might have been detected to be a grid belief
-                                    stopExploration = !underApproximation->isMarkedAsGridBelief(currId);
-                                    if(successfulClip){
-                                        addedActions += 1;
-                                    }
-                                } else {
-                                    clipToGrid(currId, computeRewards, min, beliefManager, underApproximation);
-                                    addedActions += beliefManager->getBeliefNumberOfChoices(currId);
-                                }
-                            } else {
-                                // Use clipping with explored beliefs as candidates ("classic" clipping)
-                                if (clipToExploredBeliefs(currId, storm::utility::convertNumber<BeliefValueType>(heuristicParameters.clippingThreshold),
-                                                          computeRewards, 10, beliefManager, underApproximation)) {
-                                    ++addedActions;
-                                }
-                            }
-                        }  // end Clipping Procedure
-
-                        if(stopExploration){
-                            underApproximation->setCurrentStateIsTruncated();
-                        }
-                        if(!options.useExplicitCutoff || !stopExploration){
-=======
-                                underApproximation->setCurrentStateIsTruncated();
                             } else if (underApproximation->getCurrentNumberOfMdpStates() >=
                                        heuristicParameters.sizeThreshold /*&& !statistics.beliefMdpDetectedToBeFinite*/) {
                                 clipBelief = options.useGridClipping;
-                                stopExploration = true;
-                                underApproximation->setCurrentStateIsTruncated();
-                            }
-                        }
-
-                        if (clipBelief) {
+                                stopExploration = !underApproximation->isMarkedAsGridBelief(currId);
+                            }
+                        }
+
+                        if (clipBelief && !underApproximation->isMarkedAsGridBelief(currId)) {
                             // Use a belief grid as clipping candidates
-                            clipToGrid(currId, computeRewards, min, beliefManager, underApproximation);
-                            addedActions += beliefManager->getBeliefNumberOfChoices(currId);
-                        }  // end Clipping Procedure
-
+                            if(!options.useStateEliminationCutoff){
+                                bool successfulClip = clipToGridExplicitly(currId, computeRewards, min, beliefManager, underApproximation,0);
+                                // Set again as the current belief might have been detected to be a grid belief
+                                stopExploration = !underApproximation->isMarkedAsGridBelief(currId);
+                                if(successfulClip){
+                                    addedActions += 1;
+                                }
+                            } else {
+                                clipToGrid(currId, computeRewards, min, beliefManager, underApproximation);
+                                addedActions += beliefManager->getBeliefNumberOfChoices(currId);
+                            }
+                        } // end Clipping Procedure
+
+
+                        if(stopExploration){
+                            underApproximation->setCurrentStateIsTruncated();
+                        }
                         if(options.useStateEliminationCutoff || !stopExploration){
->>>>>>> ecd6af98
                             // Add successor transitions or cut-off transitions when exploration is stopped
                             for (uint64_t action = 0, numActions = beliefManager->getBeliefNumberOfChoices(currId); action < numActions; ++action) {
                                 // Always restore old behavior if available
@@ -1553,7 +1145,6 @@
                                 }
                             }
                         } else {
-<<<<<<< HEAD
                             for (uint64_t i = 0; i < nrCutoffStrategies && !options.skipHeuristicSchedulers; ++i) {
                                 auto cutOffValue = min ? underApproximation->computeUpperValueBoundForScheduler(currId, i)
                                                        : underApproximation->computeLowerValueBoundForScheduler(currId, i);
@@ -1592,18 +1183,6 @@
                                         underApproximation->addChoiceLabelToCurrentState(addedActions + transitionNr, "mem_node_" + std::to_string(i));
                                     }
                                     ++transitionNr;
-=======
-                            for (uint64_t i = 0; i < nrCutoffStrategies; ++i) {
-                                auto cutOffValue = min ? underApproximation->computeUpperValueBoundForScheduler(currId, i) : underApproximation->computeLowerValueBoundForScheduler(currId, i) ;
-                                if (computeRewards) {
-                                    underApproximation->addTransitionsToExtraStates(i, storm::utility::one<ValueType>());
-                                    underApproximation->addRewardToCurrentState(i, cutOffValue);
-                                } else {
-                                    underApproximation->addTransitionsToExtraStates(i, cutOffValue,storm::utility::one<ValueType>() - cutOffValue);
-                                }
-                                if(pomdp().hasChoiceLabeling()){
-                                    underApproximation->addChoiceLabelToCurrentState(i, "sched_" + std::to_string(i));
->>>>>>> ecd6af98
                                 }
                             }
                         }
@@ -1627,10 +1206,7 @@
                 statistics.underApproximationBuildTime.stop();
                 printUpdateStopwatch.stop();
                 STORM_PRINT_AND_LOG("Finished exploring Underapproximation MDP.\n Start analysis...\n");
-<<<<<<< HEAD
                 unfoldingStatus = Status::ModelExplorationFinished;
-=======
->>>>>>> ecd6af98
                 statistics.underApproximationCheckTime.start();
                 underApproximation->computeValuesOfExploredMdp(min ? storm::solver::OptimizationDirection::Minimize : storm::solver::OptimizationDirection::Maximize);
                 statistics.underApproximationCheckTime.stop();
@@ -1642,74 +1218,6 @@
                     statistics.underApproximationStates = underApproximation->getExploredMdp()->getNumberOfStates();
                 }
                 return fixPoint;
-            }
-<<<<<<< HEAD
-
-            template<typename PomdpModelType, typename BeliefValueType, typename BeliefMDPType>
-            bool
-            BeliefExplorationPomdpModelChecker<PomdpModelType, BeliefValueType, BeliefMDPType>::clipToExploredBeliefs(uint64_t clippingStateId, BeliefValueType threshold, bool computeRewards, uint64_t reducedCandidateSetSize, std::shared_ptr<BeliefManagerType> &beliefManager, std::shared_ptr<ExplorerType> &beliefExplorer) {// Preprocess suitable candidate beliefs
-                std::priority_queue<std::pair<BeliefValueType, uint64_t>, std::vector<std::pair<BeliefValueType, uint64_t>>, std::less<>> restrictedCandidates;
-                std::vector<uint64_t> candidates(reducedCandidateSetSize);
-                statistics.clippingPreTime.start();
-                // If the reduction is not disabled, we only pick the nrCandidate candidates with the smallest 1-norm of the difference between the candidate and the clipping belief
-                if(!options.disableClippingReduction) {
-                    for (auto const &candidateBelief : beliefExplorer->getBeliefsWithObservationInMdp(beliefManager->getBeliefObservation(clippingStateId))) {
-                        if (!beliefManager->isEqual(candidateBelief, clippingStateId)) {
-                            if (restrictedCandidates.size() < reducedCandidateSetSize) {
-                                restrictedCandidates.push(std::make_pair(beliefManager->computeDifference1norm(candidateBelief, clippingStateId), candidateBelief));
-                            } else {
-                                auto currentWorst = restrictedCandidates.top().first;
-                                if (currentWorst > beliefManager->computeDifference1norm(candidateBelief, clippingStateId)) {
-                                    restrictedCandidates.pop();
-                                    restrictedCandidates.push(std::make_pair(beliefManager->computeDifference1norm(candidateBelief, clippingStateId), candidateBelief));
-                                }
-                            }
-                        }
-                    }
-
-                    while (!restrictedCandidates.empty()) {
-                        candidates.push_back(restrictedCandidates.top().second);
-                        restrictedCandidates.pop();
-                    }
-                }
-                statistics.clippingPreTime.stop();
-                // Belief is to be clipped, find the best candidate from the restricted list
-                statistics.nrClippingAttempts = statistics.nrClippingAttempts.get() + 1;
-                statistics.clipWatch.start();
-                auto clippingResult = beliefManager->clipBelief(clippingStateId, threshold, options.disableClippingReduction ? beliefExplorer->getBeliefsInMdp() : candidates);
-                statistics.clipWatch.stop();
-                if (clippingResult.isClippable) {
-                    // An adequate clipping candidate has been found, add the transitions
-                    beliefExplorer->setCurrentStateIsClipped();
-                    statistics.nrClippedStates = statistics.nrClippedStates.get() + 1;
-                    BeliefValueType transitionProb = utility::one<BeliefValueType>() - clippingResult.delta;
-                    bool addedSucc = beliefExplorer->addTransitionToBelief(0, clippingResult.targetBelief, utility::convertNumber<BeliefMDPType>(transitionProb) , true);
-                    if (computeRewards) {
-                        //Determine a sound reward bound for the transition to the target state
-                        //Compute an over-/underapproximation for the original belief
-                        auto rewardBound = utility::zero<BeliefValueType>();
-                        for (auto const &deltaValue : clippingResult.deltaValues) {
-                            if(valueTypeCC.isEqual(beliefExplorer->getExtremeValueBoundAtPOMDPState(deltaValue.first), utility::infinity<BeliefMDPType>())){
-                                rewardBound = utility::infinity<BeliefValueType>();
-                                break;
-                            } else {
-                                rewardBound += deltaValue.second * utility::convertNumber<BeliefValueType>(beliefExplorer->getExtremeValueBoundAtPOMDPState(deltaValue.first));
-                            }
-                        }
-                        if(beliefTypeCC.isEqual(rewardBound, utility::infinity<BeliefValueType>())){
-                            beliefExplorer->addTransitionsToExtraStates(0, utility::zero<BeliefMDPType>(), utility::convertNumber<BeliefMDPType>(clippingResult.delta));
-                        } else {
-                            rewardBound /= clippingResult.delta;
-
-                            beliefExplorer->addTransitionsToExtraStates(0, utility::convertNumber<BeliefMDPType>(clippingResult.delta));
-                            beliefExplorer->addClippingRewardToCurrentState(0, utility::convertNumber<BeliefMDPType>(rewardBound));
-                        }
-                        beliefExplorer->addRewardToCurrentState(0, utility::zero<BeliefMDPType>());
-                    } else {
-                        beliefExplorer->addTransitionsToExtraStates(0, utility::zero<BeliefMDPType>(), utility::convertNumber<BeliefMDPType>(clippingResult.delta));
-                    }
-                } // end isClippable
-                return clippingResult.isClippable;
             }
 
             template<typename PomdpModelType, typename BeliefValueType, typename BeliefMDPType>
@@ -1756,21 +1264,21 @@
                                 // Otherwise, the reward for all candidates is infinite, clipping does not make sense. Cut it off instead
                                 absDelta += utility::convertNumber<BeliefValueType>(successor.second);
                                 rewardBound += utility::convertNumber<BeliefValueType>(successor.second) * utility::convertNumber<BeliefValueType>(min ? beliefExplorer->computeUpperValueBoundAtBelief(successor.first)
-                                                                                                                   : beliefExplorer->computeLowerValueBoundAtBelief(successor.first));
+                                                                                                                                                       : beliefExplorer->computeLowerValueBoundAtBelief(successor.first));
                             }
                         }
                     }
                     // Add the collected clipping transition if necessary
                     if (absDelta != utility::zero<BeliefValueType>()) {
                         if (computeRewards) {
-                                if(rewardBound == utility::infinity<BeliefValueType>()){
-                                    // If the reward is infinite, add a transition to the sink state to collect infinite reward
-                                    beliefExplorer->addTransitionsToExtraStates(action, utility::zero<BeliefMDPType>(), utility::convertNumber<BeliefMDPType>(absDelta));
-                                } else {
-                                    beliefExplorer->addTransitionsToExtraStates(action, utility::convertNumber<BeliefMDPType>(absDelta));
-                                    BeliefValueType totalRewardVal = rewardBound / absDelta;
-                                    beliefExplorer->addClippingRewardToCurrentState(action, utility::convertNumber<BeliefMDPType>(totalRewardVal));
-                                }
+                            if(rewardBound == utility::infinity<BeliefValueType>()){
+                                // If the reward is infinite, add a transition to the sink state to collect infinite reward
+                                beliefExplorer->addTransitionsToExtraStates(action, utility::zero<BeliefMDPType>(), utility::convertNumber<BeliefMDPType>(absDelta));
+                            } else {
+                                beliefExplorer->addTransitionsToExtraStates(action, utility::convertNumber<BeliefMDPType>(absDelta));
+                                BeliefValueType totalRewardVal = rewardBound / absDelta;
+                                beliefExplorer->addClippingRewardToCurrentState(action, utility::convertNumber<BeliefMDPType>(totalRewardVal));
+                            }
                         } else {
                             beliefExplorer->addTransitionsToExtraStates(action, utility::zero<BeliefMDPType>(), utility::convertNumber<BeliefMDPType>(absDelta));
                         }
@@ -1866,81 +1374,7 @@
             }
 
             template<typename PomdpModelType, typename BeliefValueType, typename BeliefMDPType>
-            PomdpModelType const& BeliefExplorationPomdpModelChecker<PomdpModelType, BeliefValueType, BeliefMDPType>::pomdp() const {
-                if (preprocessedPomdp) {
-                    return *preprocessedPomdp;
-=======
-
-            template<typename PomdpModelType, typename BeliefValueType, typename BeliefMDPType>
-            void BeliefExplorationPomdpModelChecker<PomdpModelType, BeliefValueType, BeliefMDPType>::clipToGrid(uint64_t clippingStateId, bool computeRewards, bool min, std::shared_ptr<BeliefManagerType> &beliefManager, std::shared_ptr<ExplorerType> &beliefExplorer) {
-                // Add all transitions to states which are already in the MDP, clip all others to a grid
-                // To make the resulting MDP smaller, we eliminate intermediate successor states when clipping is applied
-                for (uint64_t action = 0, numActions = beliefManager->getBeliefNumberOfChoices(clippingStateId); action < numActions; ++action) {
-                    auto rewardBound = utility::zero<BeliefValueType>();
-                    auto successors = beliefManager->expand(clippingStateId, action);
-                    auto absDelta = utility::zero<BeliefValueType>();
-                    for (auto const &successor : successors) {
-                        // Add transition if successor is in explored space.
-                        // We can directly add the transitions as there is at most one successor for each observation
-                        // Therefore no belief can be clipped to an already added successor
-                        bool added = beliefExplorer->addTransitionToBelief(action, successor.first, successor.second, true);
-                        if(!added){
-                            // The successor is not in the explored space. Clip it
-                            statistics.nrClippingAttempts = statistics.nrClippingAttempts.get() + 1;
-                            auto clipping = beliefManager->clipBeliefToGrid(successor.first, options.clippingGridRes,
-                                                                            beliefExplorer->getStateExtremeBoundIsInfinite());
-                            if (clipping.isClippable) {
-                                // The belief is not on the grid and there is a candidate with finite reward
-                                statistics.nrClippedStates = statistics.nrClippedStates.get() + 1;
-                                // Transition probability to candidate is (probability to successor) * (clipping transition probability)
-                                BeliefValueType transitionProb = (utility::one<BeliefValueType>() - clipping.delta) * utility::convertNumber<BeliefValueType>(successor.second);
-                                beliefExplorer->addTransitionToBelief(action, clipping.targetBelief, utility::convertNumber<BeliefMDPType>(transitionProb), false);
-                                // Collect weighted clipping values
-                                absDelta += clipping.delta * utility::convertNumber<BeliefValueType>(successor.second);
-                                if (computeRewards) {
-                                    // collect cumulative reward bounds
-                                    auto localRew = utility::zero<BeliefValueType>();
-                                    for (auto const &deltaValue : clipping.deltaValues) {
-                                        localRew += deltaValue.second * utility::convertNumber<BeliefValueType>((beliefExplorer->getExtremeValueBoundAtPOMDPState(deltaValue.first)));
-                                    }
-                                    if(localRew == utility::infinity<ValueType>()){
-                                        STORM_LOG_WARN("Infinite reward in clipping!");
-                                    }
-                                    rewardBound += localRew * utility::convertNumber<BeliefValueType>(successor.second);
-                                }
-                            } else if(clipping.onGrid){
-                                // If the belief is not clippable, but on the grid, it may need to be explored, too
-                                bool inserted = beliefExplorer->addTransitionToBelief(action, successor.first, successor.second, false);
-                            } else {
-                                // Otherwise, the reward for all candidates is infinite, clipping does not make sense. Cut it off instead
-                                absDelta += utility::convertNumber<BeliefValueType>(successor.second);
-                                rewardBound += utility::convertNumber<BeliefValueType>(successor.second) * utility::convertNumber<BeliefValueType>(min ? beliefExplorer->computeUpperValueBoundAtBelief(successor.first)
-                                                                                                                                                       : beliefExplorer->computeLowerValueBoundAtBelief(successor.first));
-                            }
-                        }
-                    }
-                    // Add the collected clipping transition if necessary
-                    if (absDelta != utility::zero<BeliefValueType>()) {
-                        if (computeRewards) {
-                            if(rewardBound == utility::infinity<BeliefValueType>()){
-                                // If the reward is infinite, add a transition to the sink state to collect infinite reward
-                                beliefExplorer->addTransitionsToExtraStates(action, utility::zero<BeliefMDPType>(), utility::convertNumber<BeliefMDPType>(absDelta));
-                            } else {
-                                beliefExplorer->addTransitionsToExtraStates(action, utility::convertNumber<BeliefMDPType>(absDelta));
-                                BeliefValueType totalRewardVal = rewardBound / absDelta;
-                                beliefExplorer->addClippingRewardToCurrentState(action, utility::convertNumber<BeliefMDPType>(totalRewardVal));
-                            }
-                        } else {
-                            beliefExplorer->addTransitionsToExtraStates(action, utility::zero<BeliefMDPType>(), utility::convertNumber<BeliefMDPType>(absDelta));
-                        }
-                    }
-                    if(computeRewards){
-                        beliefExplorer->computeRewardAtCurrentState(action);
-                    }
-                }
-            }
-
-            template<typename PomdpModelType, typename BeliefValueType, typename BeliefMDPType>
+
             BeliefValueType BeliefExplorationPomdpModelChecker<PomdpModelType, BeliefValueType, BeliefMDPType>::rateObservation(typename ExplorerType::SuccessorObservationInformation const& info, BeliefValueType const& observationResolution, BeliefValueType const& maxResolution) {
                 auto n = storm::utility::convertNumber<BeliefValueType, uint64_t>(info.support.size());
                 auto one = storm::utility::one<BeliefValueType>();
@@ -1960,7 +1394,7 @@
                     return obsChoiceRating;
                 }
             }
-            
+
             template<typename PomdpModelType, typename BeliefValueType, typename BeliefMDPType>
             std::vector<BeliefValueType> BeliefExplorationPomdpModelChecker<PomdpModelType, BeliefValueType, BeliefMDPType>::getObservationRatings(std::shared_ptr<ExplorerType> const& overApproximation, std::vector<BeliefValueType> const& observationResolutionVector) {
                 uint64_t numMdpStates = overApproximation->getExploredMdp()->getNumberOfStates();
@@ -1968,7 +1402,7 @@
                 BeliefValueType maxResolution = *std::max_element(observationResolutionVector.begin(), observationResolutionVector.end());
 
                 std::vector<BeliefValueType> resultingRatings(pomdp().getNrObservations(), storm::utility::one<BeliefValueType>());
-                
+
                 std::map<uint32_t, typename ExplorerType::SuccessorObservationInformation> gatheredSuccessorObservations; // Declare here to avoid reallocations
                 for (uint64_t mdpState = 0; mdpState < numMdpStates; ++mdpState) {
                     // Check whether this state is reached under an optimal scheduler.
@@ -2006,7 +1440,6 @@
                 } else if (storm::utility::isZero(u)) {
                     STORM_LOG_ASSERT(storm::utility::isZero(l), "Upper bound is zero but lower bound is " << l << ".");
                     return u;
->>>>>>> ecd6af98
                 } else {
                     STORM_LOG_ASSERT(!storm::utility::isInfinity(l), "Lower bound is infinity, but upper bound is " << u << ".");
                     // get the relative gap
@@ -2014,12 +1447,8 @@
                 }
             }
 
-<<<<<<< HEAD
-=======
-
             /*** Templates ***/
 
->>>>>>> ecd6af98
             template
             class BeliefExplorationPomdpModelChecker<storm::models::sparse::Pomdp<double>>;
 
