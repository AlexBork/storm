--- conflicted
+++ resolved
@@ -367,26 +367,9 @@
                             }
                         }
                         newLabeling.removeLabel("truncated");
-<<<<<<< HEAD
-                        // TODO replace labels by exporting a map
-                        for(uint64_t i = 0; i < pomdp().getNrObservations(); ++i){
-                            newLabeling.addLabel("obs_" + std::to_string(i));
-                        }
-                        newLabeling.addLabel("no_obs");
-                        for(uint64_t i = 0; i < scheduledModel->getNumberOfStates(); ++i){
-                            if (observations[i] <= pomdp().getNrObservations()) {
-                                newLabeling.addLabelToState("obs_" + std::to_string(observations[i]), i);
-                            } else {
-                                newLabeling.addLabelToState("no_obs", i);
-                            }
-                        }
-
-                        storm::storage::sparse::ModelComponents<ValueType> modelComponents(scheduledModel->getTransitionMatrix(), newLabeling, scheduledModel->getRewardModels());
-=======
 
                         transMatrix.dropZeroEntries();
                         storm::storage::sparse::ModelComponents<ValueType> modelComponents(transMatrix, newLabeling);
->>>>>>> 8eab75dd
                         if(scheduledModel->hasChoiceLabeling()){
                             modelComponents.choiceLabeling = scheduledModel->getChoiceLabeling();
                         }
