--- conflicted
+++ resolved
@@ -22,10 +22,7 @@
             struct POMDPValueBounds{
                 storm::pomdp::modelchecker::PreprocessingPomdpValueBounds<ValueType> trivialPomdpValueBounds;
                 storm::pomdp::modelchecker::ExtremePOMDPValueBound<ValueType> extremePomdpValueBound;
-<<<<<<< HEAD
                 std::vector<std::vector<std::unordered_map<uint64_t,ValueType>>> fmSchedulerValueList;
-=======
->>>>>>> ecd6af98
             };
             
             template<typename PomdpModelType, typename BeliefValueType = typename PomdpModelType::ValueType, typename BeliefMDPType = typename PomdpModelType::ValueType>
@@ -37,7 +34,8 @@
                 typedef storm::builder::BeliefMdpExplorer<PomdpModelType, BeliefValueType> ExplorerType;
                 typedef BeliefExplorationPomdpModelCheckerOptions<ValueType> Options;
 
-<<<<<<< HEAD
+
+                /*** Struct Definition(s) ***/
                 enum class Status {
                     Uninitialized,
                     Exploring,
@@ -46,12 +44,7 @@
                     Terminated,
                     Converged,
                 };
-                
-=======
-
-                /*** Struct Definition(s) ***/
-
->>>>>>> ecd6af98
+
                 struct Result {
                     Result(ValueType lower, ValueType upper);
                     ValueType lowerBound;
@@ -68,7 +61,6 @@
 
                 BeliefExplorationPomdpModelChecker(std::shared_ptr<PomdpModelType> pomdp, Options options = Options());
                 
-<<<<<<< HEAD
                 Result check(storm::logic::Formula const& formula, std::vector<std::vector<std::unordered_map<uint64_t,ValueType>>> const& additionalUnderApproximationBounds = std::vector<std::vector<std::unordered_map<uint64_t,ValueType>>>());
 
                 void printStatisticsToStream(std::ostream& stream) const;
@@ -96,21 +88,13 @@
                 int getStatus();
 
             private:
+                /*** Struct Definition(s) ***/
+
                  enum class UnfoldingControl {
                      Run,
                      Pause,
                      Terminate
                  };
-                
-=======
-                Result check(storm::logic::Formula const& formula, std::vector<std::vector<ValueType>> additionalUnderApproximationBounds = std::vector<std::vector<ValueType>>());
-
-                void printStatisticsToStream(std::ostream& stream) const;
-
-                void precomputeValueBounds(const logic::Formula& formula);
-                
-            private:
-                /*** Struct Definition(s) ***/
 
                 // TODO add minimal doc
                 struct Statistics {
@@ -152,30 +136,12 @@
 
                 /*** Functions ***/
 
->>>>>>> ecd6af98
                 /**
                  * Returns the pomdp that is to be analyzed
                  */
                 PomdpModelType const& pomdp() const;
-<<<<<<< HEAD
-                
-                /**
-                 * Helper method that handles the computation of reachability probabilities and rewards using the on-the-fly state space generation for a fixed grid size
-                 *
-                 * @param targetObservations set of target observations
-                 * @param min true if minimum value is to be computed
-                 * @param computeRewards true if rewards are to be computed, false if probability is computed
-                 * @param overApproximationMap optional mapping of original POMDP states to a naive overapproximation value
-                 * @param underApproximationMap optional mapping of original POMDP states to a naive underapproximation value
-                 * @param maxUaModelSize the maximum size of the underapproximation model to be generated
-                 * @return A struct containing the overapproximation (overApproxValue) and underapproximation (underApproxValue) values
-                 */
-                void computeReachability(std::set<uint32_t> const &targetObservations, bool min, boost::optional<std::string> rewardModelName, storm::pomdp::modelchecker::POMDPValueBounds<ValueType> const& valueBounds, Result& result);
-                
-=======
-
->>>>>>> ecd6af98
-                
+
+
                 /**
                  * Compute the reachability probability of given target observations on a POMDP using the automatic refinement loop
                  *
@@ -184,18 +150,7 @@
                  * @return A struct containing the final overapproximation (overApproxValue) and underapproximation (underApproxValue) values TODO this is a void function?
                  */
                 void refineReachability(std::set<uint32_t> const &targetObservations, bool min, boost::optional<std::string> rewardModelName, storm::pomdp::modelchecker::POMDPValueBounds<ValueType> const& valueBounds, Result& result);
-<<<<<<< HEAD
-                
-                struct HeuristicParameters {
-                    ValueType gapThreshold;
-                    ValueType observationThreshold;
-                    uint64_t sizeThreshold;
-                    ValueType clippingThreshold;
-                    ValueType optimalChoiceValueEpsilon;
-                };
-=======
->>>>>>> ecd6af98
-                
+
                 /**
                  * Builds and checks an MDP that over-approximates the POMDP behavior, i.e. provides an upper bound for maximizing and a lower bound for minimizing properties
                  * Returns true if a fixpoint for the refinement has been detected (i.e. if further refinement steps would not change the mdp) TODO proper doc
@@ -222,7 +177,6 @@
                 void clipToGrid(uint64_t clippingStateId, bool computeRewards, bool min, std::shared_ptr<BeliefManagerType> &beliefManager, std::shared_ptr<ExplorerType> &beliefExplorer);
 
                 /**
-<<<<<<< HEAD
                  * Clips the belief with the given state ID to a belief grid.
                  * If a new candidate is added to the belief space, it is expanded. If necessary, its direct successors are added to the exploration queue to be handled by the main exploration routine.
                  * @param clippingStateId the state ID of the clipping belief
@@ -234,8 +188,6 @@
                 bool clipToGridExplicitly(uint64_t clippingStateId, bool computeRewards, bool min, std::shared_ptr<BeliefManagerType> &beliefManager, std::shared_ptr<ExplorerType> &beliefExplorer, uint64_t localActionIndex);
 
                 /**
-=======
->>>>>>> ecd6af98
                  * Clips the belief with the given state ID using already explored beliefs as candidates ("classic clipping")
                  * A clipping threshold can be given and a reduction of the candidate set to a given size using the belief difference 1-norm is applied if it is not disabled
                  * @param clippingStateId the state ID of the clipping belief
@@ -257,67 +209,30 @@
                 // TODO doc
                 std::vector<BeliefValueType> getObservationRatings(std::shared_ptr<ExplorerType> const& overApproximation, std::vector<BeliefValueType> const& observationResolutionVector);
 
-<<<<<<< HEAD
-                void setUnfoldingControl(UnfoldingControl newUnfoldingControl);
-
-                struct Statistics {
-                    Statistics();
-                    boost::optional<uint64_t> refinementSteps;
-                    storm::utility::Stopwatch totalTime;
-                    
-                    bool beliefMdpDetectedToBeFinite;
-                    bool refinementFixpointDetected;
-                    
-                    boost::optional<uint64_t> overApproximationStates;
-                    bool overApproximationBuildAborted;
-                    storm::utility::Stopwatch overApproximationBuildTime;
-                    storm::utility::Stopwatch overApproximationCheckTime;
-                    boost::optional<BeliefValueType> overApproximationMaxResolution;
-                    
-                    boost::optional<uint64_t> underApproximationStates;
-                    bool underApproximationBuildAborted;
-                    storm::utility::Stopwatch underApproximationBuildTime;
-                    storm::utility::Stopwatch underApproximationCheckTime;
-                    boost::optional<uint64_t> underApproximationStateLimit;
-                    boost::optional<uint64_t> nrClippingAttempts;
-                    boost::optional<uint64_t> nrClippedStates;
-                    boost::optional<uint64_t> nrTruncatedStates;
-                    storm::utility::Stopwatch clipWatch;
-                    storm::utility::Stopwatch clippingPreTime;
-                    
-                    bool aborted;
-                };
-=======
                 // TODO doc
                 typename PomdpModelType::ValueType getGap(typename PomdpModelType::ValueType const& l, typename PomdpModelType::ValueType const& u);
 
+                void setUnfoldingControl(UnfoldingControl newUnfoldingControl);
+
+
                 /*** Variables ***/
 
->>>>>>> ecd6af98
                 Statistics statistics;
                 Options options;
 
                 std::shared_ptr<PomdpModelType> inputPomdp;
                 std::shared_ptr<PomdpModelType> preprocessedPomdp;
-<<<<<<< HEAD
-                
-                Options options;
-=======
-
->>>>>>> ecd6af98
+
                 storm::utility::ConstantsComparator<BeliefValueType> beliefTypeCC;
                 storm::utility::ConstantsComparator<ValueType> valueTypeCC;
 
                 storm::pomdp::modelchecker::POMDPValueBounds<ValueType> pomdpValueBounds;
-<<<<<<< HEAD
 
                 std::shared_ptr<ExplorerType> interactiveUnderApproximationExplorer;
 
                 Status unfoldingStatus;
                 UnfoldingControl unfoldingControl;
                 Result interactiveResult = Result(-storm::utility::infinity<ValueType>(), storm::utility::infinity<ValueType>());
-=======
->>>>>>> ecd6af98
             };
 
         }
