--- conflicted
+++ resolved
@@ -75,11 +75,9 @@
 
                 Result getInteractiveResult();
 
-<<<<<<< HEAD
                 std::shared_ptr<ExplorerType> getInteractiveBeliefExplorer();
-=======
+
                 int getStatus();
->>>>>>> fd745954
 
             private:
                  enum class UnfoldingControl {
@@ -220,7 +218,9 @@
                 storm::utility::ConstantsComparator<ValueType> valueTypeCC;
 
                 storm::pomdp::modelchecker::POMDPValueBounds<ValueType> pomdpValueBounds;
+
                 std::shared_ptr<ExplorerType> interactiveUnderApproximationExplorer;
+
                 Status unfoldingStatus;
                 UnfoldingControl unfoldingControl;
                 Result interactiveResult = Result(-storm::utility::infinity<ValueType>(), storm::utility::infinity<ValueType>());
