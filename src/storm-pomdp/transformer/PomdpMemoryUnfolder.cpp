#include "storm-pomdp/transformer/PomdpMemoryUnfolder.h"

#include <limits>

#include "storm/adapters/RationalFunctionAdapter.h"
#include "storm/storage/sparse/ModelComponents.h"
#include "storm/utility/graph.h"

#include "storm/exceptions/NotSupportedException.h"

namespace storm {
namespace transformer {

template<typename ValueType>
PomdpMemoryUnfolder<ValueType>::PomdpMemoryUnfolder(storm::models::sparse::Pomdp<ValueType> const& pomdp, storm::storage::PomdpMemory const& memory,
                                                    bool addMemoryLabels, bool keepStateValuations)
    : pomdp(pomdp), memory(memory), addMemoryLabels(addMemoryLabels), keepStateValuations(keepStateValuations) {
    // intentionally left empty
}

template<typename ValueType>
std::shared_ptr<storm::models::sparse::Pomdp<ValueType>> PomdpMemoryUnfolder<ValueType>::transform(bool dropUnreachableStates) const {
    // For simplicity we first build the 'full' product of pomdp and memory (with pomdp.numStates * memory.numStates states).
    STORM_LOG_THROW(pomdp.isCanonic(), storm::exceptions::InvalidArgumentException, "POMDP must be canonical to unfold memory into it");
    storm::storage::sparse::ModelComponents<ValueType> components;
    components.transitionMatrix = transformTransitions();
    components.stateLabeling = transformStateLabeling();

    // Now delete unreachable states.
    storm::storage::BitVector allStates(components.transitionMatrix.getRowGroupCount(), true);

    storm::storage::BitVector reachableStates = allStates;
    if (dropUnreachableStates) {
        reachableStates =
            storm::utility::graph::getReachableStates(components.transitionMatrix, components.stateLabeling.getStates("init"), allStates, ~allStates);
        components.transitionMatrix = components.transitionMatrix.getSubmatrix(true, reachableStates, reachableStates);
        components.stateLabeling = components.stateLabeling.getSubLabeling(reachableStates);
        if (keepStateValuations && pomdp.hasStateValuations()) {
            std::vector<uint64_t> newToOldStates(pomdp.getNumberOfStates() * memory.getNumberOfStates(), 0);
            for (uint64_t newState = 0; newState < newToOldStates.size(); newState++) {
                newToOldStates[newState] = getModelState(newState);
            }
            components.stateValuations = pomdp.getStateValuations().blowup(newToOldStates).selectStates(reachableStates);
        }
    }

    // build the remaining components
    components.observabilityClasses = transformObservabilityClasses(reachableStates);
    for (auto const& rewModel : pomdp.getRewardModels()) {
        components.rewardModels.emplace(rewModel.first, transformRewardModel(rewModel.second, reachableStates));
    }

<<<<<<< HEAD

            template<typename ValueType>
            std::shared_ptr<storm::models::sparse::Pomdp<ValueType>> PomdpMemoryUnfolder<ValueType>::transform(bool dropUnreachableStates) const {
                // For simplicity we first build the 'full' product of pomdp and memory (with pomdp.numStates * memory.numStates states).
                STORM_LOG_THROW(pomdp.isCanonic() , storm::exceptions::InvalidArgumentException, "POMDP must be canonical to unfold memory into it");
                storm::storage::sparse::ModelComponents<ValueType> components;
                components.transitionMatrix = transformTransitions();
                components.stateLabeling = transformStateLabeling();
                
                // Now delete unreachable states.
                storm::storage::BitVector allStates(components.transitionMatrix.getRowGroupCount(), true);

                storm::storage::BitVector reachableStates = allStates;
                if(dropUnreachableStates) {
                    reachableStates = storm::utility::graph::getReachableStates(components.transitionMatrix,
                                                                                components.stateLabeling.getStates(
                                                                                        "init"), allStates, ~allStates);
                    components.transitionMatrix = components.transitionMatrix.getSubmatrix(true, reachableStates,
                                                                                           reachableStates);
                    components.stateLabeling = components.stateLabeling.getSubLabeling(reachableStates);
                    if (keepStateValuations && pomdp.hasStateValuations()) {
                        std::vector<uint64_t> newToOldStates(pomdp.getNumberOfStates() * memory.getNumberOfStates(), 0);
                        for (uint64_t newState = 0; newState < newToOldStates.size(); newState++) {
                            newToOldStates[newState] = getModelState(newState);
                        }
                        components.stateValuations = pomdp.getStateValuations().blowup(newToOldStates).selectStates(reachableStates);
                    }
=======
    return std::make_shared<storm::models::sparse::Pomdp<ValueType>>(std::move(components), true);
}

template<typename ValueType>
storm::storage::SparseMatrix<ValueType> PomdpMemoryUnfolder<ValueType>::transformTransitions() const {
    storm::storage::SparseMatrix<ValueType> const& origTransitions = pomdp.getTransitionMatrix();
    uint64_t numRows = 0;
    uint64_t numEntries = 0;
    for (uint64_t modelState = 0; modelState < pomdp.getNumberOfStates(); ++modelState) {
        for (uint64_t memState = 0; memState < memory.getNumberOfStates(); ++memState) {
            numRows += origTransitions.getRowGroupSize(modelState) * memory.getNumberOfOutgoingTransitions(memState);
            numEntries += origTransitions.getRowGroup(modelState).getNumberOfEntries() * memory.getNumberOfOutgoingTransitions(memState);
        }
    }
    storm::storage::SparseMatrixBuilder<ValueType> builder(numRows, pomdp.getNumberOfStates() * memory.getNumberOfStates(), numEntries, true, true,
                                                           pomdp.getNumberOfStates() * memory.getNumberOfStates());

    uint64_t row = 0;
    for (uint64_t modelState = 0; modelState < pomdp.getNumberOfStates(); ++modelState) {
        for (uint64_t memState = 0; memState < memory.getNumberOfStates(); ++memState) {
            builder.newRowGroup(row);
            for (uint64_t origRow = origTransitions.getRowGroupIndices()[modelState]; origRow < origTransitions.getRowGroupIndices()[modelState + 1];
                 ++origRow) {
                for (auto const& memStatePrime : memory.getTransitions(memState)) {
                    for (auto const& entry : origTransitions.getRow(origRow)) {
                        builder.addNextValue(row, getUnfoldingState(entry.getColumn(), memStatePrime), entry.getValue());
                    }
                    ++row;
>>>>>>> 219dc4b2
                }
            }
        }
    }
    return builder.build();
}

template<typename ValueType>
storm::models::sparse::StateLabeling PomdpMemoryUnfolder<ValueType>::transformStateLabeling() const {
    storm::models::sparse::StateLabeling labeling(pomdp.getNumberOfStates() * memory.getNumberOfStates());
    for (auto const& labelName : pomdp.getStateLabeling().getLabels()) {
        storm::storage::BitVector newStates(pomdp.getNumberOfStates() * memory.getNumberOfStates(), false);

        // The init label is only assigned to unfolding states with the initial memory state
        if (labelName == "init") {
            for (auto const& modelState : pomdp.getStateLabeling().getStates(labelName)) {
                newStates.set(getUnfoldingState(modelState, memory.getInitialState()));
            }
        } else {
            for (auto const& modelState : pomdp.getStateLabeling().getStates(labelName)) {
                for (uint64_t memState = 0; memState < memory.getNumberOfStates(); ++memState) {
                    newStates.set(getUnfoldingState(modelState, memState));
                }
            }
        }
        labeling.addLabel(labelName, std::move(newStates));
    }
    if (addMemoryLabels) {
        for (uint64_t memState = 0; memState < memory.getNumberOfStates(); ++memState) {
            storm::storage::BitVector newStates(pomdp.getNumberOfStates() * memory.getNumberOfStates(), false);
            for (uint64_t modelState = 0; modelState < pomdp.getNumberOfStates(); ++modelState) {
                newStates.set(getUnfoldingState(modelState, memState));
            }
            labeling.addLabel("memstate_" + std::to_string(memState), newStates);
        }
    }
    return labeling;
}

template<typename ValueType>
std::vector<uint32_t> PomdpMemoryUnfolder<ValueType>::transformObservabilityClasses(storm::storage::BitVector const& reachableStates) const {
    std::vector<uint32_t> observations;
    observations.reserve(pomdp.getNumberOfStates() * memory.getNumberOfStates());
    for (uint64_t modelState = 0; modelState < pomdp.getNumberOfStates(); ++modelState) {
        for (uint64_t memState = 0; memState < memory.getNumberOfStates(); ++memState) {
            if (reachableStates.get(getUnfoldingState(modelState, memState))) {
                observations.push_back(getUnfoldingObersvation(pomdp.getObservation(modelState), memState));
            }
        }
    }

    // Eliminate observations that are not in use (as they are not reachable).
    std::set<uint32_t> occuringObservations(observations.begin(), observations.end());
    uint32_t highestObservation = *occuringObservations.rbegin();
    std::vector<uint32_t> oldToNewObservationMapping(highestObservation + 1, std::numeric_limits<uint32_t>::max());
    uint32_t newObs = 0;
    for (auto const& oldObs : occuringObservations) {
        oldToNewObservationMapping[oldObs] = newObs;
        ++newObs;
    }
    for (auto& obs : observations) {
        obs = oldToNewObservationMapping[obs];
    }

    return observations;
}

template<typename ValueType>
storm::models::sparse::StandardRewardModel<ValueType> PomdpMemoryUnfolder<ValueType>::transformRewardModel(
    storm::models::sparse::StandardRewardModel<ValueType> const& rewardModel, storm::storage::BitVector const& reachableStates) const {
    std::optional<std::vector<ValueType>> stateRewards, actionRewards;
    if (rewardModel.hasStateRewards()) {
        stateRewards = std::vector<ValueType>();
        stateRewards->reserve(pomdp.getNumberOfStates() * memory.getNumberOfStates());
        for (uint64_t modelState = 0; modelState < pomdp.getNumberOfStates(); ++modelState) {
            for (uint64_t memState = 0; memState < memory.getNumberOfStates(); ++memState) {
                if (reachableStates.get(getUnfoldingState(modelState, memState))) {
                    stateRewards->push_back(rewardModel.getStateReward(modelState));
                }
            }
        }
    }
    if (rewardModel.hasStateActionRewards()) {
        actionRewards = std::vector<ValueType>();
        for (uint64_t modelState = 0; modelState < pomdp.getNumberOfStates(); ++modelState) {
            for (uint64_t memState = 0; memState < memory.getNumberOfStates(); ++memState) {
                if (reachableStates.get(getUnfoldingState(modelState, memState))) {
                    for (uint64_t origRow = pomdp.getTransitionMatrix().getRowGroupIndices()[modelState];
                         origRow < pomdp.getTransitionMatrix().getRowGroupIndices()[modelState + 1]; ++origRow) {
                        ValueType const& actionReward = rewardModel.getStateActionReward(origRow);
                        actionRewards->insert(actionRewards->end(), memory.getNumberOfOutgoingTransitions(memState), actionReward);
                    }
                }
            }
        }
    }
    STORM_LOG_THROW(!rewardModel.hasTransitionRewards(), storm::exceptions::NotSupportedException, "Transition rewards are currently not supported.");
    return storm::models::sparse::StandardRewardModel<ValueType>(std::move(stateRewards), std::move(actionRewards));
}

template<typename ValueType>
uint64_t PomdpMemoryUnfolder<ValueType>::getUnfoldingState(uint64_t modelState, uint64_t memoryState) const {
    return modelState * memory.getNumberOfStates() + memoryState;
}

template<typename ValueType>
uint64_t PomdpMemoryUnfolder<ValueType>::getModelState(uint64_t unfoldingState) const {
    return unfoldingState / memory.getNumberOfStates();
}

template<typename ValueType>
uint64_t PomdpMemoryUnfolder<ValueType>::getMemoryState(uint64_t unfoldingState) const {
    return unfoldingState % memory.getNumberOfStates();
}

template<typename ValueType>
uint32_t PomdpMemoryUnfolder<ValueType>::getUnfoldingObersvation(uint32_t modelObservation, uint64_t memoryState) const {
    return modelObservation * memory.getNumberOfStates() + memoryState;
}

template<typename ValueType>
uint32_t PomdpMemoryUnfolder<ValueType>::getModelObersvation(uint32_t unfoldingObservation) const {
    return unfoldingObservation / memory.getNumberOfStates();
}

template<typename ValueType>
uint64_t PomdpMemoryUnfolder<ValueType>::getMemoryStateFromObservation(uint32_t unfoldingObservation) const {
    return unfoldingObservation % memory.getNumberOfStates();
}

template class PomdpMemoryUnfolder<storm::RationalNumber>;
template class PomdpMemoryUnfolder<storm::RationalFunction>;

template class PomdpMemoryUnfolder<double>;
}  // namespace transformer
}  // namespace storm<|MERGE_RESOLUTION|>--- conflicted
+++ resolved
@@ -50,35 +50,6 @@
         components.rewardModels.emplace(rewModel.first, transformRewardModel(rewModel.second, reachableStates));
     }
 
-<<<<<<< HEAD
-
-            template<typename ValueType>
-            std::shared_ptr<storm::models::sparse::Pomdp<ValueType>> PomdpMemoryUnfolder<ValueType>::transform(bool dropUnreachableStates) const {
-                // For simplicity we first build the 'full' product of pomdp and memory (with pomdp.numStates * memory.numStates states).
-                STORM_LOG_THROW(pomdp.isCanonic() , storm::exceptions::InvalidArgumentException, "POMDP must be canonical to unfold memory into it");
-                storm::storage::sparse::ModelComponents<ValueType> components;
-                components.transitionMatrix = transformTransitions();
-                components.stateLabeling = transformStateLabeling();
-                
-                // Now delete unreachable states.
-                storm::storage::BitVector allStates(components.transitionMatrix.getRowGroupCount(), true);
-
-                storm::storage::BitVector reachableStates = allStates;
-                if(dropUnreachableStates) {
-                    reachableStates = storm::utility::graph::getReachableStates(components.transitionMatrix,
-                                                                                components.stateLabeling.getStates(
-                                                                                        "init"), allStates, ~allStates);
-                    components.transitionMatrix = components.transitionMatrix.getSubmatrix(true, reachableStates,
-                                                                                           reachableStates);
-                    components.stateLabeling = components.stateLabeling.getSubLabeling(reachableStates);
-                    if (keepStateValuations && pomdp.hasStateValuations()) {
-                        std::vector<uint64_t> newToOldStates(pomdp.getNumberOfStates() * memory.getNumberOfStates(), 0);
-                        for (uint64_t newState = 0; newState < newToOldStates.size(); newState++) {
-                            newToOldStates[newState] = getModelState(newState);
-                        }
-                        components.stateValuations = pomdp.getStateValuations().blowup(newToOldStates).selectStates(reachableStates);
-                    }
-=======
     return std::make_shared<storm::models::sparse::Pomdp<ValueType>>(std::move(components), true);
 }
 
@@ -107,7 +78,6 @@
                         builder.addNextValue(row, getUnfoldingState(entry.getColumn(), memStatePrime), entry.getValue());
                     }
                     ++row;
->>>>>>> 219dc4b2
                 }
             }
         }
