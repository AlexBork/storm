--- conflicted
+++ resolved
@@ -5,42 +5,6 @@
 #include "storm/models/sparse/StandardRewardModel.h"
 
 namespace storm {
-<<<<<<< HEAD
-    namespace transformer {
-
-        template<typename ValueType>
-        class PomdpMemoryUnfolder {
-
-        public:
-            
-            PomdpMemoryUnfolder(storm::models::sparse::Pomdp<ValueType> const& pomdp, storm::storage::PomdpMemory const& memory, bool addMemoryLabels = false, bool keepStateValuations = false);
-
-            std::shared_ptr<storm::models::sparse::Pomdp<ValueType>> transform(bool dropUnreachableStates = true) const;
-
-        private:
-            storm::storage::SparseMatrix<ValueType> transformTransitions() const;
-            storm::models::sparse::StateLabeling transformStateLabeling() const;
-            std::vector<uint32_t> transformObservabilityClasses(storm::storage::BitVector const& reachableStates) const;
-            storm::models::sparse::StandardRewardModel<ValueType> transformRewardModel(storm::models::sparse::StandardRewardModel<ValueType> const& rewardModel, storm::storage::BitVector const& reachableStates) const;
-            
-            uint64_t getUnfoldingState(uint64_t modelState, uint64_t memoryState) const;
-            uint64_t getModelState(uint64_t unfoldingState) const;
-            uint64_t getMemoryState(uint64_t unfoldingState) const;
-            
-            uint32_t getUnfoldingObersvation(uint32_t modelObservation, uint64_t memoryState) const;
-            uint32_t getModelObersvation(uint32_t unfoldingObservation) const;
-            uint64_t getMemoryStateFromObservation(uint32_t unfoldingObservation) const;
-            
-            
-            storm::models::sparse::Pomdp<ValueType> const& pomdp;
-            storm::storage::PomdpMemory const& memory;
-
-            bool addMemoryLabels;
-            bool keepStateValuations;
-        };
-    }
-}
-=======
 namespace transformer {
 
 template<typename ValueType>
@@ -73,5 +37,4 @@
     bool keepStateValuations;
 };
 }  // namespace transformer
-}  // namespace storm
->>>>>>> 219dc4b2
+}  // namespace storm