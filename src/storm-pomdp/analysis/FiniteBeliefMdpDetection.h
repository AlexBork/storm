#pragma once

#include <optional>

#include "storm/models/sparse/Pomdp.h"
#include "storm/storage/BitVector.h"
#include "storm/storage/StronglyConnectedComponentDecomposition.h"

namespace storm {
namespace pomdp {

/*!
 * This method tries to detect that the beliefmdp is finite.
 * If this returns true, the beliefmdp is certainly finite.
 * However, if this returns false, the beliefmdp might still be finite
 * It is assumed that the belief MDP is not further explored when reaching a targetstate
 */
<<<<<<< HEAD
    template<typename ValueType>
    bool detectFiniteBeliefMdp(storm::models::sparse::Pomdp<ValueType> const& pomdp, std::optional<storm::storage::BitVector> const& targetStates) {
        // All infinite paths of the POMDP (including the ones with prob. 0 ) either
        //  - reach a target state after finitely many steps or
        //  - after finitely many steps enter an SCC and do not leave it
        // Hence, any path of the belief MDP will at some point either reach a target state or stay in a set of POMDP SCCs.
        // Only in the latter case we can get infinitely many different belief states.
        // Below, we check whether all SCCs only consist of Dirac distributions.
        // If this is the case, no new belief states will be found at some point.

        // Get the SCC decomposition
        storm::storage::StronglyConnectedComponentDecompositionOptions options;
        options.dropNaiveSccs();
            storm::storage::BitVector relevantStates;
            if (targetStates) {
                relevantStates = ~targetStates.value();
                options.subsystem(&relevantStates);
            }
            storm::storage::StronglyConnectedComponentDecomposition<ValueType> sccs(pomdp.getTransitionMatrix(), options);
            
            // Check whether all choices that stay within an SCC have Dirac distributions
            for (auto const& scc : sccs) {
                for (auto const& sccState : scc) {
                    for (uint64_t rowIndex = pomdp.getNondeterministicChoiceIndices()[sccState]; rowIndex < pomdp.getNondeterministicChoiceIndices()[sccState + 1]; ++rowIndex) {
                        for (auto const& entry : pomdp.getTransitionMatrix().getRow(rowIndex)) {
                            if (!storm::utility::isOne(entry.getValue()) && !storm::utility::isZero(entry.getValue())) {
                                if (scc.containsState(entry.getColumn())) {
                                    // There is a non-dirac choice that stays in the SCC.
                                    // This could still mean that the belief MDP is finite
                                    // e.g., if at some point the branches merge back to the same state
                                    return false;
                                }
                            }
=======
template<typename ValueType>
bool detectFiniteBeliefMdp(storm::models::sparse::Pomdp<ValueType> const& pomdp, std::optional<storm::storage::BitVector> const& targetStates) {
    // All infinite paths of the POMDP (including the ones with prob. 0 ) either
    //  - reach a target state after finitely many steps or
    //  - after finitely many steps enter an SCC and do not leave it
    // Hence, any path of the belief MDP will at some point either reach a target state or stay in a set of POMDP SCCs.
    // Only in the latter case we can get infinitely many different belief states.
    // Below, we check whether all SCCs only consist of Dirac distributions.
    // If this is the case, no new belief states will be found at some point.

    // Get the SCC decomposition
    storm::storage::StronglyConnectedComponentDecompositionOptions options;
    options.dropNaiveSccs();
    storm::storage::BitVector relevantStates;
    if (targetStates) {
        relevantStates = ~targetStates.value();
        options.subsystem(&relevantStates);
    }
    storm::storage::StronglyConnectedComponentDecomposition<ValueType> sccs(pomdp.getTransitionMatrix(), options);

    // Check whether all choices that stay within an SCC have Dirac distributions
    for (auto const& scc : sccs) {
        for (auto const& sccState : scc) {
            for (uint64_t rowIndex = pomdp.getNondeterministicChoiceIndices()[sccState]; rowIndex < pomdp.getNondeterministicChoiceIndices()[sccState + 1];
                 ++rowIndex) {
                for (auto const& entry : pomdp.getTransitionMatrix().getRow(rowIndex)) {
                    if (!storm::utility::isOne(entry.getValue()) && !storm::utility::isZero(entry.getValue())) {
                        if (scc.containsState(entry.getColumn())) {
                            // There is a non-dirac choice that stays in the SCC.
                            // This could still mean that the belief MDP is finite
                            // e.g., if at some point the branches merge back to the same state
                            return false;
>>>>>>> 219dc4b2
                        }
                    }
                }
            }
        }
    }

    return true;
}
}  // namespace pomdp
}  // namespace storm<|MERGE_RESOLUTION|>--- conflicted
+++ resolved
@@ -15,41 +15,6 @@
  * However, if this returns false, the beliefmdp might still be finite
  * It is assumed that the belief MDP is not further explored when reaching a targetstate
  */
-<<<<<<< HEAD
-    template<typename ValueType>
-    bool detectFiniteBeliefMdp(storm::models::sparse::Pomdp<ValueType> const& pomdp, std::optional<storm::storage::BitVector> const& targetStates) {
-        // All infinite paths of the POMDP (including the ones with prob. 0 ) either
-        //  - reach a target state after finitely many steps or
-        //  - after finitely many steps enter an SCC and do not leave it
-        // Hence, any path of the belief MDP will at some point either reach a target state or stay in a set of POMDP SCCs.
-        // Only in the latter case we can get infinitely many different belief states.
-        // Below, we check whether all SCCs only consist of Dirac distributions.
-        // If this is the case, no new belief states will be found at some point.
-
-        // Get the SCC decomposition
-        storm::storage::StronglyConnectedComponentDecompositionOptions options;
-        options.dropNaiveSccs();
-            storm::storage::BitVector relevantStates;
-            if (targetStates) {
-                relevantStates = ~targetStates.value();
-                options.subsystem(&relevantStates);
-            }
-            storm::storage::StronglyConnectedComponentDecomposition<ValueType> sccs(pomdp.getTransitionMatrix(), options);
-            
-            // Check whether all choices that stay within an SCC have Dirac distributions
-            for (auto const& scc : sccs) {
-                for (auto const& sccState : scc) {
-                    for (uint64_t rowIndex = pomdp.getNondeterministicChoiceIndices()[sccState]; rowIndex < pomdp.getNondeterministicChoiceIndices()[sccState + 1]; ++rowIndex) {
-                        for (auto const& entry : pomdp.getTransitionMatrix().getRow(rowIndex)) {
-                            if (!storm::utility::isOne(entry.getValue()) && !storm::utility::isZero(entry.getValue())) {
-                                if (scc.containsState(entry.getColumn())) {
-                                    // There is a non-dirac choice that stays in the SCC.
-                                    // This could still mean that the belief MDP is finite
-                                    // e.g., if at some point the branches merge back to the same state
-                                    return false;
-                                }
-                            }
-=======
 template<typename ValueType>
 bool detectFiniteBeliefMdp(storm::models::sparse::Pomdp<ValueType> const& pomdp, std::optional<storm::storage::BitVector> const& targetStates) {
     // All infinite paths of the POMDP (including the ones with prob. 0 ) either
@@ -82,7 +47,6 @@
                             // This could still mean that the belief MDP is finite
                             // e.g., if at some point the branches merge back to the same state
                             return false;
->>>>>>> 219dc4b2
                         }
                     }
                 }
