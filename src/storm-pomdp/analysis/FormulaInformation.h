--- conflicted
+++ resolved
@@ -7,64 +7,6 @@
 #include "storm/storage/BitVector.h"
 
 namespace storm {
-<<<<<<< HEAD
-    
-    namespace logic {
-        class Formula;
-    }
-    
-    namespace pomdp {
-        namespace analysis {
-            class FormulaInformation {
-            public:
-                /// Characterizes a certain set of states
-                struct StateSet {
-                    storm::storage::BitVector states; // The set of states
-                    std::set<uint32_t> observations; // The set of the observations that are assigned to at least one state of the set
-                    bool observationClosed; // True iff this state set can be uniquely characterized by the observations
-                    bool empty() const;
-                };
-                
-                /// Possible supported formula types
-                enum class Type {
-                    NonNestedReachabilityProbability, // e.g. 'Pmax=? [F "target"]' or 'Pmin=? [!"sink" U "target"]'
-                    NonNestedExpectedRewardFormula, // e.g. 'Rmin=? [F x>0 ]'
-                    Unsupported // The formula type is unsupported
-                };
-                
-                FormulaInformation(); // Unsupported
-                FormulaInformation(Type const& type, storm::solver::OptimizationDirection const& dir,
-                                   std::optional<std::string> const& rewardModelName = std::nullopt);
-
-                Type const& getType() const;
-                bool isNonNestedReachabilityProbability() const;
-                bool isNonNestedExpectedRewardFormula() const;
-                bool isUnsupported() const;
-                StateSet const& getTargetStates() const;
-                StateSet const& getSinkStates() const; // Shall not be called for reward formulas
-                std::string const& getRewardModelName() const; // Shall not be called for probability formulas
-                storm::solver::OptimizationDirection const& getOptimizationDirection() const;
-                bool minimize() const;
-                bool maximize() const;
-
-                template<typename PomdpType>
-                void updateTargetStates(PomdpType const& pomdp, storm::storage::BitVector&& newTargetStates);
-
-                template<typename PomdpType>
-                void updateSinkStates(PomdpType const& pomdp, storm::storage::BitVector&& newSinkStates);
-
-               private:
-                Type type;
-                storm::solver::OptimizationDirection optimizationDirection;
-                std::optional<StateSet> targetStates;
-                std::optional<StateSet> sinkStates;
-                std::optional<std::string> rewardModelName;
-            };
-            
-            template <typename PomdpType>
-            FormulaInformation getFormulaInformation(PomdpType const& pomdp, storm::logic::Formula const& formula);
-=======
->>>>>>> 219dc4b2
 
 namespace logic {
 class Formula;
