--- conflicted
+++ resolved
@@ -97,13 +97,8 @@
             
             template<storm::dd::DdType Type, typename ValueType>
             std::size_t Model<Type, ValueType>::getSizeInBytes() const {
-<<<<<<< HEAD
-                // FIXME: do not count DdNode, as this is CUDD specific.
-                return sizeof(*this) + sizeof(DdNode) * (reachableStates.getNodeCount() + initialStates.getNodeCount() + transitionMatrix.getNodeCount());
-=======
                 // FIXME: This assumes a fixed value of 16 bytes per node, which isn't necessarily true.
                 return sizeof(*this) + 16 * (reachableStates.getNodeCount() + initialStates.getNodeCount() + transitionMatrix.getNodeCount());
->>>>>>> 2f5f439f
             }
             
             template<storm::dd::DdType Type, typename ValueType>
