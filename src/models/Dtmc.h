/*
 * Dtmc.h
 *
 *  Created on: 14.11.2012
 *      Author: Christian Dehnert
 */

#ifndef STORM_MODELS_DTMC_H_
#define STORM_MODELS_DTMC_H_

#include <ostream>
#include <iostream>
#include <memory>
#include <cstdlib>

#include "AbstractDeterministicModel.h"
#include "AtomicPropositionsLabeling.h"
#include "src/storage/SparseMatrix.h"
#include "src/exceptions/InvalidArgumentException.h"
#include "src/settings/SettingsManager.h"
#include "src/utility/vector.h"
#include "src/utility/matrix.h"


namespace storm {

namespace models {

/*!
 * This class represents a discrete-time Markov chain (DTMC) whose states are
 * labeled with atomic propositions.
 */
template <class T>
class Dtmc : public storm::models::AbstractDeterministicModel<T> {

public:
	/*!
	 * Constructs a DTMC object from the given transition probability matrix and
	 * the given labeling of the states.
	 * All values are copied.
	 * @param probabilityMatrix The matrix representing the transitions in the model.
	 * @param stateLabeling The labeling that assigns a set of atomic
	 * propositions to each state.
	 * @param optionalStateRewardVector The reward values associated with the states.
	 * @param optionalTransitionRewardMatrix The reward values associated with the transitions of the model.
	 * @param optionalChoiceLabeling A vector that represents the labels associated with the choices of each state.
	 */
	Dtmc(storm::storage::SparseMatrix<T> const& probabilityMatrix, storm::models::AtomicPropositionsLabeling const& stateLabeling,
<<<<<<< HEAD
				boost::optional<std::vector<T>> const& optionalStateRewardVector = {}, boost::optional<storm::storage::SparseMatrix<T>> const& optionalTransitionRewardMatrix = {},
                boost::optional<std::vector<boost::container::flat_set<uint_fast64_t>>> const& optionalChoiceLabeling = {})
=======
				boost::optional<std::vector<T>> const& optionalStateRewardVector = boost::optional<std::vector<T>>(),
                boost::optional<storm::storage::SparseMatrix<T>> const& optionalTransitionRewardMatrix = boost::optional<storm::storage::SparseMatrix<T>>(),
                boost::optional<std::vector<boost::container::flat_set<uint_fast64_t>>> const& optionalChoiceLabeling = boost::optional<std::vector<boost::container::flat_set<uint_fast64_t>>>())
>>>>>>> 1c091d76
			: AbstractDeterministicModel<T>(probabilityMatrix, stateLabeling, optionalStateRewardVector, optionalTransitionRewardMatrix, optionalChoiceLabeling) {
		if (!this->checkValidityOfProbabilityMatrix()) {
			LOG4CPLUS_ERROR(logger, "Probability matrix is invalid.");
			throw storm::exceptions::InvalidArgumentException() << "Probability matrix is invalid.";
		}
		if (this->hasTransitionRewards()) {
			if (!this->getTransitionRewardMatrix().isSubmatrixOf(this->getTransitionMatrix())) {
				LOG4CPLUS_ERROR(logger, "Transition reward matrix is not a submatrix of the transition matrix, i.e. there are rewards for transitions that do not exist.");
				throw storm::exceptions::InvalidArgumentException() << "There are transition rewards for nonexistent transitions.";
			}
		}
	}

	/*!
	 * Constructs a DTMC object from the given transition probability matrix and
	 * the given labeling of the states.
	 * All values are moved.
	 * @param probabilityMatrix The matrix representing the transitions in the model.
	 * @param stateLabeling The labeling that assigns a set of atomic
	 * propositions to each state.
	 * @param optionalStateRewardVector The reward values associated with the states.
	 * @param optionalTransitionRewardMatrix The reward values associated with the transitions of the model.
	 * @param optionalChoiceLabeling A vector that represents the labels associated with the choices of each state.
	 */
	Dtmc(storm::storage::SparseMatrix<T>&& probabilityMatrix, storm::models::AtomicPropositionsLabeling&& stateLabeling,
				boost::optional<std::vector<T>>&& optionalStateRewardVector = boost::optional<std::vector<T>>(),
                boost::optional<storm::storage::SparseMatrix<T>>&& optionalTransitionRewardMatrix = boost::optional<storm::storage::SparseMatrix<T>>(),
                boost::optional<std::vector<boost::container::flat_set<uint_fast64_t>>>&& optionalChoiceLabeling = boost::optional<std::vector<boost::container::flat_set<uint_fast64_t>>>())
				// The std::move call must be repeated here because otherwise this calls the copy constructor of the Base Class
			: AbstractDeterministicModel<T>(std::move(probabilityMatrix), std::move(stateLabeling), std::move(optionalStateRewardVector), std::move(optionalTransitionRewardMatrix),
                                            std::move(optionalChoiceLabeling)) {
		if (!this->checkValidityOfProbabilityMatrix()) {
			LOG4CPLUS_ERROR(logger, "Probability matrix is invalid.");
			throw storm::exceptions::InvalidArgumentException() << "Probability matrix is invalid.";
		}
		if (this->hasTransitionRewards()) {
			if (!this->getTransitionRewardMatrix().isSubmatrixOf(this->getTransitionMatrix())) {
				LOG4CPLUS_ERROR(logger, "Transition reward matrix is not a submatrix of the transition matrix, i.e. there are rewards for transitions that do not exist.");
				throw storm::exceptions::InvalidArgumentException() << "There are transition rewards for nonexistent transitions.";
			}
		}
	}

	/*!
	 * Copy Constructor. Performs a deep copy of the given DTMC.
	 * @param dtmc A reference to the DTMC that is to be copied.
	 */
	Dtmc(Dtmc<T> const & dtmc) : AbstractDeterministicModel<T>(dtmc) {
		// Intentionally left empty.
	}

	/*!
	 * Move Constructor. Performs a move on the given DTMC.
	 * @param dtmc A reference to the DTMC that is to be moved.
	 */
	Dtmc(Dtmc<T>&& dtmc) : AbstractDeterministicModel<T>(std::move(dtmc)) {
		// Intentionally left empty.
	}

	//! Destructor
	/*!
	 * Destructor.
	 */
	~Dtmc() {
		// Intentionally left empty.
	}
	
	storm::models::ModelType getType() const {
		return DTMC;
	}

	/*!
	 * Calculates a hash over all values contained in this Model.
	 * @return size_t A Hash Value
	 */
	virtual std::size_t getHash() const override {
		return AbstractDeterministicModel<T>::getHash();
	}

	/*!
	 * Generates a sub-Dtmc of this Dtmc induced by the states specified by the bitvector.
	 * E.g. a Dtmc that is partial isomorph (on the given states) to this one.
	 * @param subSysStates A BitVector where all states that should be kept are indicated 
	 *                     by a set bit of the corresponding index.
	 *                     Waring: If the vector does not have the correct size, it will be resized.
	 * @return The sub-Dtmc.
	 */
	storm::models::Dtmc<T> getSubDtmc(storm::storage::BitVector& subSysStates) const {


		// Is there any state in the subsystem?
		if(subSysStates.getNumberOfSetBits() == 0) {
			LOG4CPLUS_ERROR(logger, "No states in subsystem!");
			return storm::models::Dtmc<T>(storm::storage::SparseMatrix<T>(),
					  	  	  	  	  	  storm::models::AtomicPropositionsLabeling(this->getStateLabeling(), subSysStates),
					  	  	  	  	  	  boost::optional<std::vector<T>>(),
					  	  	  	  	  	  boost::optional<storm::storage::SparseMatrix<T>>(),
					  	  	  	  	  	  boost::optional<std::vector<boost::container::flat_set<uint_fast64_t>>>());
		}

		// Does the vector have the right size?
		if(subSysStates.size() != this->getNumberOfStates()) {
			LOG4CPLUS_INFO(logger, "BitVector has wrong size. Resizing it...");
			subSysStates.resize(this->getNumberOfStates());
		}

		// Test if it is a proper subsystem of this Dtmc, i.e. if there is at least one state to be left out.
		if(subSysStates.getNumberOfSetBits() == subSysStates.size()) {
			LOG4CPLUS_INFO(logger, "All states are kept. This is no proper subsystem.");
			return storm::models::Dtmc<T>(*this);
		}

		// 1. Get all necessary information from the old transition matrix
		storm::storage::SparseMatrix<T> const & origMat = this->getTransitionMatrix();

		// Iterate over all rows. Count the number of all transitions from the old system to be 
		// transfered to the new one. Also build a mapping from the state number of the old system 
		// to the state number of the new system.
		uint_fast64_t subSysTransitionCount = 0;
		uint_fast64_t newRow = 0;
		std::vector<uint_fast64_t> stateMapping;
		for(uint_fast64_t row = 0; row < origMat.getRowCount(); ++row) {
			if(subSysStates.get(row)){
				for(auto const& entry : origMat.getRow(row)) {
					if(subSysStates.get(entry.getColumn())) {
						subSysTransitionCount++;	
					} 
				}
				stateMapping.push_back(newRow);
				newRow++;
			} else {
				stateMapping.push_back((uint_fast64_t) -1);
			}
		}

		// 2. Construct transition matrix

		// Take all states indicated by the vector as well as one additional state s_b as target of
		// all transitions that target a state that is not kept.
		uint_fast64_t const newStateCount = subSysStates.getNumberOfSetBits() + 1;

		// The number of transitions of the new Dtmc is the number of transitions transfered
		// from the old one plus one transition for each state to s_b.
		storm::storage::SparseMatrixBuilder<T> newMatBuilder(newStateCount,newStateCount,subSysTransitionCount + newStateCount);

		// Now fill the matrix.
		newRow = 0;
		T rest = utility::constantZero<T>();
		for(uint_fast64_t row = 0; row < origMat.getRowCount(); ++row) {
			if(subSysStates.get(row)){
				// Transfer transitions
				for(auto& entry : origMat.getRow(row)) {
					if(subSysStates.get(entry.getColumn())) {
						newMatBuilder.addNextValue(newRow, stateMapping[entry.getColumn()], entry.getValue());
					} else {
						rest += entry.getValue();
					}
				}

				// Insert the transition taking care of the remaining outgoing probability.
				newMatBuilder.addNextValue(newRow, newStateCount - 1, rest);
				rest = storm::utility::constantZero<T>();

				newRow++;
			}
		}

		// Insert last transition: self loop on s_b
		newMatBuilder.addNextValue(newStateCount - 1, newStateCount - 1, storm::utility::constantOne<T>());

		// 3. Take care of the labeling.
		storm::models::AtomicPropositionsLabeling newLabeling = storm::models::AtomicPropositionsLabeling(this->getStateLabeling(), subSysStates);
		newLabeling.addState();
		if(!newLabeling.containsAtomicProposition("s_b")) {
			newLabeling.addAtomicProposition("s_b");
		}
		newLabeling.addAtomicPropositionToState("s_b", newStateCount - 1);

		// 4. Handle the optionals

		boost::optional<std::vector<T>> newStateRewards;
		if(this->hasStateRewards()) {

			// Get the rewards and move the needed values to the front.
			std::vector<T> newRewards(this->getStateRewardVector());
			storm::utility::vector::selectVectorValues(newRewards, subSysStates, newRewards);

			// Throw away all values after the last state and set the reward for s_b to 0.
			newRewards.resize(newStateCount);
			newRewards[newStateCount - 1] = (T) 0;

			newStateRewards = newRewards;
		}

		boost::optional<storm::storage::SparseMatrix<T>> newTransitionRewards;
		if(this->hasTransitionRewards()) {

			storm::storage::SparseMatrixBuilder<T> newTransRewardsBuilder(newStateCount, subSysTransitionCount + newStateCount);

			// Copy the rewards for the kept states
			newRow = 0;
			for(uint_fast64_t row = 0; row < this->getTransitionRewardMatrix().getRowCount(); ++row) {
				if(subSysStates.get(row)){
					// Transfer transition rewards
					for(auto& entry : this->getTransitionRewardMatrix().getRow(row)) {
						if(subSysStates.get(entry.getColumn())) {
							newTransRewardsBuilder.addNextValue(newRow, stateMapping[entry.getColumn()], entry.getValue());
						}
					}

					// Insert the reward (e.g. 0) for the transition taking care of the remaining outgoing probability.
					newTransRewardsBuilder.addNextValue(newRow, newStateCount - 1, storm::utility::constantZero<T>());

					newRow++;
				}
			}

			newTransitionRewards = newTransRewardsBuilder.build();
		}

		boost::optional<std::vector<boost::container::flat_set<uint_fast64_t>>> newChoiceLabels;
		if(this->hasChoiceLabeling()) {

			// Get the choice label sets and move the needed values to the front.
			std::vector<boost::container::flat_set<uint_fast64_t>> newChoice(this->getChoiceLabeling());
			storm::utility::vector::selectVectorValues(newChoice, subSysStates, this->getChoiceLabeling());

			// Throw away all values after the last state and set the choice label set for s_b as empty.
			newChoice.resize(newStateCount);
			newChoice[newStateCount - 1] = boost::container::flat_set<uint_fast64_t>();

			newChoiceLabels = newChoice;
		}

		// 5. Make Dtmc from its parts and return it
		return storm::models::Dtmc<T>(newMatBuilder.build(), newLabeling, newStateRewards, std::move(newTransitionRewards), newChoiceLabels);

	}

    virtual std::shared_ptr<AbstractModel<T>> applyScheduler(storm::storage::Scheduler const& scheduler) const override {
        storm::storage::SparseMatrix<T> newTransitionMatrix = storm::utility::matrix::applyScheduler(this->getTransitionMatrix(), scheduler);
        return std::shared_ptr<AbstractModel<T>>(new Dtmc(newTransitionMatrix, this->getStateLabeling(), this->hasStateRewards() ? this->getStateRewardVector() : boost::optional<std::vector<T>>(), this->hasTransitionRewards() ? this->getTransitionRewardMatrix() :  boost::optional<storm::storage::SparseMatrix<T>>(), this->hasChoiceLabeling() ? this->getChoiceLabeling() : boost::optional<std::vector<boost::container::flat_set<uint_fast64_t>>>()));
    }
    
    void dumpToExplicitFormat(std::string const& traFilename, std::string const& labFilename) const {
        std::ofstream transStream(traFilename);
        transStream << "dtmc" << std::endl;
        for (uint_fast64_t stateIndex = 0; stateIndex < this->getNumberOfStates(); ++stateIndex) {
            for (auto const& element : this->getTransitionMatrix().getRow(stateIndex)) {
                transStream << stateIndex << " " << element.first << " " << element.second << std::endl;
            }
        }
        transStream.close();
        
        std::ofstream labStream(labFilename);
        labStream << "#DECLARATION" << std::endl;
        for (auto const& label : this->getStateLabeling().getAtomicPropositions()) {
            labStream << label << " ";
        }
        labStream << std::endl;
        labStream << "#END" << std::endl;
        for (uint_fast64_t stateIndex = 0; stateIndex < this->getNumberOfStates(); ++stateIndex) {
            std::set<std::string> labels = this->getLabelsForState(stateIndex);
            if (!labels.empty()) {
                labStream << stateIndex << " ";
                for (auto const& label : labels) {
                    labStream << label << " ";
                }
                labStream << std::endl;
            }
        }
        labStream.close();
    }

private:
	/*!
	 *	@brief Perform some sanity checks.
	 *
	 *	Checks probability matrix if all rows sum up to one.
	 */
	bool checkValidityOfProbabilityMatrix() {
		// Get the settings object to customize linear solving.


		if (this->getTransitionMatrix().getRowCount() != this->getTransitionMatrix().getColumnCount()) {
			// not square
			LOG4CPLUS_ERROR(logger, "Probability matrix is not square.");
			return false;
		}
		for (uint_fast64_t row = 0; row < this->getTransitionMatrix().getRowCount(); ++row) {
			T sum = this->getTransitionMatrix().getRowSum(row); 
			
			if (sum == T(0)) {
				
				LOG4CPLUS_ERROR(logger, "Row " << row << " is a deadlock (sum == " <<  sum << ").");
				return false;
			}
			if (!storm::utility::isOne(sum)) {
				LOG4CPLUS_ERROR(logger, "Row " << row << " has sum " << sum << ".");
				return false;
			}
		}
		return true;
	}
	
	
	
	
};



} // namespace models

} // namespace storm

#endif /* STORM_MODELS_DTMC_H_ */<|MERGE_RESOLUTION|>--- conflicted
+++ resolved
@@ -46,14 +46,8 @@
 	 * @param optionalChoiceLabeling A vector that represents the labels associated with the choices of each state.
 	 */
 	Dtmc(storm::storage::SparseMatrix<T> const& probabilityMatrix, storm::models::AtomicPropositionsLabeling const& stateLabeling,
-<<<<<<< HEAD
 				boost::optional<std::vector<T>> const& optionalStateRewardVector = {}, boost::optional<storm::storage::SparseMatrix<T>> const& optionalTransitionRewardMatrix = {},
                 boost::optional<std::vector<boost::container::flat_set<uint_fast64_t>>> const& optionalChoiceLabeling = {})
-=======
-				boost::optional<std::vector<T>> const& optionalStateRewardVector = boost::optional<std::vector<T>>(),
-                boost::optional<storm::storage::SparseMatrix<T>> const& optionalTransitionRewardMatrix = boost::optional<storm::storage::SparseMatrix<T>>(),
-                boost::optional<std::vector<boost::container::flat_set<uint_fast64_t>>> const& optionalChoiceLabeling = boost::optional<std::vector<boost::container::flat_set<uint_fast64_t>>>())
->>>>>>> 1c091d76
 			: AbstractDeterministicModel<T>(probabilityMatrix, stateLabeling, optionalStateRewardVector, optionalTransitionRewardMatrix, optionalChoiceLabeling) {
 		if (!this->checkValidityOfProbabilityMatrix()) {
 			LOG4CPLUS_ERROR(logger, "Probability matrix is invalid.");
