#include "src/modelchecker/reachability/SparseSccModelChecker.h"

#include <algorithm>

#include "src/storage/parameters.h"
#include "src/storage/StronglyConnectedComponentDecomposition.h"
#include "src/properties/Prctl.h"

#include "src/exceptions/InvalidStateException.h"
#include "src/utility/graph.h"
#include "src/utility/vector.h"
#include "src/utility/macros.h"
#include "src/utility/ConstantsComparator.h"

namespace storm {
    namespace modelchecker {
        namespace reachability {
            
            template<typename ValueType>
<<<<<<< HEAD
            static ValueType&& simplify(ValueType&& value) {
                // In the general case, we don't to anything here, but merely return the value. If something else is
                // supposed to happen here, the templated function can be specialized for this particular type.
                return std::forward<ValueType>(value);
            }
            
            static RationalFunction&& simplify(RationalFunction&& value) {
                // In the general case, we don't to anything here, but merely return the value. If something else is
                // supposed to happen here, the templated function can be specialized for this particular type.
                STORM_LOG_TRACE("Simplifying " << value << " ... ");
                value.simplify();
                STORM_LOG_TRACE("done.");
                return std::forward<RationalFunction>(value);
            }
            
            template<typename IndexType, typename ValueType>
            static storm::storage::MatrixEntry<IndexType, ValueType>&& simplify(storm::storage::MatrixEntry<IndexType, ValueType>&& matrixEntry) {
                simplify(matrixEntry.getValue());
                return std::move(matrixEntry);
            }
            
            template<typename IndexType, typename ValueType>
            static storm::storage::MatrixEntry<IndexType, ValueType>& simplify(storm::storage::MatrixEntry<IndexType, ValueType>& matrixEntry) {
                matrixEntry.setValue(simplify(matrixEntry.getValue()));
                return matrixEntry;
=======
            ValueType SparseSccModelChecker<ValueType>::computeReachabilityProbability(storm::storage::SparseMatrix<ValueType> const& transitionMatrix, std::vector<ValueType>& oneStepProbabilities, storm::storage::SparseMatrix<ValueType> const& backwardTransitions, storm::storage::BitVector const& initialStates, storm::storage::BitVector const& phiStates, storm::storage::BitVector const& psiStates, boost::optional<std::vector<std::size_t>> const& distances) {
                auto totalTimeStart = std::chrono::high_resolution_clock::now();
                auto conversionStart = std::chrono::high_resolution_clock::now();

                // Create a bit vector that represents the subsystem of states we still have to eliminate.
                storm::storage::BitVector subsystem = storm::storage::BitVector(transitionMatrix.getRowCount(), true);
                
                // Then, we convert the reduced matrix to a more flexible format to be able to perform state elimination more easily.
                FlexibleSparseMatrix<ValueType> flexibleMatrix = getFlexibleSparseMatrix(transitionMatrix);
                FlexibleSparseMatrix<ValueType> flexibleBackwardTransitions = getFlexibleSparseMatrix(backwardTransitions, true);
                auto conversionEnd = std::chrono::high_resolution_clock::now();
                
                // Then, we recursively treat all SCCs.
                storm::utility::ConstantsComparator<ValueType> comparator;
                auto modelCheckingStart = std::chrono::high_resolution_clock::now();
                std::vector<storm::storage::sparse::state_type> entryStateQueue;
                uint_fast64_t maximalDepth = treatScc(flexibleMatrix, oneStepProbabilities, initialStates, subsystem, transitionMatrix, flexibleBackwardTransitions, false, 0, storm::settings::parametricSettings().getMaximalSccSize(), entryStateQueue, comparator, distances);
                
                // If the entry states were to be eliminated last, we need to do so now.
                STORM_LOG_DEBUG("Eliminating " << entryStateQueue.size() << " entry states as a last step.");
                if (storm::settings::parametricSettings().isEliminateEntryStatesLastSet()) {
                    for (auto const& state : entryStateQueue) {
                        eliminateState(flexibleMatrix, oneStepProbabilities, state, flexibleBackwardTransitions);
                    }
                }
                
                // Make sure that we have eliminated all transitions from the initial state.
                STORM_LOG_ASSERT(flexibleMatrix.getRow(*initialStates.begin()).empty(), "The transitions of the initial states are non-empty.");
                
                auto modelCheckingEnd = std::chrono::high_resolution_clock::now();
                auto totalTimeEnd = std::chrono::high_resolution_clock::now();
                
                if (storm::settings::generalSettings().isShowStatisticsSet()) {
                    auto conversionTime = conversionEnd - conversionStart;
                    auto modelCheckingTime = modelCheckingEnd - modelCheckingStart;
                    auto totalTime = totalTimeEnd - totalTimeStart;
                    
                    STORM_PRINT_AND_LOG(std::endl);
                    STORM_PRINT_AND_LOG("Time breakdown:" << std::endl);
                    STORM_PRINT_AND_LOG("    * time for conversion: " << std::chrono::duration_cast<std::chrono::milliseconds>(conversionTime).count() << "ms" << std::endl);
                    STORM_PRINT_AND_LOG("    * time for checking: " << std::chrono::duration_cast<std::chrono::milliseconds>(modelCheckingTime).count() << "ms" << std::endl);
                    STORM_PRINT_AND_LOG("------------------------------------------" << std::endl);
                    STORM_PRINT_AND_LOG("    * total time: " << std::chrono::duration_cast<std::chrono::milliseconds>(totalTime).count() << "ms" << std::endl);
                    STORM_PRINT_AND_LOG(std::endl);
                    STORM_PRINT_AND_LOG("Other:" << std::endl);
                    STORM_PRINT_AND_LOG("    * number of states eliminated: " << transitionMatrix.getRowCount() << std::endl);
                    STORM_PRINT_AND_LOG("    * maximal depth of SCC decomposition: " << maximalDepth << std::endl);
                }
                
                // Now, we return the value for the only initial state.
                return storm::utility::simplify(oneStepProbabilities[*initialStates.begin()]);
>>>>>>> 70464128
            }
            
            template<typename ValueType>
            ValueType SparseSccModelChecker<ValueType>::computeReachabilityProbability(storm::models::Dtmc<ValueType> const& dtmc, std::shared_ptr<storm::properties::prctl::PrctlFilter<double>> const& filterFormula) {
                
                // The first thing we need to do is to make sure the formula is of the correct form and - if so - extract
                // the bitvector representation of the atomic propositions.
                std::shared_ptr<storm::properties::prctl::Until<double>> untilFormula = std::dynamic_pointer_cast<storm::properties::prctl::Until<double>>(filterFormula->getChild());
                std::shared_ptr<storm::properties::prctl::AbstractStateFormula<double>> phiStateFormula;
                std::shared_ptr<storm::properties::prctl::AbstractStateFormula<double>> psiStateFormula;
                if (untilFormula.get() != nullptr) {
                    phiStateFormula = untilFormula->getLeft();
                    psiStateFormula = untilFormula->getRight();
                } else {
                    std::shared_ptr<storm::properties::prctl::Eventually<double>> eventuallyFormula = std::dynamic_pointer_cast<storm::properties::prctl::Eventually<double>>(filterFormula->getChild());
                    STORM_LOG_THROW(eventuallyFormula.get() != nullptr, storm::exceptions::InvalidPropertyException, "Illegal formula " << *untilFormula << " for parametric model checking. Note that only unbounded reachability properties are admitted.");
                    
                    phiStateFormula = std::shared_ptr<storm::properties::prctl::Ap<double>>(new storm::properties::prctl::Ap<double>("true"));
                    psiStateFormula = eventuallyFormula->getChild();
                }
                
                // Now we need to make sure the formulas defining the phi and psi states are just labels.
                std::shared_ptr<storm::properties::prctl::Ap<double>> phiStateFormulaApFormula = std::dynamic_pointer_cast<storm::properties::prctl::Ap<double>>(phiStateFormula);
                std::shared_ptr<storm::properties::prctl::Ap<double>> psiStateFormulaApFormula = std::dynamic_pointer_cast<storm::properties::prctl::Ap<double>>(psiStateFormula);
                STORM_LOG_THROW(phiStateFormulaApFormula.get() != nullptr, storm::exceptions::InvalidPropertyException, "Illegal formula " << *phiStateFormula << " for parametric model checking. Note that only atomic propositions are admitted in that position.");
                STORM_LOG_THROW(psiStateFormulaApFormula.get() != nullptr, storm::exceptions::InvalidPropertyException, "Illegal formula " << *psiStateFormula << " for parametric model checking. Note that only atomic propositions are admitted in that position.");
                
                // Now retrieve the appropriate bitvectors from the atomic propositions.
                storm::storage::BitVector phiStates = phiStateFormulaApFormula->getAp() != "true" ? dtmc.getLabeledStates(phiStateFormulaApFormula->getAp()) : storm::storage::BitVector(dtmc.getNumberOfStates(), true);
                storm::storage::BitVector psiStates = dtmc.getLabeledStates(psiStateFormulaApFormula->getAp());
                
                // Do some sanity checks to establish some required properties.
                STORM_LOG_THROW(dtmc.getInitialStates().getNumberOfSetBits() == 1, storm::exceptions::IllegalArgumentException, "Input model is required to have exactly one initial state.");
<<<<<<< HEAD
                storm::storage::sparse::state_type initialStateIndex = *dtmc.getInitialStates().begin();
=======
>>>>>>> 70464128
                
                // Then, compute the subset of states that has a probability of 0 or 1, respectively.
                auto totalTimeStart = std::chrono::high_resolution_clock::now();
                auto preprocessingStart = std::chrono::high_resolution_clock::now();
                std::pair<storm::storage::BitVector, storm::storage::BitVector> statesWithProbability01 = storm::utility::graph::performProb01(dtmc, phiStates, psiStates);
                storm::storage::BitVector statesWithProbability0 = statesWithProbability01.first;
                storm::storage::BitVector statesWithProbability1 = statesWithProbability01.second;
                storm::storage::BitVector maybeStates = ~(statesWithProbability0 | statesWithProbability1);
                
                // If the initial state is known to have either probability 0 or 1, we can directly return the result.
<<<<<<< HEAD
                if (!maybeStates.get(initialStateIndex)) {
                    return statesWithProbability0.get(initialStateIndex) ? storm::utility::constantZero<ValueType>() : storm::utility::constantOne<ValueType>();
=======
                if (dtmc.getInitialStates().isDisjointFrom(maybeStates)) {
                    STORM_LOG_DEBUG("The probability of all initial states was found in a preprocessing step.");
                    return statesWithProbability0.get(*dtmc.getInitialStates().begin()) ? storm::utility::constantZero<ValueType>() : storm::utility::constantOne<ValueType>();
>>>>>>> 70464128
                }

                // Determine the set of states that is reachable from the initial state without jumping over a target state.
                storm::storage::BitVector reachableStates = storm::utility::graph::getReachableStates(dtmc.getTransitionMatrix(), dtmc.getInitialStates(), maybeStates, statesWithProbability1);
                
                // Subtract from the maybe states the set of states that is not reachable (on a path from the initial to a target state).
                maybeStates &= reachableStates;
<<<<<<< HEAD
                auto preprocessingEnd = std::chrono::high_resolution_clock::now();
                
=======

>>>>>>> 70464128
                // Create a vector for the probabilities to go to a state with probability 1 in one step.
                auto conversionStart = std::chrono::high_resolution_clock::now();
                std::vector<ValueType> oneStepProbabilities = dtmc.getTransitionMatrix().getConstrainedRowSumVector(maybeStates, statesWithProbability1);
                
                // Determine the set of initial states of the sub-DTMC.
                storm::storage::BitVector newInitialStates = dtmc.getInitialStates() % maybeStates;
                
                // We then build the submatrix that only has the transitions of the maybe states.
                storm::storage::SparseMatrix<ValueType> submatrix = dtmc.getTransitionMatrix().getSubmatrix(false, maybeStates, maybeStates);
                
                // To be able to apply heuristics later, we now determine the distance of each state to the initial state.
<<<<<<< HEAD
                std::vector<std::pair<storm::storage::sparse::state_type, std::size_t>> stateQueue;
                stateQueue.reserve(maybeStates.getNumberOfSetBits());
                std::vector<std::size_t> distances(maybeStates.getNumberOfSetBits());
                storm::storage::BitVector statesInQueue(maybeStates.getNumberOfSetBits());
=======
                // We start by setting up the data structures.
                std::vector<std::pair<storm::storage::sparse::state_type, std::size_t>> stateQueue;
                stateQueue.reserve(submatrix.getRowCount());
                storm::storage::BitVector statesInQueue(submatrix.getRowCount());
                std::vector<std::size_t> distances(submatrix.getRowCount());
                
>>>>>>> 70464128
                storm::storage::sparse::state_type currentPosition = 0;
                for (auto const& initialState : newInitialStates) {
                    stateQueue.emplace_back(initialState, 0);
                    statesInQueue.set(initialState);
                }
<<<<<<< HEAD
                
                // Perform a BFS.
                while (currentPosition < stateQueue.size()) {
                    std::pair<storm::storage::sparse::state_type, std::size_t> const& stateDistancePair = stateQueue[currentPosition];
                    distances[stateDistancePair.first] = stateDistancePair.second;
                    
                    for (auto const& successorEntry : submatrix.getRow(stateDistancePair.first)) {
                        if (!statesInQueue.get(successorEntry.getColumn())) {
                            stateQueue.emplace_back(successorEntry.getColumn(), stateDistancePair.second + 1);
                            statesInQueue.set(successorEntry.getColumn());
                        }
                    }
                    ++currentPosition;
                }
                
                // Create a bit vector that represents the subsystem of states we still have to eliminate.
                storm::storage::BitVector subsystem = storm::storage::BitVector(maybeStates.getNumberOfSetBits(), true);
                
                // Then, we convert the reduced matrix to a more flexible format to be able to perform state elimination more easily.
                FlexibleSparseMatrix<ValueType> flexibleMatrix = getFlexibleSparseMatrix(submatrix);
                FlexibleSparseMatrix<ValueType> flexibleBackwardTransitions = getFlexibleSparseMatrix(submatrix.transpose(), true);
                auto conversionEnd = std::chrono::high_resolution_clock::now();
                
                // Then, we recursively treat all SCCs.
                auto modelCheckingStart = std::chrono::high_resolution_clock::now();
                std::vector<storm::storage::sparse::state_type> entryStateQueue;
                uint_fast64_t maximalDepth = treatScc(dtmc, flexibleMatrix, oneStepProbabilities, newInitialStates, subsystem, submatrix, flexibleBackwardTransitions, false, 0, storm::settings::parametricSettings().getMaximalSccSize(), entryStateQueue, distances);

                // If the entry states were to be eliminated last, we need to do so now.
                STORM_LOG_DEBUG("Eliminating " << entryStateQueue.size() << " entry states as a last step.");
                if (storm::settings::parametricSettings().isEliminateEntryStatesLastSet()) {
                    for (auto const& state : entryStateQueue) {
                        eliminateState(flexibleMatrix, oneStepProbabilities, state, flexibleBackwardTransitions);
                    }
                }
                
                auto modelCheckingEnd = std::chrono::high_resolution_clock::now();
                auto totalTimeEnd = std::chrono::high_resolution_clock::now();
                
                if (storm::settings::generalSettings().isShowStatisticsSet()) {
                    auto preprocessingTime = preprocessingEnd - preprocessingStart;
                    auto conversionTime = conversionEnd - conversionStart;
                    auto modelCheckingTime = modelCheckingEnd - modelCheckingStart;
                    auto totalTime = totalTimeEnd - totalTimeStart;
                    
                    STORM_PRINT_AND_LOG(std::endl);
                    STORM_PRINT_AND_LOG("Time breakdown:" << std::endl);
                    STORM_PRINT_AND_LOG("    * time for preprocessing: " << std::chrono::duration_cast<std::chrono::milliseconds>(preprocessingTime).count() << "ms" << std::endl);
                    STORM_PRINT_AND_LOG("    * time for conversion: " << std::chrono::duration_cast<std::chrono::milliseconds>(conversionTime).count() << "ms" << std::endl);
                    STORM_PRINT_AND_LOG("    * time for checking: " << std::chrono::duration_cast<std::chrono::milliseconds>(modelCheckingTime).count() << "ms" << std::endl);
                    STORM_PRINT_AND_LOG("------------------------------------------" << std::endl);
                    STORM_PRINT_AND_LOG("    * total time: " << std::chrono::duration_cast<std::chrono::milliseconds>(totalTime).count() << "ms" << std::endl);
                    STORM_PRINT_AND_LOG(std::endl);
                    STORM_PRINT_AND_LOG("Other:" << std::endl);
                    STORM_PRINT_AND_LOG("    * number of states eliminated: " << maybeStates.getNumberOfSetBits() << std::endl);
                    STORM_PRINT_AND_LOG("    * maximal depth of SCC decomposition: " << maximalDepth << std::endl);
                }
                
                // Now, we return the value for the only initial state.
                return simplify(oneStepProbabilities[initialStateIndex]);
=======
                
                // And then perform the BFS.
                while (currentPosition < stateQueue.size()) {
                    std::pair<storm::storage::sparse::state_type, std::size_t> const& stateDistancePair = stateQueue[currentPosition];
                    distances[stateDistancePair.first] = stateDistancePair.second;
                    
                    for (auto const& successorEntry : submatrix.getRow(stateDistancePair.first)) {
                        if (!statesInQueue.get(successorEntry.getColumn())) {
                            stateQueue.emplace_back(successorEntry.getColumn(), stateDistancePair.second + 1);
                            statesInQueue.set(successorEntry.getColumn());
                        }
                    }
                    ++currentPosition;
                }
                
                return computeReachabilityProbability(submatrix, oneStepProbabilities, submatrix.transpose(), newInitialStates, phiStates, psiStates, distances);
>>>>>>> 70464128
            }
            
            template<typename ValueType>
            bool hasSelfLoop(storm::storage::sparse::state_type state, FlexibleSparseMatrix<ValueType> const& matrix) {
                for (auto const& entry : matrix.getRow(state)) {
                    if (entry.getColumn() < state) {
                        continue;
                    } else if (entry.getColumn() > state) {
                        return false;
                    } else if (entry.getColumn() == state) {
                        return true;
                    }
                }
                return false;
            }
            
            template<typename ValueType>
<<<<<<< HEAD
            uint_fast64_t SparseSccModelChecker<ValueType>::treatScc(storm::models::Dtmc<ValueType> const& dtmc, FlexibleSparseMatrix<ValueType>& matrix, std::vector<ValueType>& oneStepProbabilities, storm::storage::BitVector const& entryStates, storm::storage::BitVector const& scc, storm::storage::SparseMatrix<ValueType> const& forwardTransitions, FlexibleSparseMatrix<ValueType>& backwardTransitions, bool eliminateEntryStates, uint_fast64_t level, uint_fast64_t maximalSccSize, std::vector<storm::storage::sparse::state_type>& entryStateQueue, std::vector<std::size_t> const& distances) {
=======
            uint_fast64_t SparseSccModelChecker<ValueType>::treatScc(FlexibleSparseMatrix<ValueType>& matrix, std::vector<ValueType>& oneStepProbabilities, storm::storage::BitVector const& entryStates, storm::storage::BitVector const& scc, storm::storage::SparseMatrix<ValueType> const& forwardTransitions, FlexibleSparseMatrix<ValueType>& backwardTransitions, bool eliminateEntryStates, uint_fast64_t level, uint_fast64_t maximalSccSize, std::vector<storm::storage::sparse::state_type>& entryStateQueue, storm::utility::ConstantsComparator<ValueType> const& comparator, boost::optional<std::vector<std::size_t>> const& distances) {
>>>>>>> 70464128
                uint_fast64_t maximalDepth = level;
                
                // If the SCCs are large enough, we try to split them further.
                if (scc.getNumberOfSetBits() > maximalSccSize) {
                    STORM_LOG_DEBUG("SCC is large enough (" << scc.getNumberOfSetBits() << " states) to be decomposed further.");
                    
                    // Here, we further decompose the SCC into sub-SCCs.
                    storm::storage::StronglyConnectedComponentDecomposition<ValueType> decomposition(forwardTransitions, scc & ~entryStates, false, false);
                    STORM_LOG_DEBUG("Decomposed SCC into " << decomposition.size() << " sub-SCCs.");
                    
                    // Store a bit vector of remaining SCCs so we can be flexible when it comes to the order in which
                    // we eliminate the SCCs.
                    storm::storage::BitVector remainingSccs(decomposition.size(), true);
                    
                    // First, get rid of the trivial SCCs.
                    std::vector<std::pair<storm::storage::sparse::state_type, uint_fast64_t>> trivialSccs;
                    for (uint_fast64_t sccIndex = 0; sccIndex < decomposition.size(); ++sccIndex) {
                        storm::storage::StronglyConnectedComponent const& scc = decomposition.getBlock(sccIndex);
                        if (scc.isTrivial()) {
                            storm::storage::sparse::state_type onlyState = *scc.begin();
                            trivialSccs.emplace_back(onlyState, sccIndex);
                        }
                    }
                    
                    STORM_LOG_DEBUG("Eliminating " << trivialSccs.size() << " trivial SCCs.");
                    if (storm::settings::parametricSettings().isSortTrivialSccsSet()) {
<<<<<<< HEAD
                        std::sort(trivialSccs.begin(), trivialSccs.end(), [&distances] (std::pair<storm::storage::sparse::state_type, uint_fast64_t> const& state1, std::pair<storm::storage::sparse::state_type, uint_fast64_t> const& state2) -> bool { return distances[state1.first] > distances[state2.first]; } );
=======
                        STORM_LOG_THROW(distances, storm::exceptions::IllegalFunctionCallException, "Cannot sort according to distances because none were provided.");
                        std::vector<std::size_t> const& actualDistances = distances.get();
//                        std::sort(trivialSccs.begin(), trivialSccs.end(), [&actualDistances] (std::pair<storm::storage::sparse::state_type, uint_fast64_t> const& state1, std::pair<storm::storage::sparse::state_type, uint_fast64_t> const& state2) -> bool { return actualDistances[state1.first] > actualDistances[state2.first]; } );

                        std::sort(trivialSccs.begin(), trivialSccs.end(), [&oneStepProbabilities,&comparator] (std::pair<storm::storage::sparse::state_type, uint_fast64_t> const& state1, std::pair<storm::storage::sparse::state_type, uint_fast64_t> const& state2) -> bool { return comparator.isZero(oneStepProbabilities[state1.first]) && !comparator.isZero(oneStepProbabilities[state2.first]); } );
>>>>>>> 70464128
                    }
                    for (auto const& stateIndexPair : trivialSccs) {
                        eliminateState(matrix, oneStepProbabilities, stateIndexPair.first, backwardTransitions);
                        remainingSccs.set(stateIndexPair.second, false);
                    }
                    STORM_LOG_DEBUG("Eliminated all trivial SCCs.");
                    
                    // And then recursively treat the remaining sub-SCCs.
                    STORM_LOG_DEBUG("Eliminating " << remainingSccs.getNumberOfSetBits() << " remaining SCCs on level " << level << ".");
                    for (auto sccIndex : remainingSccs) {
                        storm::storage::StronglyConnectedComponent const& newScc = decomposition.getBlock(sccIndex);

                        // Rewrite SCC into bit vector and subtract it from the remaining states.
                        storm::storage::BitVector newSccAsBitVector(forwardTransitions.getRowCount(), newScc.begin(), newScc.end());
                        
                        // Determine the set of entry states of the SCC.
                        storm::storage::BitVector entryStates(forwardTransitions.getRowCount());
                        for (auto const& state : newScc) {
                            for (auto const& predecessor : backwardTransitions.getRow(state)) {
                                if (predecessor.getValue() != storm::utility::constantZero<ValueType>() && !newSccAsBitVector.get(predecessor.getColumn())) {
                                    entryStates.set(state);
                                }
                            }
                        }
                        
                        // Recursively descend in SCC-hierarchy.
<<<<<<< HEAD
                        uint_fast64_t depth = treatScc(dtmc, matrix, oneStepProbabilities, entryStates, newSccAsBitVector, forwardTransitions, backwardTransitions, !storm::settings::parametricSettings().isEliminateEntryStatesLastSet(), level + 1, maximalSccSize, entryStateQueue, distances);
=======
                        uint_fast64_t depth = treatScc(matrix, oneStepProbabilities, entryStates, newSccAsBitVector, forwardTransitions, backwardTransitions, !storm::settings::parametricSettings().isEliminateEntryStatesLastSet(), level + 1, maximalSccSize, entryStateQueue, comparator, distances);
>>>>>>> 70464128
                        maximalDepth = std::max(maximalDepth, depth);
                    }
                    
                } else {
                    // In this case, we perform simple state elimination in the current SCC.
                    STORM_LOG_DEBUG("SCC of size " << scc.getNumberOfSetBits() << " is small enough to be eliminated directly.");
                    storm::storage::BitVector remainingStates = scc & ~entryStates;
                    
<<<<<<< HEAD
                    // Eliminate the remaining states that do not have a self-loop (in the current, i.e. modified)
                    // transition probability matrix.
                    for (auto const& state : remainingStates) {
                        if (!hasSelfLoop(state, matrix)) {
                            eliminateState(matrix, oneStepProbabilities, state, backwardTransitions);
                            remainingStates.set(state, false);
                        }
=======
                    std::vector<uint_fast64_t> statesToEliminate(remainingStates.begin(), remainingStates.end());
                    if (storm::settings::parametricSettings().isSortTrivialSccsSet()) {
//                        STORM_LOG_THROW(distances, storm::exceptions::IllegalFunctionCallException, "Cannot sort according to distances because none were provided.");
//                        std::vector<std::size_t> const& actualDistances = distances.get();
//                        std::sort(statesToEliminate.begin(), statesToEliminate.end(), [&actualDistances] (storm::storage::sparse::state_type const& state1, storm::storage::sparse::state_type const& state2) -> bool { return actualDistances[state1] > actualDistances[state2]; } );

                        std::sort(statesToEliminate.begin(), statesToEliminate.end(), [&oneStepProbabilities,&comparator] (storm::storage::sparse::state_type const& state1, storm::storage::sparse::state_type const& state2) -> bool { return comparator.isZero(oneStepProbabilities[state1]) && !comparator.isZero(oneStepProbabilities[state2]); } );

                    }
                    
                    // Eliminate the remaining states that do not have a self-loop (in the current, i.e. modified)
                    // transition probability matrix.
                    for (auto const& state : statesToEliminate) {
//                        if (!hasSelfLoop(state, matrix)) {
                            eliminateState(matrix, oneStepProbabilities, state, backwardTransitions);
//                            remainingStates.set(state, false);
//                        }
>>>>>>> 70464128
                    }

                    STORM_LOG_DEBUG("Eliminated all states without self-loop.");
                    
                    // Eliminate the remaining states.
//                    for (auto const& state : statesToEliminate) {
//                        eliminateState(matrix, oneStepProbabilities, state, backwardTransitions);
//                    }

                    STORM_LOG_DEBUG("Eliminated all states with self-loop.");
                }
                
                // Finally, eliminate the entry states (if we are required to do so).
                STORM_LOG_DEBUG("Finally, eliminating/adding entry states.");
                if (eliminateEntryStates) {
                    for (auto state : entryStates) {
                        eliminateState(matrix, oneStepProbabilities, state, backwardTransitions);
                    }
<<<<<<< HEAD

                    STORM_LOG_DEBUG("Eliminated all states with self-loop.");
                }
                
                // Finally, eliminate the entry states (if we are required to do so).
                STORM_LOG_DEBUG("Finally, eliminating/adding entry states.");
                if (eliminateEntryStates) {
                    for (auto state : entryStates) {
                        eliminateState(matrix, oneStepProbabilities, state, backwardTransitions);
                    }
=======
>>>>>>> 70464128
                } else {
                    for (auto state : entryStates) {
                        entryStateQueue.push_back(state);
                    }
                }
                STORM_LOG_DEBUG("Eliminated/added entry states.");

                return maximalDepth;
            }
            
            static int chunkCounter = 0;
            static int counter = 0;
            
            template<typename ValueType>
            void SparseSccModelChecker<ValueType>::eliminateState(FlexibleSparseMatrix<ValueType>& matrix, std::vector<ValueType>& oneStepProbabilities, uint_fast64_t state, FlexibleSparseMatrix<ValueType>& backwardTransitions) {
                
                auto eliminationStart = std::chrono::high_resolution_clock::now();
                
                ++counter;
                STORM_LOG_DEBUG("Eliminating state " << state << ".");
                if (counter > matrix.getNumberOfRows() / 10) {
                    ++chunkCounter;
                    STORM_PRINT_AND_LOG("Eliminated " << (chunkCounter * 10) << "% of the states." << std::endl);
                    counter = 0;
                }
                
                bool hasSelfLoop = false;
                ValueType loopProbability = storm::utility::constantZero<ValueType>();
                
                // Start by finding loop probability.
                typename FlexibleSparseMatrix<ValueType>::row_type& currentStateSuccessors = matrix.getRow(state);
                for (auto const& entry : currentStateSuccessors) {
                    if (entry.getColumn() >= state) {
                        if (entry.getColumn() == state) {
                            loopProbability = entry.getValue();
                            hasSelfLoop = true;
                        }
                        break;
                    }
                }
                
                std::chrono::high_resolution_clock::time_point simplifyClock;
                std::chrono::high_resolution_clock::duration simplifyTime;
                std::chrono::high_resolution_clock::time_point multiplicationClock;
                std::chrono::high_resolution_clock::duration multiplicationTime;
                std::chrono::high_resolution_clock::time_point additionClock;
                std::chrono::high_resolution_clock::duration additionTime;
                std::chrono::high_resolution_clock::time_point additionClock2;
                std::chrono::high_resolution_clock::duration additionTime2;
                
                // Scale all entries in this row with (1 / (1 - loopProbability)) only in case there was a self-loop.
                std::size_t scaledSuccessors = 0;
                if (hasSelfLoop) {
                    loopProbability = storm::utility::constantOne<ValueType>() / (storm::utility::constantOne<ValueType>() - loopProbability);
<<<<<<< HEAD
                    simplify(loopProbability);
=======
                    storm::utility::simplify(loopProbability);
>>>>>>> 70464128
                    for (auto& entry : matrix.getRow(state)) {
                        // Only scale the non-diagonal entries.
                        if (entry.getColumn() != state) {
                            ++scaledSuccessors;
                            multiplicationClock = std::chrono::high_resolution_clock::now();
                            auto result = entry.getValue() * loopProbability;
                            multiplicationTime += std::chrono::high_resolution_clock::now() - multiplicationClock;
                            entry.setValue(result);
                        }
                    }
                    multiplicationClock = std::chrono::high_resolution_clock::now();
                    auto result = oneStepProbabilities[state] * loopProbability;
                    multiplicationTime += std::chrono::high_resolution_clock::now() - multiplicationClock;
                    oneStepProbabilities[state] = result;
                }
                
                STORM_LOG_DEBUG((hasSelfLoop ? "State has self-loop." : "State does not have a self-loop."));
                
                // Now connect the predecessors of the state being eliminated with its successors.
                typename FlexibleSparseMatrix<ValueType>::row_type& currentStatePredecessors = backwardTransitions.getRow(state);
                std::size_t numberOfPredecessors = currentStatePredecessors.size();
                std::size_t predecessorForwardTransitionCount = 0;
                for (auto const& predecessorEntry : currentStatePredecessors) {
                    uint_fast64_t predecessor = predecessorEntry.getColumn();
                    
                    // Skip the state itself as one of its predecessors.
                    if (predecessor == state) {
                        continue;
                    }
                    
                    // First, find the probability with which the predecessor can move to the current state, because
                    // the other probabilities need to be scaled with this factor.
                    typename FlexibleSparseMatrix<ValueType>::row_type& predecessorForwardTransitions = matrix.getRow(predecessor);
                    predecessorForwardTransitionCount += predecessorForwardTransitions.size();
                    typename FlexibleSparseMatrix<ValueType>::row_type::iterator multiplyElement = std::find_if(predecessorForwardTransitions.begin(), predecessorForwardTransitions.end(), [&](storm::storage::MatrixEntry<typename FlexibleSparseMatrix<ValueType>::index_type, typename FlexibleSparseMatrix<ValueType>::value_type> const& a) { return a.getColumn() == state; });
                    
                    // Make sure we have found the probability and set it to zero.
                    STORM_LOG_THROW(multiplyElement != predecessorForwardTransitions.end(), storm::exceptions::InvalidStateException, "No probability for successor found.");
                    ValueType multiplyFactor = multiplyElement->getValue();
                    multiplyElement->setValue(storm::utility::constantZero<ValueType>());
                    
                    // At this point, we need to update the (forward) transitions of the predecessor.
                    typename FlexibleSparseMatrix<ValueType>::row_type::iterator first1 = predecessorForwardTransitions.begin();
                    typename FlexibleSparseMatrix<ValueType>::row_type::iterator last1 = predecessorForwardTransitions.end();
                    typename FlexibleSparseMatrix<ValueType>::row_type::iterator first2 = currentStateSuccessors.begin();
                    typename FlexibleSparseMatrix<ValueType>::row_type::iterator last2 = currentStateSuccessors.end();
                    
                    typename FlexibleSparseMatrix<ValueType>::row_type newSuccessors;
                    newSuccessors.reserve((last1 - first1) + (last2 - first2));
                    std::insert_iterator<typename FlexibleSparseMatrix<ValueType>::row_type> result(newSuccessors, newSuccessors.end());
                    
                    // Now we merge the two successor lists. (Code taken from std::set_union and modified to suit our needs).
                    for (; first1 != last1; ++result) {
                        // Skip the transitions to the state that is currently being eliminated.
                        if (first1->getColumn() == state || (first2 != last2 && first2->getColumn() == state)) {
                            if (first1->getColumn() == state) {
                                ++first1;
                            }
                            if (first2 != last2 && first2->getColumn() == state) {
                                ++first2;
                            }
                            continue;
                        }
                        
                        if (first2 == last2) {
                            std::copy_if(first1, last1, result, [&] (storm::storage::MatrixEntry<typename FlexibleSparseMatrix<ValueType>::index_type, typename FlexibleSparseMatrix<ValueType>::value_type> const& a) { return a.getColumn() != state; } );
                            break;
                        }
                        if (first2->getColumn() < first1->getColumn()) {
                            multiplicationClock = std::chrono::high_resolution_clock::now();
                            auto tmpResult = *first2 * multiplyFactor;
                            multiplicationTime += std::chrono::high_resolution_clock::now() - multiplicationClock;
                            simplifyClock = std::chrono::high_resolution_clock::now();
<<<<<<< HEAD
                            *result = simplify(std::move(tmpResult));
=======
                            *result = storm::utility::simplify(tmpResult);
>>>>>>> 70464128
                            simplifyTime += std::chrono::high_resolution_clock::now() - simplifyClock;
                            ++first2;
                        } else if (first1->getColumn() < first2->getColumn()) {
                            *result = *first1;
                            ++first1;
                        } else {
                            multiplicationClock = std::chrono::high_resolution_clock::now();
                            auto tmp1 = multiplyFactor * first2->getValue();
                            multiplicationTime += std::chrono::high_resolution_clock::now() - multiplicationClock;
                            simplifyClock = std::chrono::high_resolution_clock::now();
<<<<<<< HEAD
                            tmp1 = simplify(std::move(tmp1));
=======
                            tmp1 = storm::utility::simplify(tmp1);
>>>>>>> 70464128
                            multiplicationClock = std::chrono::high_resolution_clock::now();
                            simplifyTime += std::chrono::high_resolution_clock::now() - simplifyClock;
                            additionClock = std::chrono::high_resolution_clock::now();
                            auto tmp2 = first1->getValue() + tmp1;
                            additionTime += std::chrono::high_resolution_clock::now() - additionClock;
                            simplifyClock = std::chrono::high_resolution_clock::now();
<<<<<<< HEAD
                            tmp2 = simplify(std::move(tmp2));
=======
                            tmp2 = storm::utility::simplify(tmp2);
>>>>>>> 70464128
                            simplifyTime += std::chrono::high_resolution_clock::now() - simplifyClock;
                            *result = storm::storage::MatrixEntry<typename FlexibleSparseMatrix<ValueType>::index_type, typename FlexibleSparseMatrix<ValueType>::value_type>(first1->getColumn(), tmp2);
                            ++first1;
                            ++first2;
                        }
                    }
                    for (; first2 != last2; ++first2) {
                        if (first2->getColumn() != state) {
                            multiplicationClock = std::chrono::high_resolution_clock::now();
                            auto tmpResult = *first2 * multiplyFactor;
                            multiplicationTime += std::chrono::high_resolution_clock::now() - multiplicationClock;
                            simplifyClock = std::chrono::high_resolution_clock::now();
<<<<<<< HEAD
                            *result = simplify(std::move(tmpResult));
=======
                            *result = storm::utility::simplify(tmpResult);
>>>>>>> 70464128
                            simplifyTime += std::chrono::high_resolution_clock::now() - simplifyClock;
                        }
                    }
                    
                    // Now move the new transitions in place.
                    predecessorForwardTransitions = std::move(newSuccessors);
                    
                    // Add the probabilities to go to a target state in just one step.
<<<<<<< HEAD
                    multiplicationClock = std::chrono::high_resolution_clock::now();
                    auto tmp1 = multiplyFactor * oneStepProbabilities[state];
                    multiplicationTime += std::chrono::high_resolution_clock::now() - multiplicationClock;
                    simplifyClock = std::chrono::high_resolution_clock::now();
                    tmp1 = simplify(std::move(tmp1));
                    simplifyTime += std::chrono::high_resolution_clock::now() - simplifyClock;
                    additionClock2 = std::chrono::high_resolution_clock::now();
                    auto tmp2 = oneStepProbabilities[predecessor] + tmp1;
                    additionTime2 += std::chrono::high_resolution_clock::now() - additionClock2;
                    simplifyClock = std::chrono::high_resolution_clock::now();
                    tmp2 = simplify(std::move(tmp2));
                    simplifyTime += std::chrono::high_resolution_clock::now() - simplifyClock;
                    oneStepProbabilities[predecessor] = tmp2;
=======
//                    multiplicationClock = std::chrono::high_resolution_clock::now();
//                    auto tmp1 = multiplyFactor * oneStepProbabilities[state];
//                    multiplicationTime += std::chrono::high_resolution_clock::now() - multiplicationClock;
//                    simplifyClock = std::chrono::high_resolution_clock::now();
//                    tmp1 = storm::utility::simplify(tmp1);
//                    simplifyTime += std::chrono::high_resolution_clock::now() - simplifyClock;
//                    auto tmp2 = oneStepProbabilities[predecessor] + tmp1;
//                    simplifyClock = std::chrono::high_resolution_clock::now();
//                    tmp2 = storm::utility::simplify(tmp2);
//                    simplifyTime += std::chrono::high_resolution_clock::now() - simplifyClock;
                    additionClock2 = std::chrono::high_resolution_clock::now();
                    oneStepProbabilities[predecessor] += storm::utility::simplify(multiplyFactor * oneStepProbabilities[state]);
                    additionTime2 += std::chrono::high_resolution_clock::now() - additionClock2;
>>>>>>> 70464128
                    
                    STORM_LOG_DEBUG("Fixed new next-state probabilities of predecessor states.");
                }
                
                // Finally, we need to add the predecessor to the set of predecessors of every successor.
                for (auto const& successorEntry : currentStateSuccessors) {
                    typename FlexibleSparseMatrix<ValueType>::row_type& successorBackwardTransitions = backwardTransitions.getRow(successorEntry.getColumn());
                    
                    // Delete the current state as a predecessor of the successor state.
                    typename FlexibleSparseMatrix<ValueType>::row_type::iterator elimIt = std::find_if(successorBackwardTransitions.begin(), successorBackwardTransitions.end(), [&](storm::storage::MatrixEntry<typename FlexibleSparseMatrix<ValueType>::index_type, typename FlexibleSparseMatrix<ValueType>::value_type> const& a) { return a.getColumn() == state; });
                    if (elimIt != successorBackwardTransitions.end()) {
                        successorBackwardTransitions.erase(elimIt);
                    }
                    
                    typename FlexibleSparseMatrix<ValueType>::row_type::iterator first1 = successorBackwardTransitions.begin();
                    typename FlexibleSparseMatrix<ValueType>::row_type::iterator last1 = successorBackwardTransitions.end();
                    typename FlexibleSparseMatrix<ValueType>::row_type::iterator first2 = currentStatePredecessors.begin();
                    typename FlexibleSparseMatrix<ValueType>::row_type::iterator last2 = currentStatePredecessors.end();
                    
                    typename FlexibleSparseMatrix<ValueType>::row_type newPredecessors;
                    newPredecessors.reserve((last1 - first1) + (last2 - first2));
                    std::insert_iterator<typename FlexibleSparseMatrix<ValueType>::row_type> result(newPredecessors, newPredecessors.end());
                    
                    
                    for (; first1 != last1; ++result) {
                        if (first2 == last2) {
                            std::copy_if(first1, last1, result, [&] (storm::storage::MatrixEntry<typename FlexibleSparseMatrix<ValueType>::index_type, typename FlexibleSparseMatrix<ValueType>::value_type> const& a) { return a.getColumn() != state; });
                            break;
                        }
                        if (first2->getColumn() < first1->getColumn()) {
                            if (first2->getColumn() != state) {
                                *result = *first2;
                            }
                            ++first2;
                        } else {
                            if (first1->getColumn() != state) {
                                *result = *first1;
                            }
                            if (first1->getColumn() == first2->getColumn()) {
                                ++first2;
                            }
                            ++first1;
                        }
                    }
                    std::copy_if(first2, last2, result, [&] (storm::storage::MatrixEntry<typename FlexibleSparseMatrix<ValueType>::index_type, typename FlexibleSparseMatrix<ValueType>::value_type> const& a) { return a.getColumn() != state; });
                    
                    // Now move the new predecessors in place.
                    successorBackwardTransitions = std::move(newPredecessors);
                    
                }
                STORM_LOG_DEBUG("Fixed predecessor lists of successor states.");
                
                // Clear the eliminated row to reduce memory consumption.
                currentStateSuccessors.clear();
                currentStateSuccessors.shrink_to_fit();
<<<<<<< HEAD
=======
                currentStatePredecessors.clear();
                currentStatePredecessors.shrink_to_fit();
>>>>>>> 70464128
                
                auto eliminationEnd = std::chrono::high_resolution_clock::now();
                auto eliminationTime = eliminationEnd - eliminationStart;
                
                // If the elimination took more than 3 seconds, we print some more information and quit.
                if (std::chrono::duration_cast<std::chrono::milliseconds>(eliminationTime).count() > 3000) {
                    STORM_PRINT("Elimination took more than 3 seconds (actually took " << std::chrono::duration_cast<std::chrono::milliseconds>(eliminationTime).count() << "ms)." << std::endl);
                    STORM_PRINT("Simplification took " << std::chrono::duration_cast<std::chrono::milliseconds>(simplifyTime).count() << "ms." << std::endl);
                    STORM_PRINT("Multiplication took " << std::chrono::duration_cast<std::chrono::milliseconds>(multiplicationTime).count() << "ms." << std::endl);
                    STORM_PRINT("Addition1 took " << std::chrono::duration_cast<std::chrono::milliseconds>(additionTime).count() << "ms." << std::endl);
                    STORM_PRINT("Addition2 took " << std::chrono::duration_cast<std::chrono::milliseconds>(additionTime2).count() << "ms." << std::endl);
                    STORM_PRINT("Number of scaled successors: " << scaledSuccessors << "." << std::endl);
                    STORM_PRINT("Number of predecessors: " << numberOfPredecessors << "." << std::endl);
                    STORM_PRINT("Number of predecessor forward transitions " << predecessorForwardTransitionCount << "." << std::endl);
                }
            }
            
            template <typename ValueType>
            bool SparseSccModelChecker<ValueType>::eliminateStateInPlace(storm::storage::SparseMatrix<ValueType>& matrix, std::vector<ValueType>& oneStepProbabilities, uint_fast64_t state, storm::storage::SparseMatrix<ValueType>& backwardTransitions) {
                typename storm::storage::SparseMatrix<ValueType>::iterator forwardElement = matrix.getRow(state).begin();
                typename storm::storage::SparseMatrix<ValueType>::iterator backwardElement = backwardTransitions.getRow(state).begin();
                
                if (forwardElement->getValue() != storm::utility::constantOne<ValueType>() || backwardElement->getValue() != storm::utility::constantOne<ValueType>()) {
                    return false;
                }
                
                std::cout << "eliminating " << state << std::endl;
                std::cout << "fwd element: " << *forwardElement << " and bwd element: " << *backwardElement << std::endl;
                
                // Find the element of the predecessor that moves to the state that we want to eliminate.
                typename storm::storage::SparseMatrix<ValueType>::rows forwardRow = matrix.getRow(backwardElement->getColumn());
                typename storm::storage::SparseMatrix<ValueType>::iterator multiplyElement = std::find_if(forwardRow.begin(), forwardRow.end(), [&](storm::storage::MatrixEntry<typename storm::storage::SparseMatrix<ValueType>::index_type, typename storm::storage::SparseMatrix<ValueType>::value_type> const& a) { return a.getColumn() == state; });
                
                std::cout << "before fwd: " << std::endl;
                for (auto element : matrix.getRow(backwardElement->getColumn())) {
                    std::cout << element << ", " << std::endl;
                }
                
                // Modify the forward probability entry of the predecessor.
                multiplyElement->setValue(multiplyElement->getValue() * forwardElement->getValue());
                multiplyElement->setColumn(forwardElement->getColumn());
                
                // Modify the one-step probability for the predecessor if necessary.
                if (oneStepProbabilities[state] != storm::utility::constantZero<ValueType>()) {
                    oneStepProbabilities[backwardElement->getColumn()] += multiplyElement->getValue() * oneStepProbabilities[state];
                }
                
                // If the forward entry is not at the right position, we need to move it there.
                if (multiplyElement != forwardRow.begin() && multiplyElement->getColumn() < (multiplyElement - 1)->getColumn()) {
                    while (multiplyElement != forwardRow.begin() && multiplyElement->getColumn() < (multiplyElement - 1)->getColumn()) {
                        std::swap(*multiplyElement, *(multiplyElement - 1));
                        --multiplyElement;
                    }
                } else if ((multiplyElement + 1) != forwardRow.end() && multiplyElement->getColumn() > (multiplyElement + 1)->getColumn()) {
                    while ((multiplyElement + 1) != forwardRow.end() && multiplyElement->getColumn() > (multiplyElement + 1)->getColumn()) {
                        std::swap(*multiplyElement, *(multiplyElement + 1));
                        ++multiplyElement;
                    }
                }
                
                std::cout << "after fwd: " << std::endl;
                for (auto element : matrix.getRow(backwardElement->getColumn())) {
                    std::cout << element << ", " << std::endl;
                }
                
                // Find the backward element of the successor that moves to the state that we want to eliminate.
                typename storm::storage::SparseMatrix<ValueType>::rows backwardRow = backwardTransitions.getRow(forwardElement->getColumn());
                typename storm::storage::SparseMatrix<ValueType>::iterator backwardEntry = std::find_if(backwardRow.begin(), backwardRow.end(), [&](storm::storage::MatrixEntry<typename storm::storage::SparseMatrix<ValueType>::index_type, typename storm::storage::SparseMatrix<ValueType>::value_type> const& a) { return a.getColumn() == state; });
                
                std::cout << "before bwd" << std::endl;
                for (auto element : backwardTransitions.getRow(forwardElement->getColumn())) {
                    std::cout << element << ", " << std::endl;
                }
                
                // Modify the predecessor list of the successor and add the predecessor of the state we eliminate.
                backwardEntry->setColumn(backwardElement->getColumn());
                
                // If the backward entry is not at the right position, we need to move it there.
                if (backwardEntry != backwardRow.begin() && backwardEntry->getColumn() < (backwardEntry - 1)->getColumn()) {
                    while (backwardEntry != backwardRow.begin() && backwardEntry->getColumn() < (backwardEntry - 1)->getColumn()) {
                        std::swap(*backwardEntry, *(backwardEntry - 1));
                        --backwardEntry;
                    }
                } else if ((backwardEntry + 1) != backwardRow.end() && backwardEntry->getColumn() > (backwardEntry + 1)->getColumn()) {
                    while ((backwardEntry + 1) != backwardRow.end() && backwardEntry->getColumn() > (backwardEntry + 1)->getColumn()) {
                        std::swap(*backwardEntry, *(backwardEntry + 1));
                        ++backwardEntry;
                    }
                }
                
                std::cout << "after bwd" << std::endl;
                for (auto element : backwardTransitions.getRow(forwardElement->getColumn())) {
                    std::cout << element << ", " << std::endl;
                }
                return true;
            }
            
            template<typename ValueType>
            FlexibleSparseMatrix<ValueType>::FlexibleSparseMatrix(index_type rows) : data(rows) {
                // Intentionally left empty.
            }
            
            template<typename ValueType>
            void FlexibleSparseMatrix<ValueType>::reserveInRow(index_type row, index_type numberOfElements) {
                this->data[row].reserve(numberOfElements);
            }
            
            template<typename ValueType>
            typename FlexibleSparseMatrix<ValueType>::row_type& FlexibleSparseMatrix<ValueType>::getRow(index_type index) {
                return this->data[index];
            }
            
            template<typename ValueType>
            typename FlexibleSparseMatrix<ValueType>::row_type const& FlexibleSparseMatrix<ValueType>::getRow(index_type index) const {
                return this->data[index];
            }

            template<typename ValueType>
            typename FlexibleSparseMatrix<ValueType>::index_type FlexibleSparseMatrix<ValueType>::getNumberOfRows() const {
                return this->data.size();
            }
            
            template<typename ValueType>
            FlexibleSparseMatrix<ValueType> SparseSccModelChecker<ValueType>::getFlexibleSparseMatrix(storm::storage::SparseMatrix<ValueType> const& matrix, bool setAllValuesToOne) {
                FlexibleSparseMatrix<ValueType> flexibleMatrix(matrix.getRowCount());
                
                for (typename FlexibleSparseMatrix<ValueType>::index_type rowIndex = 0; rowIndex < matrix.getRowCount(); ++rowIndex) {
                    typename storm::storage::SparseMatrix<ValueType>::const_rows row = matrix.getRow(rowIndex);
                    flexibleMatrix.reserveInRow(rowIndex, row.getNumberOfEntries());
                    
                    for (auto const& element : row) {
                        if (setAllValuesToOne) {
                            flexibleMatrix.getRow(rowIndex).emplace_back(element.getColumn(), storm::utility::constantOne<ValueType>());
                        } else {
                            flexibleMatrix.getRow(rowIndex).emplace_back(element);
                        }
                    }
                }
                
                return flexibleMatrix;
            }
            
            template class FlexibleSparseMatrix<double>;
            template class SparseSccModelChecker<double>;
            #ifdef PARAMETRIC_SYSTEMS
            template class FlexibleSparseMatrix<RationalFunction>;
            template class SparseSccModelChecker<RationalFunction>;
            #endif
        } // namespace reachability
    } // namespace modelchecker
} // namespace storm<|MERGE_RESOLUTION|>--- conflicted
+++ resolved
@@ -17,33 +17,6 @@
         namespace reachability {
             
             template<typename ValueType>
-<<<<<<< HEAD
-            static ValueType&& simplify(ValueType&& value) {
-                // In the general case, we don't to anything here, but merely return the value. If something else is
-                // supposed to happen here, the templated function can be specialized for this particular type.
-                return std::forward<ValueType>(value);
-            }
-            
-            static RationalFunction&& simplify(RationalFunction&& value) {
-                // In the general case, we don't to anything here, but merely return the value. If something else is
-                // supposed to happen here, the templated function can be specialized for this particular type.
-                STORM_LOG_TRACE("Simplifying " << value << " ... ");
-                value.simplify();
-                STORM_LOG_TRACE("done.");
-                return std::forward<RationalFunction>(value);
-            }
-            
-            template<typename IndexType, typename ValueType>
-            static storm::storage::MatrixEntry<IndexType, ValueType>&& simplify(storm::storage::MatrixEntry<IndexType, ValueType>&& matrixEntry) {
-                simplify(matrixEntry.getValue());
-                return std::move(matrixEntry);
-            }
-            
-            template<typename IndexType, typename ValueType>
-            static storm::storage::MatrixEntry<IndexType, ValueType>& simplify(storm::storage::MatrixEntry<IndexType, ValueType>& matrixEntry) {
-                matrixEntry.setValue(simplify(matrixEntry.getValue()));
-                return matrixEntry;
-=======
             ValueType SparseSccModelChecker<ValueType>::computeReachabilityProbability(storm::storage::SparseMatrix<ValueType> const& transitionMatrix, std::vector<ValueType>& oneStepProbabilities, storm::storage::SparseMatrix<ValueType> const& backwardTransitions, storm::storage::BitVector const& initialStates, storm::storage::BitVector const& phiStates, storm::storage::BitVector const& psiStates, boost::optional<std::vector<std::size_t>> const& distances) {
                 auto totalTimeStart = std::chrono::high_resolution_clock::now();
                 auto conversionStart = std::chrono::high_resolution_clock::now();
@@ -95,7 +68,6 @@
                 
                 // Now, we return the value for the only initial state.
                 return storm::utility::simplify(oneStepProbabilities[*initialStates.begin()]);
->>>>>>> 70464128
             }
             
             template<typename ValueType>
@@ -129,28 +101,17 @@
                 
                 // Do some sanity checks to establish some required properties.
                 STORM_LOG_THROW(dtmc.getInitialStates().getNumberOfSetBits() == 1, storm::exceptions::IllegalArgumentException, "Input model is required to have exactly one initial state.");
-<<<<<<< HEAD
-                storm::storage::sparse::state_type initialStateIndex = *dtmc.getInitialStates().begin();
-=======
->>>>>>> 70464128
                 
                 // Then, compute the subset of states that has a probability of 0 or 1, respectively.
-                auto totalTimeStart = std::chrono::high_resolution_clock::now();
-                auto preprocessingStart = std::chrono::high_resolution_clock::now();
                 std::pair<storm::storage::BitVector, storm::storage::BitVector> statesWithProbability01 = storm::utility::graph::performProb01(dtmc, phiStates, psiStates);
                 storm::storage::BitVector statesWithProbability0 = statesWithProbability01.first;
                 storm::storage::BitVector statesWithProbability1 = statesWithProbability01.second;
                 storm::storage::BitVector maybeStates = ~(statesWithProbability0 | statesWithProbability1);
                 
                 // If the initial state is known to have either probability 0 or 1, we can directly return the result.
-<<<<<<< HEAD
-                if (!maybeStates.get(initialStateIndex)) {
-                    return statesWithProbability0.get(initialStateIndex) ? storm::utility::constantZero<ValueType>() : storm::utility::constantOne<ValueType>();
-=======
                 if (dtmc.getInitialStates().isDisjointFrom(maybeStates)) {
                     STORM_LOG_DEBUG("The probability of all initial states was found in a preprocessing step.");
                     return statesWithProbability0.get(*dtmc.getInitialStates().begin()) ? storm::utility::constantZero<ValueType>() : storm::utility::constantOne<ValueType>();
->>>>>>> 70464128
                 }
 
                 // Determine the set of states that is reachable from the initial state without jumping over a target state.
@@ -158,14 +119,8 @@
                 
                 // Subtract from the maybe states the set of states that is not reachable (on a path from the initial to a target state).
                 maybeStates &= reachableStates;
-<<<<<<< HEAD
-                auto preprocessingEnd = std::chrono::high_resolution_clock::now();
-                
-=======
-
->>>>>>> 70464128
+
                 // Create a vector for the probabilities to go to a state with probability 1 in one step.
-                auto conversionStart = std::chrono::high_resolution_clock::now();
                 std::vector<ValueType> oneStepProbabilities = dtmc.getTransitionMatrix().getConstrainedRowSumVector(maybeStates, statesWithProbability1);
                 
                 // Determine the set of initial states of the sub-DTMC.
@@ -175,27 +130,19 @@
                 storm::storage::SparseMatrix<ValueType> submatrix = dtmc.getTransitionMatrix().getSubmatrix(false, maybeStates, maybeStates);
                 
                 // To be able to apply heuristics later, we now determine the distance of each state to the initial state.
-<<<<<<< HEAD
-                std::vector<std::pair<storm::storage::sparse::state_type, std::size_t>> stateQueue;
-                stateQueue.reserve(maybeStates.getNumberOfSetBits());
-                std::vector<std::size_t> distances(maybeStates.getNumberOfSetBits());
-                storm::storage::BitVector statesInQueue(maybeStates.getNumberOfSetBits());
-=======
                 // We start by setting up the data structures.
                 std::vector<std::pair<storm::storage::sparse::state_type, std::size_t>> stateQueue;
                 stateQueue.reserve(submatrix.getRowCount());
                 storm::storage::BitVector statesInQueue(submatrix.getRowCount());
                 std::vector<std::size_t> distances(submatrix.getRowCount());
                 
->>>>>>> 70464128
                 storm::storage::sparse::state_type currentPosition = 0;
                 for (auto const& initialState : newInitialStates) {
                     stateQueue.emplace_back(initialState, 0);
                     statesInQueue.set(initialState);
                 }
-<<<<<<< HEAD
-                
-                // Perform a BFS.
+                
+                // And then perform the BFS.
                 while (currentPosition < stateQueue.size()) {
                     std::pair<storm::storage::sparse::state_type, std::size_t> const& stateDistancePair = stateQueue[currentPosition];
                     distances[stateDistancePair.first] = stateDistancePair.second;
@@ -209,69 +156,7 @@
                     ++currentPosition;
                 }
                 
-                // Create a bit vector that represents the subsystem of states we still have to eliminate.
-                storm::storage::BitVector subsystem = storm::storage::BitVector(maybeStates.getNumberOfSetBits(), true);
-                
-                // Then, we convert the reduced matrix to a more flexible format to be able to perform state elimination more easily.
-                FlexibleSparseMatrix<ValueType> flexibleMatrix = getFlexibleSparseMatrix(submatrix);
-                FlexibleSparseMatrix<ValueType> flexibleBackwardTransitions = getFlexibleSparseMatrix(submatrix.transpose(), true);
-                auto conversionEnd = std::chrono::high_resolution_clock::now();
-                
-                // Then, we recursively treat all SCCs.
-                auto modelCheckingStart = std::chrono::high_resolution_clock::now();
-                std::vector<storm::storage::sparse::state_type> entryStateQueue;
-                uint_fast64_t maximalDepth = treatScc(dtmc, flexibleMatrix, oneStepProbabilities, newInitialStates, subsystem, submatrix, flexibleBackwardTransitions, false, 0, storm::settings::parametricSettings().getMaximalSccSize(), entryStateQueue, distances);
-
-                // If the entry states were to be eliminated last, we need to do so now.
-                STORM_LOG_DEBUG("Eliminating " << entryStateQueue.size() << " entry states as a last step.");
-                if (storm::settings::parametricSettings().isEliminateEntryStatesLastSet()) {
-                    for (auto const& state : entryStateQueue) {
-                        eliminateState(flexibleMatrix, oneStepProbabilities, state, flexibleBackwardTransitions);
-                    }
-                }
-                
-                auto modelCheckingEnd = std::chrono::high_resolution_clock::now();
-                auto totalTimeEnd = std::chrono::high_resolution_clock::now();
-                
-                if (storm::settings::generalSettings().isShowStatisticsSet()) {
-                    auto preprocessingTime = preprocessingEnd - preprocessingStart;
-                    auto conversionTime = conversionEnd - conversionStart;
-                    auto modelCheckingTime = modelCheckingEnd - modelCheckingStart;
-                    auto totalTime = totalTimeEnd - totalTimeStart;
-                    
-                    STORM_PRINT_AND_LOG(std::endl);
-                    STORM_PRINT_AND_LOG("Time breakdown:" << std::endl);
-                    STORM_PRINT_AND_LOG("    * time for preprocessing: " << std::chrono::duration_cast<std::chrono::milliseconds>(preprocessingTime).count() << "ms" << std::endl);
-                    STORM_PRINT_AND_LOG("    * time for conversion: " << std::chrono::duration_cast<std::chrono::milliseconds>(conversionTime).count() << "ms" << std::endl);
-                    STORM_PRINT_AND_LOG("    * time for checking: " << std::chrono::duration_cast<std::chrono::milliseconds>(modelCheckingTime).count() << "ms" << std::endl);
-                    STORM_PRINT_AND_LOG("------------------------------------------" << std::endl);
-                    STORM_PRINT_AND_LOG("    * total time: " << std::chrono::duration_cast<std::chrono::milliseconds>(totalTime).count() << "ms" << std::endl);
-                    STORM_PRINT_AND_LOG(std::endl);
-                    STORM_PRINT_AND_LOG("Other:" << std::endl);
-                    STORM_PRINT_AND_LOG("    * number of states eliminated: " << maybeStates.getNumberOfSetBits() << std::endl);
-                    STORM_PRINT_AND_LOG("    * maximal depth of SCC decomposition: " << maximalDepth << std::endl);
-                }
-                
-                // Now, we return the value for the only initial state.
-                return simplify(oneStepProbabilities[initialStateIndex]);
-=======
-                
-                // And then perform the BFS.
-                while (currentPosition < stateQueue.size()) {
-                    std::pair<storm::storage::sparse::state_type, std::size_t> const& stateDistancePair = stateQueue[currentPosition];
-                    distances[stateDistancePair.first] = stateDistancePair.second;
-                    
-                    for (auto const& successorEntry : submatrix.getRow(stateDistancePair.first)) {
-                        if (!statesInQueue.get(successorEntry.getColumn())) {
-                            stateQueue.emplace_back(successorEntry.getColumn(), stateDistancePair.second + 1);
-                            statesInQueue.set(successorEntry.getColumn());
-                        }
-                    }
-                    ++currentPosition;
-                }
-                
                 return computeReachabilityProbability(submatrix, oneStepProbabilities, submatrix.transpose(), newInitialStates, phiStates, psiStates, distances);
->>>>>>> 70464128
             }
             
             template<typename ValueType>
@@ -289,11 +174,7 @@
             }
             
             template<typename ValueType>
-<<<<<<< HEAD
-            uint_fast64_t SparseSccModelChecker<ValueType>::treatScc(storm::models::Dtmc<ValueType> const& dtmc, FlexibleSparseMatrix<ValueType>& matrix, std::vector<ValueType>& oneStepProbabilities, storm::storage::BitVector const& entryStates, storm::storage::BitVector const& scc, storm::storage::SparseMatrix<ValueType> const& forwardTransitions, FlexibleSparseMatrix<ValueType>& backwardTransitions, bool eliminateEntryStates, uint_fast64_t level, uint_fast64_t maximalSccSize, std::vector<storm::storage::sparse::state_type>& entryStateQueue, std::vector<std::size_t> const& distances) {
-=======
             uint_fast64_t SparseSccModelChecker<ValueType>::treatScc(FlexibleSparseMatrix<ValueType>& matrix, std::vector<ValueType>& oneStepProbabilities, storm::storage::BitVector const& entryStates, storm::storage::BitVector const& scc, storm::storage::SparseMatrix<ValueType> const& forwardTransitions, FlexibleSparseMatrix<ValueType>& backwardTransitions, bool eliminateEntryStates, uint_fast64_t level, uint_fast64_t maximalSccSize, std::vector<storm::storage::sparse::state_type>& entryStateQueue, storm::utility::ConstantsComparator<ValueType> const& comparator, boost::optional<std::vector<std::size_t>> const& distances) {
->>>>>>> 70464128
                 uint_fast64_t maximalDepth = level;
                 
                 // If the SCCs are large enough, we try to split them further.
@@ -320,15 +201,11 @@
                     
                     STORM_LOG_DEBUG("Eliminating " << trivialSccs.size() << " trivial SCCs.");
                     if (storm::settings::parametricSettings().isSortTrivialSccsSet()) {
-<<<<<<< HEAD
-                        std::sort(trivialSccs.begin(), trivialSccs.end(), [&distances] (std::pair<storm::storage::sparse::state_type, uint_fast64_t> const& state1, std::pair<storm::storage::sparse::state_type, uint_fast64_t> const& state2) -> bool { return distances[state1.first] > distances[state2.first]; } );
-=======
                         STORM_LOG_THROW(distances, storm::exceptions::IllegalFunctionCallException, "Cannot sort according to distances because none were provided.");
                         std::vector<std::size_t> const& actualDistances = distances.get();
 //                        std::sort(trivialSccs.begin(), trivialSccs.end(), [&actualDistances] (std::pair<storm::storage::sparse::state_type, uint_fast64_t> const& state1, std::pair<storm::storage::sparse::state_type, uint_fast64_t> const& state2) -> bool { return actualDistances[state1.first] > actualDistances[state2.first]; } );
 
                         std::sort(trivialSccs.begin(), trivialSccs.end(), [&oneStepProbabilities,&comparator] (std::pair<storm::storage::sparse::state_type, uint_fast64_t> const& state1, std::pair<storm::storage::sparse::state_type, uint_fast64_t> const& state2) -> bool { return comparator.isZero(oneStepProbabilities[state1.first]) && !comparator.isZero(oneStepProbabilities[state2.first]); } );
->>>>>>> 70464128
                     }
                     for (auto const& stateIndexPair : trivialSccs) {
                         eliminateState(matrix, oneStepProbabilities, stateIndexPair.first, backwardTransitions);
@@ -355,11 +232,7 @@
                         }
                         
                         // Recursively descend in SCC-hierarchy.
-<<<<<<< HEAD
-                        uint_fast64_t depth = treatScc(dtmc, matrix, oneStepProbabilities, entryStates, newSccAsBitVector, forwardTransitions, backwardTransitions, !storm::settings::parametricSettings().isEliminateEntryStatesLastSet(), level + 1, maximalSccSize, entryStateQueue, distances);
-=======
                         uint_fast64_t depth = treatScc(matrix, oneStepProbabilities, entryStates, newSccAsBitVector, forwardTransitions, backwardTransitions, !storm::settings::parametricSettings().isEliminateEntryStatesLastSet(), level + 1, maximalSccSize, entryStateQueue, comparator, distances);
->>>>>>> 70464128
                         maximalDepth = std::max(maximalDepth, depth);
                     }
                     
@@ -368,15 +241,6 @@
                     STORM_LOG_DEBUG("SCC of size " << scc.getNumberOfSetBits() << " is small enough to be eliminated directly.");
                     storm::storage::BitVector remainingStates = scc & ~entryStates;
                     
-<<<<<<< HEAD
-                    // Eliminate the remaining states that do not have a self-loop (in the current, i.e. modified)
-                    // transition probability matrix.
-                    for (auto const& state : remainingStates) {
-                        if (!hasSelfLoop(state, matrix)) {
-                            eliminateState(matrix, oneStepProbabilities, state, backwardTransitions);
-                            remainingStates.set(state, false);
-                        }
-=======
                     std::vector<uint_fast64_t> statesToEliminate(remainingStates.begin(), remainingStates.end());
                     if (storm::settings::parametricSettings().isSortTrivialSccsSet()) {
 //                        STORM_LOG_THROW(distances, storm::exceptions::IllegalFunctionCallException, "Cannot sort according to distances because none were provided.");
@@ -394,7 +258,6 @@
                             eliminateState(matrix, oneStepProbabilities, state, backwardTransitions);
 //                            remainingStates.set(state, false);
 //                        }
->>>>>>> 70464128
                     }
 
                     STORM_LOG_DEBUG("Eliminated all states without self-loop.");
@@ -413,19 +276,6 @@
                     for (auto state : entryStates) {
                         eliminateState(matrix, oneStepProbabilities, state, backwardTransitions);
                     }
-<<<<<<< HEAD
-
-                    STORM_LOG_DEBUG("Eliminated all states with self-loop.");
-                }
-                
-                // Finally, eliminate the entry states (if we are required to do so).
-                STORM_LOG_DEBUG("Finally, eliminating/adding entry states.");
-                if (eliminateEntryStates) {
-                    for (auto state : entryStates) {
-                        eliminateState(matrix, oneStepProbabilities, state, backwardTransitions);
-                    }
-=======
->>>>>>> 70464128
                 } else {
                     for (auto state : entryStates) {
                         entryStateQueue.push_back(state);
@@ -480,11 +330,7 @@
                 std::size_t scaledSuccessors = 0;
                 if (hasSelfLoop) {
                     loopProbability = storm::utility::constantOne<ValueType>() / (storm::utility::constantOne<ValueType>() - loopProbability);
-<<<<<<< HEAD
-                    simplify(loopProbability);
-=======
                     storm::utility::simplify(loopProbability);
->>>>>>> 70464128
                     for (auto& entry : matrix.getRow(state)) {
                         // Only scale the non-diagonal entries.
                         if (entry.getColumn() != state) {
@@ -558,11 +404,7 @@
                             auto tmpResult = *first2 * multiplyFactor;
                             multiplicationTime += std::chrono::high_resolution_clock::now() - multiplicationClock;
                             simplifyClock = std::chrono::high_resolution_clock::now();
-<<<<<<< HEAD
-                            *result = simplify(std::move(tmpResult));
-=======
                             *result = storm::utility::simplify(tmpResult);
->>>>>>> 70464128
                             simplifyTime += std::chrono::high_resolution_clock::now() - simplifyClock;
                             ++first2;
                         } else if (first1->getColumn() < first2->getColumn()) {
@@ -573,22 +415,14 @@
                             auto tmp1 = multiplyFactor * first2->getValue();
                             multiplicationTime += std::chrono::high_resolution_clock::now() - multiplicationClock;
                             simplifyClock = std::chrono::high_resolution_clock::now();
-<<<<<<< HEAD
-                            tmp1 = simplify(std::move(tmp1));
-=======
                             tmp1 = storm::utility::simplify(tmp1);
->>>>>>> 70464128
                             multiplicationClock = std::chrono::high_resolution_clock::now();
                             simplifyTime += std::chrono::high_resolution_clock::now() - simplifyClock;
                             additionClock = std::chrono::high_resolution_clock::now();
                             auto tmp2 = first1->getValue() + tmp1;
                             additionTime += std::chrono::high_resolution_clock::now() - additionClock;
                             simplifyClock = std::chrono::high_resolution_clock::now();
-<<<<<<< HEAD
-                            tmp2 = simplify(std::move(tmp2));
-=======
                             tmp2 = storm::utility::simplify(tmp2);
->>>>>>> 70464128
                             simplifyTime += std::chrono::high_resolution_clock::now() - simplifyClock;
                             *result = storm::storage::MatrixEntry<typename FlexibleSparseMatrix<ValueType>::index_type, typename FlexibleSparseMatrix<ValueType>::value_type>(first1->getColumn(), tmp2);
                             ++first1;
@@ -601,11 +435,7 @@
                             auto tmpResult = *first2 * multiplyFactor;
                             multiplicationTime += std::chrono::high_resolution_clock::now() - multiplicationClock;
                             simplifyClock = std::chrono::high_resolution_clock::now();
-<<<<<<< HEAD
-                            *result = simplify(std::move(tmpResult));
-=======
                             *result = storm::utility::simplify(tmpResult);
->>>>>>> 70464128
                             simplifyTime += std::chrono::high_resolution_clock::now() - simplifyClock;
                         }
                     }
@@ -614,21 +444,6 @@
                     predecessorForwardTransitions = std::move(newSuccessors);
                     
                     // Add the probabilities to go to a target state in just one step.
-<<<<<<< HEAD
-                    multiplicationClock = std::chrono::high_resolution_clock::now();
-                    auto tmp1 = multiplyFactor * oneStepProbabilities[state];
-                    multiplicationTime += std::chrono::high_resolution_clock::now() - multiplicationClock;
-                    simplifyClock = std::chrono::high_resolution_clock::now();
-                    tmp1 = simplify(std::move(tmp1));
-                    simplifyTime += std::chrono::high_resolution_clock::now() - simplifyClock;
-                    additionClock2 = std::chrono::high_resolution_clock::now();
-                    auto tmp2 = oneStepProbabilities[predecessor] + tmp1;
-                    additionTime2 += std::chrono::high_resolution_clock::now() - additionClock2;
-                    simplifyClock = std::chrono::high_resolution_clock::now();
-                    tmp2 = simplify(std::move(tmp2));
-                    simplifyTime += std::chrono::high_resolution_clock::now() - simplifyClock;
-                    oneStepProbabilities[predecessor] = tmp2;
-=======
 //                    multiplicationClock = std::chrono::high_resolution_clock::now();
 //                    auto tmp1 = multiplyFactor * oneStepProbabilities[state];
 //                    multiplicationTime += std::chrono::high_resolution_clock::now() - multiplicationClock;
@@ -642,7 +457,6 @@
                     additionClock2 = std::chrono::high_resolution_clock::now();
                     oneStepProbabilities[predecessor] += storm::utility::simplify(multiplyFactor * oneStepProbabilities[state]);
                     additionTime2 += std::chrono::high_resolution_clock::now() - additionClock2;
->>>>>>> 70464128
                     
                     STORM_LOG_DEBUG("Fixed new next-state probabilities of predecessor states.");
                 }
@@ -698,11 +512,8 @@
                 // Clear the eliminated row to reduce memory consumption.
                 currentStateSuccessors.clear();
                 currentStateSuccessors.shrink_to_fit();
-<<<<<<< HEAD
-=======
                 currentStatePredecessors.clear();
                 currentStatePredecessors.shrink_to_fit();
->>>>>>> 70464128
                 
                 auto eliminationEnd = std::chrono::high_resolution_clock::now();
                 auto eliminationTime = eliminationEnd - eliminationStart;
