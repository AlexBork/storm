--- conflicted
+++ resolved
@@ -739,23 +739,12 @@
                                                              eliminationOrderNeedsReversedDistances(order));
             }
             
-<<<<<<< HEAD
-            std::chrono::high_resolution_clock::time_point conversionStart = std::chrono::high_resolution_clock::now();
             storm::storage::FlexibleSparseMatrix<ValueType> flexibleMatrix(submatrix);
             storm::storage::FlexibleSparseMatrix<ValueType> flexibleBackwardTransitions(submatrixTransposed, true);
-            std::chrono::high_resolution_clock::time_point conversionEnd = std::chrono::high_resolution_clock::now();
-=======
-            storm::storage::FlexibleSparseMatrix<ValueType> flexibleMatrix(submatrix);
-            storm::storage::FlexibleSparseMatrix<ValueType> flexibleBackwardTransitions(submatrixTransposed, true);
->>>>>>> 3209c52a
             
             std::shared_ptr<StatePriorityQueue<ValueType>> statePriorities = createStatePriorityQueue(distanceBasedPriorities, flexibleMatrix, flexibleBackwardTransitions, oneStepProbabilities, statesToEliminate);
 
             STORM_LOG_INFO("Computing conditional probilities." << std::endl);
-<<<<<<< HEAD
-            std::chrono::high_resolution_clock::time_point modelCheckingStart = std::chrono::high_resolution_clock::now();
-=======
->>>>>>> 3209c52a
             uint_fast64_t numberOfStatesToEliminate = statePriorities->size();
             STORM_LOG_INFO("Eliminating " << numberOfStatesToEliminate << " states using the state elimination technique." << std::endl);
             performPrioritizedStateElimination(statePriorities, flexibleMatrix, flexibleBackwardTransitions, oneStepProbabilities, this->getModel().getInitialStates(), true);
@@ -977,14 +966,7 @@
             // Then, we convert the reduced matrix to a more flexible format to be able to perform state elimination more easily.
             storm::storage::FlexibleSparseMatrix<ValueType> flexibleMatrix(transitionMatrix);
             storm::storage::FlexibleSparseMatrix<ValueType> flexibleBackwardTransitions(backwardTransitions);
-<<<<<<< HEAD
-            auto conversionEnd = std::chrono::high_resolution_clock::now();
-            
-            std::chrono::high_resolution_clock::time_point modelCheckingStart = std::chrono::high_resolution_clock::now();
-            
-=======
-
->>>>>>> 3209c52a
+
             storm::settings::modules::SparseDtmcEliminationModelCheckerSettings::EliminationOrder order = storm::settings::sparseDtmcEliminationModelCheckerSettings().getEliminationOrder();
             boost::optional<std::vector<uint_fast64_t>> distanceBasedPriorities;
             if (eliminationOrderNeedsDistances(order)) {
