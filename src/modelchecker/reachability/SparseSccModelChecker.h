--- conflicted
+++ resolved
@@ -36,17 +36,11 @@
             class SparseSccModelChecker {
             public:
                 static ValueType computeReachabilityProbability(storm::models::Dtmc<ValueType> const& dtmc, std::shared_ptr<storm::properties::prctl::PrctlFilter<double>> const& filterFormula);
-<<<<<<< HEAD
-                
-            private:
-                static uint_fast64_t treatScc(storm::models::Dtmc<ValueType> const& dtmc, FlexibleSparseMatrix<ValueType>& matrix, std::vector<ValueType>& oneStepProbabilities, storm::storage::BitVector const& entryStates, storm::storage::BitVector const& scc, storm::storage::SparseMatrix<ValueType> const& forwardTransitions, FlexibleSparseMatrix<ValueType>& backwardTransitions, bool eliminateEntryStates, uint_fast64_t level, uint_fast64_t maximalSccSize, std::vector<storm::storage::sparse::state_type>& entryStateQueue, std::vector<std::size_t> const& distances);
-=======
 
                 static ValueType computeReachabilityProbability(storm::storage::SparseMatrix<ValueType> const& transitionMatrix, std::vector<ValueType>& oneStepProbabilities, storm::storage::SparseMatrix<ValueType> const& backwardTransitions, storm::storage::BitVector const& initialStates, storm::storage::BitVector const& phiStates, storm::storage::BitVector const& psiStates, boost::optional<std::vector<std::size_t>> const& distances = {});
 
             private:
                 static uint_fast64_t treatScc(FlexibleSparseMatrix<ValueType>& matrix, std::vector<ValueType>& oneStepProbabilities, storm::storage::BitVector const& entryStates, storm::storage::BitVector const& scc, storm::storage::SparseMatrix<ValueType> const& forwardTransitions, FlexibleSparseMatrix<ValueType>& backwardTransitions, bool eliminateEntryStates, uint_fast64_t level, uint_fast64_t maximalSccSize, std::vector<storm::storage::sparse::state_type>& entryStateQueue, storm::utility::ConstantsComparator<ValueType> const& comparator, boost::optional<std::vector<std::size_t>> const& distances);
->>>>>>> 70464128
                 static FlexibleSparseMatrix<ValueType> getFlexibleSparseMatrix(storm::storage::SparseMatrix<ValueType> const& matrix, bool setAllValuesToOne = false);
                 static void eliminateState(FlexibleSparseMatrix<ValueType>& matrix, std::vector<ValueType>& oneStepProbabilities, uint_fast64_t state, FlexibleSparseMatrix<ValueType>& backwardTransitions);
                 static bool eliminateStateInPlace(storm::storage::SparseMatrix<ValueType>& matrix, std::vector<ValueType>& oneStepProbabilities, uint_fast64_t state, storm::storage::SparseMatrix<ValueType>& backwardTransitions);
