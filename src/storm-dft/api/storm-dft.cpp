--- conflicted
+++ resolved
@@ -63,7 +63,6 @@
             return std::make_pair(gspn, gspnTransformator.toplevelFailedPlaceId());
         }
 
-<<<<<<< HEAD
         std::shared_ptr<storm::jani::Model> transformToJani(storm::gspn::GSPN const& gspn, uint64_t toplevelFailedPlace) {
             storm::builder::JaniGSPNBuilder builder(gspn);
             std::shared_ptr<storm::jani::Model> model(builder.build());
@@ -88,25 +87,6 @@
             }
 
             return model;
-=======
-            storm::api::handleGSPNExportSettings(*gspn, [&](storm::builder::JaniGSPNBuilder const& builder) {
-                    std::shared_ptr<storm::expressions::ExpressionManager> const& exprManager = gspn->getExpressionManager();
-                    storm::jani::Variable const& topfailedVar = builder.getPlaceVariable(toplevelFailedPlace);
-
-                    storm::expressions::Expression targetExpression = exprManager->integer(1) == topfailedVar.getExpressionVariable().getExpression();
-                    auto evtlFormula = std::make_shared<storm::logic::AtomicExpressionFormula>(targetExpression);
-                    auto tbFormula = std::make_shared<storm::logic::BoundedUntilFormula>(std::make_shared<storm::logic::BooleanLiteralFormula>(true), evtlFormula, storm::logic::TimeBound(false, exprManager->integer(0)), storm::logic::TimeBound(false, exprManager->integer(10)), storm::logic::TimeBoundReference(storm::logic::TimeBoundType::Time));
-                    auto tbUntil = std::make_shared<storm::logic::ProbabilityOperatorFormula>(tbFormula);
-
-                    auto evFormula = std::make_shared<storm::logic::EventuallyFormula>(evtlFormula, storm::logic::FormulaContext::Time);
-                    auto rewFormula = std::make_shared<storm::logic::TimeOperatorFormula>(evFormula, storm::logic::OperatorInformation(), storm::logic::RewardMeasureType::Expectation);
-                    std::vector<storm::jani::Property> res({storm::jani::Property("time-bounded", tbUntil), storm::jani::Property("mttf", rewFormula)});
-                    return res;
-                }
-            );
-
-            delete gspn;
->>>>>>> ad88992b
         }
 
         template<>
