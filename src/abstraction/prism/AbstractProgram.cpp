--- conflicted
+++ resolved
@@ -160,10 +160,7 @@
                 }
                 
                 // Construct the transition matrix by cutting away the transitions of unreachable states.
-<<<<<<< HEAD
-                storm::dd::Add<DdType, ValueType> transitionMatrix = (gameBdd.first && reachableStates).template toAdd<ValueType>() * commandUpdateProbabilitiesAdd + deadlockTransitions;
-=======
-                storm::dd::Add<DdType> transitionMatrix = (game.bdd && reachableStates).template toAdd<ValueType>() * commandUpdateProbabilitiesAdd + deadlockTransitions;
+                storm::dd::Add<DdType, ValueType> transitionMatrix = (game.bdd && reachableStates).template toAdd<ValueType>() * commandUpdateProbabilitiesAdd + deadlockTransitions;
                 
                 // If there are bottom states, we need to mark all other states as non-bottom now.
                 if (hasBottomStates) {
@@ -172,7 +169,6 @@
                     reachableStates &= abstractionInformation.getBottomStateBdd(true, true);
                     reachableStates |= bottomStateResult.states;
                 }
->>>>>>> f7f14f13
             
                 std::set<storm::expressions::Variable> usedPlayer2Variables(abstractionInformation.getPlayer2Variables().begin(), abstractionInformation.getPlayer2Variables().begin() + game.numberOfPlayer2Variables);
                 
